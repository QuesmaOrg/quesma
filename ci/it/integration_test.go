--- conflicted
+++ resolved
@@ -60,12 +60,9 @@
 func TestABTestcase(t *testing.T) {
 	testCase := testcases.NewABTestcase()
 	runIntegrationTest(t, testCase)
-<<<<<<< HEAD
-=======
 }
 
 func TestIngestTypesTestcase(t *testing.T) {
 	testCase := testcases.NewIngestTypesTestcase()
 	runIntegrationTest(t, testCase)
->>>>>>> a48391d9
 }