--- conflicted
+++ resolved
@@ -36,13 +36,11 @@
         kibana_sample_data_flights:
         kibana_sample_data_logs:
         logs-generic-default:
-<<<<<<< HEAD
           schemaOverrides:
             fields:
               "message":
                 type: text
         windows_logs:   # Used for EQL e2e tests
-=======
           fullTextFields: [ "message" ]
         windows_logs:
 pipelines:
@@ -53,5 +51,4 @@
   - name: p-ingest
     frontendConnectors: [ elasticsearch-API-for-filebeat ]
     processors: [ p2 ]
-    backendConnectors: [ my-minimal-elasticsearch, my-clickhouse-data-source ]
->>>>>>> 70aafb8b
+    backendConnectors: [ my-minimal-elasticsearch, my-clickhouse-data-source ]