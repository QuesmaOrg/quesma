--- conflicted
+++ resolved
@@ -10,9 +10,6 @@
     enabled: true
   logs-generic-default:
     enabled: true
-<<<<<<< HEAD
+    fullTextFields: [ "message" ]
   windows_logs:
-    enabled: true
-=======
-    fullTextFields: [ "message" ]
->>>>>>> a9de98f1
+    enabled: true