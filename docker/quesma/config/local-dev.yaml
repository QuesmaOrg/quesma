--- conflicted
+++ resolved
@@ -20,11 +20,8 @@
     enabled: true
     mappings:
       products.manufacturer: "text"
-<<<<<<< HEAD
       geoip.location: "geo_point"
-=======
       category: "text"
->>>>>>> edeb8a62
   kibana_sample_data_flights:
     enabled: true
     mappings:
