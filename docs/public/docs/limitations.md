--- conflicted
+++ resolved
@@ -34,11 +34,7 @@
   including: `boolean`, `match`, `match phrase`, `multi-match`, `query string`, `nested`, `match all`, `exists`, `prefix`, `range`, `term`, `terms`, `wildcard`
 - most popular [Aggregations](https://www.elastic.co/guide/en/elasticsearch/reference/current/search-aggregations.html),
   including: `avg`, `cardinality`, `max`, `min`, `percentile ranks`, `percentiles`, `stats`, `sum`, `top hits`, `top metrics`, `value counts`,
-<<<<<<< HEAD
-  `date histogram`, `date range`, `filter`, `filters`, `histogram`, `range`, `rate`, `significant terms`, `terms`
-=======
-  `date histogram`, `date range`, `filter`, `filters`, `histogram`, `range`, `singificant terms`, `terms`, `ip prefix`
->>>>>>> 31a39e11
+  `date histogram`, `date range`, `filter`, `filters`, `histogram`, `range`, `rate`, `significant terms`, `terms`, `ip prefix`
 
 Which as a result allows you to run Kibana/OSD queries and dashboards on data residing in ClickHouse/Hydrolix.
 
