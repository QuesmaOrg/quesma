---
description: Known limitations or unsupported functionalities
---
# Known limitations or unsupported functionalities

Quesma is designed for analytical text queries such as in observability or security.
It does literal case-insensitive matches.
It does not do tokenization, natural language processing or scoring.
* Unsupported example: You need top 10 results for query car and expect to find article with word automobile.
* Good fit: Searching for logs such as `InvalidPassword` should also match `InvalidPasswordError` without `*` as required in Elastic.

## Software and hardware requirements
We recommend setting up at least 2 CPU cores and 2GBs of RAM for the Quesma container. The requirements may vary depending on the workload and the number of concurrent connections.
Quesma has been tested with the following software versions:
| Software                         | Version         |
|----------------------------------|-----------------|
| Docker                           | `24.0.7`        | 
| Elasticsearch/Kibana             | `8.11.1`        |
| ClickHouse                       | `24.1`, `23.12` |
| ClickHouse Cloud                 | `24.5`          |
| OpenSearch/OpenSearch Dashboards | `2.12.0`        |
| Hydrolix                         | `v4.8.12`       |

::: danger
Quesma supports only ElasticSearch/Kibana 8.0 or above.
:::

### ClickHouse limitations
* When using a cluster deployment of ClickHouse, the tables automatically created by Quesma (during [Ingest](/ingest.md)) will use the `MergeTree` engine. If you wish to use the `ReplicatedMergeTree` engine instead, you will have to create the tables manually with  `ReplicatedMergeTree` engine before ingesting data to Quesma.
  * Remember to configure `clusterName` in backend connector configuration to make sure that the tables are created on all nodes of the cluster. 
  * *Note: On ClickHouse Cloud, the tables automatically created by Quesma will use the `ReplicatedMergeTree` engine (ClickHouse Cloud default engine).* 

## Functional limitations
Currently supported:
- front-end support for Kibana and Open Search Dashboards, limited to Discover(LogExplorer) interface and Dashboard panels
- read-only back-end support for Elastic/OpenSearch as origin source and ClickHouse or Hydrolix as destination source
- most popular [Query DSL](https://www.elastic.co/guide/en/elasticsearch/reference/current/query-dsl.html),
  including: `boolean`, `match`, `match phrase`, `multi-match`, `query string`, `nested`, `match all`, `exists`, `prefix`, `range`, `term`, `terms`, `wildcard`
- most popular [Aggregations](https://www.elastic.co/guide/en/elasticsearch/reference/current/search-aggregations.html),
<<<<<<< HEAD
  including: `avg`, `cardinality`, `max`, `min`, `percentile ranks`, `percentiles`, `stats`, `sum`, `top hits`, `top metrics`, `value counts`,
  `date histogram`, `date range`, `filter`, `filters`, `histogram`, `range`, `rate`, `significant terms`, `terms`, `ip prefix`, `ip range`
=======
  including: `avg`, `cardinality`, `max`, `min`, `percentile ranks`, `percentiles`, `stats`, `sum`, `top hits`, `top metrics`, `value count`,
  `date histogram`, `date range`, `filter`, `filters`, `histogram`, `range`, `singificant terms`, `terms`, `ip prefix`, `ip range`, `geo_bounds`, `geohash_grid`
>>>>>>> 6c80a674

Which as a result allows you to run Kibana/OSD queries and dashboards on data residing in ClickHouse/Hydrolix.


Will be relaxed, but not considered as best practice:
* Quesma does not allow mixed-data source queries, e.g. calling `GET /data_a,data_b/_search` where `data_a` is in Elasticsearch and `data_b` is ClickHouse table.
  * For Kibana user, this means that Data View cannot contain multiple indices backed up by different data sources.
  * For Elasticsearch API user, this means that you cannot perform queries like `GET /data_a,data_b/_search`, where `data_a` is in Elasticsearch and `data_b` is ClickHouse table.
* Management API is not supported.

Currently not supported future roadmap items:
* Some Query DSL features.
* Some aggregations, esp. those operating on `geo_point`/`geo_shape` types
* Quesma does not support all Elasticsearch API endpoints. Please
  refer to the `List of supported endpoints` section for more details.
* JSON are not pretty printed in the response.
* The schema support is limited.
  * Elasticsearch types: `date`, `text`, `keyword`, `boolean`, `byte`, `short`, `integer`, `long`, `unsigned_long`, `float`, `half_float`, `double`, `ip`, `geo_point`, `point`
  * Clickhouse types: `Date`, `DateTime`, `DateTime64`, `String`, `FixedString`, `LowCardinality(String)`, `Bool`, `UInt8`, `UInt16`, `UInt32`, `UInt64`, `Int8`, `Int16`, `Int32`, `Int64`, `Float32`, `Float64`, `Array` (of types listed in this list).
* Some advanced query parameters are ignored.
* No support for SQL, EQL (Event Query Language), PPL, or ES/QL.
* Better secret support.



## Performance limitations
* A single Quesma container can process 50 concurrent HTTP requests. More requests would receive an HTTP 429 status code.
* Async results are stored for 15 minutes. Only 10k or 500MB of async results are supported. They are not persisted across restarts.
* No more than 10,000 result hits.
* No partial results for long-running queries. All results are returned in one response once full query is finished
* No efficient support for metrics.

## Known bugs

- Some schema-related endpoints (such as `PUT /:index`) don't support dual-writes: the request is only handled by the ClickHouse/Hydrolix connector and not forwarded to Elastic. A workaround for this problem is to send the request manually directly to Elastic. The status of the bug is tracked on [Quesma's GitHub Issues page](https://github.com/QuesmaOrg/quesma/issues/986).
- The `_count` endpoint does not support tables in non-default [databases](https://clickhouse.com/docs/en/sql-reference/statements/create/database). The status of the bug is tracked on [Quesma's GitHub Issues page](https://github.com/QuesmaOrg/quesma/issues/985).

## List of supported endpoints

Quesma supports a subset of OpenSearch/Elasticsearch API endpoints.
Upon a query, Quesma will forward the request to the appropriate data source (Elasticsearch or ClickHouse).
The following endpoints are supported:

* Search:
  * `POST /:index/_search`
  * `POST /:index/_async_search`
  * `GET /_async_search/status/:id`
  * `GET /_async_search/:id`, `DELETE /_async_search/:id`
  * `GET  /:index/_count`
  * `POST /:index/_terms_enum`
  * `GET /:index/_eql/search`, `POST /:index/_eql/search`
* Schema:
  * `GET  /:index`
  * `GET  /:index/_mapping`, `PUT /:index/_mapping`
  * `PUT /:index`
  * `POST /:index/_field_caps`
  * `POST /:index/_terms_enum`
  * `POST /:index`
  * `GET /:index/_field_caps`, `POST /:index/_field_caps`
  * `GET /_resolve/index/:index`
* Ingest:
  * `POST /_bulk`, `PUT /_bulk`
  * `POST /:index/_bulk`
  * `POST /:index/_doc`
* Administrative:
  * `GET  /_cluster/health`
  * `POST /:index/_refresh`


**Warning:** Quesma does not support path parameters in URLs listed above.

## List of supported Kibana features

Quesma allows querying data from Kibana or OpenSearch Dashboard, but not all features are supported.

For querying data, users can use:
* Discover, ref: [Kibana docs](https://www.elastic.co/guide/en/kibana/8.11/discover.html)
* Dashboards, ref: [Kibana docs](https://www.elastic.co/guide/en/kibana/8.11/dashboard.html)

Additional features:
* Alerting (ref: [Kibana docs](https://www.elastic.co/guide/en/kibana/8.11/kibana-alerts.html)) - limited to `Elasticsearch query` (`KQL or Lucene` and `Query DSL`) types<|MERGE_RESOLUTION|>--- conflicted
+++ resolved
@@ -37,13 +37,8 @@
 - most popular [Query DSL](https://www.elastic.co/guide/en/elasticsearch/reference/current/query-dsl.html),
   including: `boolean`, `match`, `match phrase`, `multi-match`, `query string`, `nested`, `match all`, `exists`, `prefix`, `range`, `term`, `terms`, `wildcard`
 - most popular [Aggregations](https://www.elastic.co/guide/en/elasticsearch/reference/current/search-aggregations.html),
-<<<<<<< HEAD
-  including: `avg`, `cardinality`, `max`, `min`, `percentile ranks`, `percentiles`, `stats`, `sum`, `top hits`, `top metrics`, `value counts`,
-  `date histogram`, `date range`, `filter`, `filters`, `histogram`, `range`, `rate`, `significant terms`, `terms`, `ip prefix`, `ip range`
-=======
   including: `avg`, `cardinality`, `max`, `min`, `percentile ranks`, `percentiles`, `stats`, `sum`, `top hits`, `top metrics`, `value count`,
-  `date histogram`, `date range`, `filter`, `filters`, `histogram`, `range`, `singificant terms`, `terms`, `ip prefix`, `ip range`, `geo_bounds`, `geohash_grid`
->>>>>>> 6c80a674
+  `date histogram`, `date range`, `filter`, `filters`, `histogram`, `range`, `significant terms`, `terms`, `ip prefix`, `ip range`, `geo_bounds`, `geohash_grid`
 
 Which as a result allows you to run Kibana/OSD queries and dashboards on data residing in ClickHouse/Hydrolix.
 
