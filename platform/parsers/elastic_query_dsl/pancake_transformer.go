--- conflicted
+++ resolved
@@ -157,24 +157,20 @@
 		return childAggregations[i].name < childAggregations[j].name
 	})
 
-<<<<<<< HEAD
 	metrics := make([]*pancakeModelMetricAggregation, 0)
 
 	for i, childAgg := range childAggregations {
 		fmt.Printf("%d create layer %+v %s\n", i, childAgg, childAgg.queryType.AggregationType().String())
-=======
-	for _, childAgg := range childAggregations {
->>>>>>> 1699e5c9
 		if childAgg.queryType == nil {
 			return nil, fmt.Errorf("query type is nil in createLayer")
 		}
 		switch childAgg.queryType.AggregationType() {
 		case model.MetricsAggregation:
-			metrics, err := a.metricAggregationTreeNodeToModel(previousAggrNames, childAgg)
+			metric, err := a.metricAggregationTreeNodeToModel(previousAggrNames, childAgg)
 			if err != nil {
 				return nil, err
 			}
-			result[0].layer.currentMetricAggregations = append(result[0].layer.currentMetricAggregations, metrics)
+			metrics = append(metrics, metric)
 
 		case model.BucketAggregation:
 			filter, isFilter := childAgg.queryType.(bucket_aggregations.FilterAgg)
@@ -219,6 +215,9 @@
 			return nil, fmt.Errorf("unsupported aggregation type in pancake, name: %s, type: %s",
 				childAgg.name, childAgg.queryType.AggregationType().String())
 		}
+	}
+	for _, resultLayer := range result {
+		resultLayer.layer.currentMetricAggregations = metrics
 	}
 	return result, nil
 }
@@ -421,11 +420,6 @@
 			whereClause: topLevel.whereClause,
 			sampleLimit: sampleLimit,
 		}
-<<<<<<< HEAD
-
-		//pp.Println("New pancake: ", newPancake)
-=======
->>>>>>> 1699e5c9
 		pancakeResults = append(pancakeResults, &newPancake)
 
 		// TODO: if both top_hits/top_metrics, and filters, it probably won't work...
