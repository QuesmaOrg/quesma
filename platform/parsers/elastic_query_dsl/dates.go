--- conflicted
+++ resolved
@@ -82,11 +82,7 @@
 		case clickhouse.DateTime64:
 			threeDigitsOfPrecisionSuffice := utcTs.UnixNano()%1_000_000 == 0
 			if threeDigitsOfPrecisionSuffice {
-<<<<<<< HEAD
-				return model.NewFunction(FROM_UNIXTIME, model.NewLiteral(utcTs.UnixMilli()/1000)), true
-=======
-				return model.NewFunction("fromUnixTimestamp64Milli", addFormat(utcTs.UnixMilli())), true
->>>>>>> 135fadca
+				return model.NewFunction(FROM_UNIXTIME, addFormat(utcTs.UnixMilli()/1000)), true
 			} else {
 				return model.NewFunction(
 					"toDateTime64",
@@ -99,11 +95,7 @@
 				), true
 			}
 		case clickhouse.DateTime:
-<<<<<<< HEAD
-			return model.NewFunction(FROM_UNIXTIME, model.NewLiteral(utcTs.Unix())), true
-=======
-			return model.NewFunction("fromUnixTimestamp", addFormat(utcTs.Unix())), true
->>>>>>> 135fadca
+			return model.NewFunction(FROM_UNIXTIME, addFormat(utcTs.Unix())), true
 		default:
 			logger.WarnWithCtx(dm.ctx).Msgf("Unknown datetimeType: %v", datetimeType)
 		}
