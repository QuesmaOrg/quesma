// Copyright Quesma, licensed under the Elastic License 2.0.
// SPDX-License-Identifier: Elastic-2.0
package elastic_query_dsl

import (
	"context"
	"fmt"
	"github.com/QuesmaOrg/quesma/platform/clickhouse"
	"github.com/QuesmaOrg/quesma/platform/model"
	"github.com/QuesmaOrg/quesma/platform/model/bucket_aggregations"
	"github.com/QuesmaOrg/quesma/platform/schema"
	"github.com/QuesmaOrg/quesma/platform/types"
	"github.com/QuesmaOrg/quesma/platform/util"
	"github.com/k0kubun/pp"
	"github.com/stretchr/testify/assert"
	"strconv"
	"strings"
	"testing"
)

const TableName = model.SingleTableNamePlaceHolder

func TestPancakeQueryGeneration(t *testing.T) {

	// logger.InitSimpleLoggerForTestsWarnLevel()
	table := clickhouse.Table{
		Cols: map[string]*clickhouse.Column{
			"@timestamp":                     {Name: "@timestamp", Type: clickhouse.NewBaseType("DateTime64")},
			"timestamp":                      {Name: "timestamp", Type: clickhouse.NewBaseType("DateTime64")},
			"order_date":                     {Name: "order_date", Type: clickhouse.NewBaseType("DateTime64")},
			"message":                        {Name: "message", Type: clickhouse.NewBaseType("String")},
			"bytes_gauge":                    {Name: "bytes_gauge", Type: clickhouse.NewBaseType("UInt64")},
			"customer_birth_date":            {Name: "customer_birth_date", Type: clickhouse.NewBaseType("DateTime")},
			"customer_birth_date_datetime64": {Name: "customer_birth_date_datetime64", Type: clickhouse.NewBaseType("DateTime64")},
		},
		Name:   tableName,
		Config: clickhouse.NewDefaultCHConfig(),
	}

	currentSchema := schema.Schema{
		Fields:             nil,
		Aliases:            nil,
		ExistsInDataSource: false,
		DatabaseName:       "",
	}

	cw := ClickhouseQueryTranslator{Table: &table, Ctx: context.Background(), Schema: currentSchema}

	for i, test := range allAggregationTests() {
		t.Run(test.TestName+"("+strconv.Itoa(i)+")", func(t *testing.T) {
			// sample_logs
			if test.TestName == "Table gz, css, zip, etc.(file:kibana-sample-data-logs,nr:6)" {
				t.Skip()
			}
<<<<<<< HEAD
=======
			if test.TestName == "Errors by host(file:kibana-sample-data-logs,nr:7)" {
				t.Skip()
			}
			if test.TestName == "Unique Destination Heatmap(file:kibana-sample-data-logs,nr:10)" {
				t.Skip()
			}
>>>>>>> 1699e5c9

			if filters(test.TestName) {
				t.Skip("Fix filters")
			}

			if test.TestName == "Line, Y-axis: Min, Buckets: Date Range, X-Axis: Terms, Split Chart: Date Histogram(file:kibana-visualize/agg_req,nr:9)" {
				t.Skip("Date range is broken, fix in progress (PR #971)")
			}

			if test.TestName == "Terms with order by top metrics(file:kibana-visualize/agg_req,nr:8)" {
				t.Skip("Need to implement order by top metrics (talk with Jacek, he has an idea)")
			}

			if test.TestName == "max_bucket. Reproduce: Visualize -> Line: Metrics: Max Bucket (Bucket: Filters, Metric: Sum)(file:opensearch-visualize/pipeline_agg_req,nr:20)" ||
				test.TestName == "complex max_bucket. Reproduce: Visualize -> Line: Metrics: Max Bucket (Bucket: Filters, Metric: Sum), Buckets: Split chart: Rows -> Range(file:opensearch-visualize/pipeline_agg_req,nr:21)" {
				t.Skip("Was skipped before. Wrong key in max_bucket, should be an easy fix")
			}

			// TODO: add test for filter(s) both at the beginning and end of aggregation tree

			fmt.Println("i:", i, "test:", test.TestName)

			jsonp, err := types.ParseJSON(test.QueryRequestJson)
			assert.NoError(t, err)

			pancakeSqls, err := cw.PancakeParseAggregationJson(jsonp, false)
			assert.NoError(t, err)
			assert.True(t, len(pancakeSqls) >= 1, "pancakeSqls should have at least one query")
			if len(pancakeSqls) < 1 {
				return
			}

			assert.Len(t, pancakeSqls, 1+len(test.ExpectedAdditionalPancakeSQLs),
				"Mismatch pancake sqls vs main and 'ExpectedAdditionalPancakeSQLs'")
			for pancakeIdx, pancakeSql := range pancakeSqls {
				pancakeSqlStr := model.AsString(pancakeSql.SelectCommand)

				prettyPancakeSql := util.SqlPrettyPrint([]byte(pancakeSqlStr))

				var expectedSql string
				if pancakeIdx == 0 {
					expectedSql = test.ExpectedPancakeSQL
				} else {
					if pancakeIdx-1 >= len(test.ExpectedAdditionalPancakeSQLs) {
						pp.Println("=== Expected additional SQL:")
						fmt.Println(prettyPancakeSql)
						continue
					}
					if pancakeIdx-1 >= len(test.ExpectedAdditionalPancakeResults) {
						pp.Println("=== Expected additional results for SQL:")
						fmt.Println(prettyPancakeSql)
					}
					expectedSql = test.ExpectedAdditionalPancakeSQLs[pancakeIdx-1]
				}
				prettyExpectedSql := util.SqlPrettyPrint([]byte(strings.TrimSpace(expectedSql)))

				util.AssertSqlEqual(t, prettyExpectedSql, prettyPancakeSql)

				_, ok := pancakeSql.Type.(PancakeQueryType)
				if !ok {
					assert.Fail(t, "Expected pancake query type")
				}
			}

			if incorrectResult(test.TestName) {
				t.Skip("We don't have result yet")
			}

			expectedJson, err := util.JsonToMap(test.ExpectedResponse)
			if err != nil {
				assert.Fail(t, "Failed to parse expected JSON")
			}
			var expectedAggregationsPart model.JsonMap
			if responseSubMap, hasResponse := expectedJson["response"]; hasResponse {
				expectedAggregationsPart = responseSubMap.(JsonMap)["aggregations"].(JsonMap)
			} else {
				expectedAggregationsPart = expectedJson["aggregations"].(JsonMap)
			}
			assert.NotNil(t, expectedAggregationsPart, "Expected JSON should have 'response'/'aggregations' part")

			sqlResults := [][]model.QueryResultRow{test.ExpectedPancakeResults}
			if len(test.ExpectedAdditionalPancakeResults) > 0 {
				sqlResults = append(sqlResults, test.ExpectedAdditionalPancakeResults...)
			}

			pancakeJson, err := cw.MakeAggregationPartOfResponse(pancakeSqls, sqlResults)

			if err != nil {
				t.Fatal("Failed to render pancake JSON", err)
			}

			// FIXME we can quite easily remove 'probability' and 'seed' from above - just start remembering them in RandomSampler struct and print in JSON response.
			acceptableDifference := []string{"probability", "seed", bucket_aggregations.OriginalKeyName,
				"bg_count", "doc_count_error_upper_bound"} // Don't know why, but those 2 are still needed in new (clients/ophelia) tests. Let's fix it in another PR
			if len(test.AdditionalAcceptableDifference) > 0 {
				acceptableDifference = append(acceptableDifference, test.AdditionalAcceptableDifference...)
			}

			actualMinusExpected, expectedMinusActual := util.MapDifference(pancakeJson,
				expectedAggregationsPart, acceptableDifference, true, true)

			if len(actualMinusExpected) != 0 {
				pp.Println("ACTUAL diff", actualMinusExpected)
			}
			if len(expectedMinusActual) != 0 {
				pp.Println("EXPECTED diff", expectedMinusActual)
			}
			//pp.Println("ACTUAL", pancakeJson)
			//pp.Println("EXPECTED", expectedAggregationsPart)
			assert.True(t, util.AlmostEmpty(actualMinusExpected, acceptableDifference))
			assert.True(t, util.AlmostEmpty(expectedMinusActual, acceptableDifference))

			/*
				if i == 0 {
					 Sample code for Rafal:
					sqlRowResults := clients.OpheliaTestsPancake[0]
					pancakeSqls[0].pancakeItself
					jsonP := panckakeGenerateJsonReturn(pancakeSqls[0].pancakeItself, sqlRowResults)
					test.ExpectedResponse // parse and take "aggs" and compare
				}
			*/
		})
	}
}

// We generate correct SQL, but result JSON did not match
func incorrectResult(testName string) bool {
	t1 := testName == "date_range aggregation(file:agg_req,nr:22)" // we use relative time
	// to be deleted after pancakes
	t2 := testName == "clients/kunkka/test_0, used to be broken before aggregations merge fix"+
		"Output more or less works, but is different and worse than what Elastic returns."+
		"If it starts failing, maybe that's a good thing(file:clients/kunkka,nr:0)"
	// below test is replacing it
	// testName == "it's the same input as in previous test, but with the original output from Elastic."+
	//	"Skipped for now, as our response is different in 2 things: key_as_string date (probably not important) + we don't return 0's (e.g. doc_count: 0)."+
	//	"If we need clients/kunkka/test_0, used to be broken before aggregations merge fix"
	return t1 || t2
}

// TODO remove after fix
func filters(testName string) bool {
	// this works, but is very suboptimal and didn't update the test case
	t1 := testName == "clients/kunkka/test_1, used to be broken before aggregations merge fix(file:clients/kunkka,nr:2)" // multi level filters
	return t1
}

func TestPancakeQueryGeneration_halfpancake(t *testing.T) {

	debug := false

	table := clickhouse.Table{
		Cols: map[string]*clickhouse.Column{
			"@timestamp":  {Name: "@timestamp", Type: clickhouse.NewBaseType("DateTime64")},
			"timestamp":   {Name: "timestamp", Type: clickhouse.NewBaseType("DateTime64")},
			"order_date":  {Name: "order_date", Type: clickhouse.NewBaseType("DateTime64")},
			"message":     {Name: "message", Type: clickhouse.NewBaseType("String")},
			"bytes_gauge": {Name: "bytes_gauge", Type: clickhouse.NewBaseType("UInt64")},
		},
		Name:   tableName,
		Config: clickhouse.NewDefaultCHConfig(),
	}

	currentSchema := schema.NewSchema(
		map[schema.FieldName]schema.Field{
			"host.name":   {PropertyName: "host.name", InternalPropertyName: "host.name", Type: schema.QuesmaTypeObject},
			"bytes_gauge": {PropertyName: "bytes_gauge", InternalPropertyName: "bytes_gauge", Type: schema.QuesmaTypeInteger},
		}, true, "",
	)

	cw := ClickhouseQueryTranslator{Table: &table, Ctx: context.Background(), Schema: currentSchema}

	tests := []struct {
		name string
		json string
		sql  string
	}{
		{
			name: "test1",
			json: `
{
  "aggs": {
    "0": {
      "terms": {
        "field": "host.name",
        "order": {
          "_count": "desc"
        },
        "size": 3
      }
    }
  },
  "track_total_hits": true
}

`,
			sql: `
SELECT sum(count(*)) OVER () AS "aggr__0__parent_count",
  "host.name" AS "aggr__0__key_0", count(*) AS "aggr__0__count"
FROM ` + TableName + `
GROUP BY "host.name" AS "aggr__0__key_0"
ORDER BY "aggr__0__count" DESC, "aggr__0__key_0" ASC
LIMIT 4`, // -- we added one more as filtering nulls happens during rendering
		},

		{"test2",
			`
{
  "aggs": {
    "0": {
      "aggs": {
          "2": {
            "avg": {
              "field": "bytes_gauge"
          }
        }
      },
      "terms": {
        "field": "host.name",
        "size": 3
      }
    }
  }
}
`,
			`
SELECT sum(count(*)) OVER () AS "aggr__0__parent_count",
  "host.name" AS "aggr__0__key_0", count(*) AS "aggr__0__count",
  avgOrNull("bytes_gauge") AS "metric__0__2_col_0"
FROM ` + TableName + `
GROUP BY "host.name" AS "aggr__0__key_0"
ORDER BY "aggr__0__count" DESC, "aggr__0__key_0" ASC
LIMIT 4`, // we increased limit by 1 to allow filtering of nulls druing json rendering
		},
	}

	for _, tt := range tests {
		t.Run(tt.name, func(t *testing.T) {

			jsonp, err := types.ParseJSON(tt.json)
			assert.NoError(t, err)

			pancakeSqls, err := cw.PancakeParseAggregationJson(jsonp, false)
			assert.NoError(t, err)
			assert.True(t, len(pancakeSqls) == 1, "pancakeSqls should have only one query")
			if len(pancakeSqls) < 1 {
				return
			}
			pancakeSqlStr := model.AsString(pancakeSqls[0].SelectCommand)
			prettyPancakeSql := util.SqlPrettyPrint([]byte(pancakeSqlStr))

			if debug {
				fmt.Println("Expected SQL:")
				fmt.Println(tt.sql)
				fmt.Println("Actual (pancake) SQL:")
				fmt.Println(prettyPancakeSql)
			}
			assert.Equal(t, strings.TrimSpace(tt.sql), strings.TrimSpace(prettyPancakeSql))

		})
	}

}<|MERGE_RESOLUTION|>--- conflicted
+++ resolved
@@ -52,15 +52,12 @@
 			if test.TestName == "Table gz, css, zip, etc.(file:kibana-sample-data-logs,nr:6)" {
 				t.Skip()
 			}
-<<<<<<< HEAD
-=======
 			if test.TestName == "Errors by host(file:kibana-sample-data-logs,nr:7)" {
 				t.Skip()
 			}
 			if test.TestName == "Unique Destination Heatmap(file:kibana-sample-data-logs,nr:10)" {
 				t.Skip()
 			}
->>>>>>> 1699e5c9
 
 			if filters(test.TestName) {
 				t.Skip("Fix filters")
