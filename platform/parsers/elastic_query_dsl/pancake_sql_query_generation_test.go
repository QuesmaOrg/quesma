--- conflicted
+++ resolved
@@ -48,148 +48,146 @@
 
 	for i, test := range allAggregationTests() {
 		t.Run(test.TestName+"("+strconv.Itoa(i)+")", func(t *testing.T) {
-<<<<<<< HEAD
 			// sample_flights
 			if test.TestName == "Delays & Cancellations (request 1/2)(file:kibana-sample-data-flights,nr:2)" {
 				t.Skip()
 			}
 			if test.TestName == "TODO Airport Connections (Hover Over Airport)(file:kibana-sample-data-flights,nr:14)" {
 				t.Skip()
-=======
-			// sample_ecommerce
-			if test.TestName == "TODO Top products this/last week(file:kibana-sample-data-ecommerce,nr:9)" {
-				t.Skip("works IRL, need to update test's schema. It's already WIP https://github.com/QuesmaOrg/quesma/pull/1255. Let's wait for merge.")
->>>>>>> 7f0b0fc8
+				// sample_ecommerce
+				if test.TestName == "TODO Top products this/last week(file:kibana-sample-data-ecommerce,nr:9)" {
+					t.Skip("works IRL, need to update test's schema. It's already WIP https://github.com/QuesmaOrg/quesma/pull/1255. Let's wait for merge.")
+				}
+
+				// sample_logs
+				if test.TestName == "Table gz, css, zip, etc.(file:kibana-sample-data-logs,nr:6)" {
+					t.Skip()
+				}
+				if test.TestName == "Errors by host(file:kibana-sample-data-logs,nr:7)" {
+					t.Skip()
+				}
+
+				if filters(test.TestName) {
+					t.Skip("Fix filters")
+				}
+
+				if test.TestName == "Line, Y-axis: Min, Buckets: Date Range, X-Axis: Terms, Split Chart: Date Histogram(file:kibana-visualize/agg_req,nr:9)" {
+					t.Skip("Date range is broken, fix in progress (PR #971)")
+				}
+
+				if test.TestName == "Terms with order by top metrics(file:kibana-visualize/agg_req,nr:8)" {
+					t.Skip("Need to implement order by top metrics (talk with Jacek, he has an idea)")
+				}
+
+				if test.TestName == "max_bucket. Reproduce: Visualize -> Line: Metrics: Max Bucket (Bucket: Filters, Metric: Sum)(file:opensearch-visualize/pipeline_agg_req,nr:20)" ||
+					test.TestName == "complex max_bucket. Reproduce: Visualize -> Line: Metrics: Max Bucket (Bucket: Filters, Metric: Sum), Buckets: Split chart: Rows -> Range(file:opensearch-visualize/pipeline_agg_req,nr:21)" {
+					t.Skip("Was skipped before. Wrong key in max_bucket, should be an easy fix")
+				}
+
+				// TODO: add test for filter(s) both at the beginning and end of aggregation tree
+
+				fmt.Println("i:", i, "test:", test.TestName)
+
+				jsonp, err := types.ParseJSON(test.QueryRequestJson)
+				assert.NoError(t, err)
+
+				pancakeSqls, err := cw.PancakeParseAggregationJson(jsonp, false)
+				assert.NoError(t, err)
+				assert.True(t, len(pancakeSqls) >= 1, "pancakeSqls should have at least one query")
+				if len(pancakeSqls) < 1 {
+					return
+				}
+
+				assert.Len(t, pancakeSqls, 1+len(test.ExpectedAdditionalPancakeSQLs),
+					"Mismatch pancake sqls vs main and 'ExpectedAdditionalPancakeSQLs'")
+				for pancakeIdx, pancakeSql := range pancakeSqls {
+					pancakeSqlStr := model.AsString(pancakeSql.SelectCommand)
+
+					prettyPancakeSql := util.SqlPrettyPrint([]byte(pancakeSqlStr))
+
+					var expectedSql string
+					if pancakeIdx == 0 {
+						expectedSql = test.ExpectedPancakeSQL
+					} else {
+						if pancakeIdx-1 >= len(test.ExpectedAdditionalPancakeSQLs) {
+							pp.Println("=== Expected additional SQL:")
+							fmt.Println(prettyPancakeSql)
+							continue
+						}
+						if pancakeIdx-1 >= len(test.ExpectedAdditionalPancakeResults) {
+							pp.Println("=== Expected additional results for SQL:")
+							fmt.Println(prettyPancakeSql)
+						}
+						expectedSql = test.ExpectedAdditionalPancakeSQLs[pancakeIdx-1]
+					}
+					prettyExpectedSql := util.SqlPrettyPrint([]byte(strings.TrimSpace(expectedSql)))
+
+					util.AssertSqlEqual(t, prettyExpectedSql, prettyPancakeSql)
+
+					_, ok := pancakeSql.Type.(PancakeQueryType)
+					if !ok {
+						assert.Fail(t, "Expected pancake query type")
+					}
+				}
+
+				if incorrectResult(test.TestName) {
+					t.Skip("We don't have result yet")
+				}
+
+				expectedJson, err := util.JsonToMap(test.ExpectedResponse)
+				if err != nil {
+					assert.Fail(t, "Failed to parse expected JSON")
+				}
+				var expectedAggregationsPart model.JsonMap
+				if responseSubMap, hasResponse := expectedJson["response"]; hasResponse {
+					expectedAggregationsPart = responseSubMap.(JsonMap)["aggregations"].(JsonMap)
+				} else {
+					expectedAggregationsPart = expectedJson["aggregations"].(JsonMap)
+				}
+				assert.NotNil(t, expectedAggregationsPart, "Expected JSON should have 'response'/'aggregations' part")
+
+				sqlResults := [][]model.QueryResultRow{test.ExpectedPancakeResults}
+				if len(test.ExpectedAdditionalPancakeResults) > 0 {
+					sqlResults = append(sqlResults, test.ExpectedAdditionalPancakeResults...)
+				}
+
+				pancakeJson, err := cw.MakeAggregationPartOfResponse(pancakeSqls, sqlResults)
+
+				if err != nil {
+					t.Fatal("Failed to render pancake JSON", err)
+				}
+
+				// FIXME we can quite easily remove 'probability' and 'seed' from above - just start remembering them in RandomSampler struct and print in JSON response.
+				acceptableDifference := []string{"probability", "seed", bucket_aggregations.OriginalKeyName,
+					"bg_count", "doc_count_error_upper_bound"} // Don't know why, but those 2 are still needed in new (clients/ophelia) tests. Let's fix it in another PR
+				if len(test.AdditionalAcceptableDifference) > 0 {
+					acceptableDifference = append(acceptableDifference, test.AdditionalAcceptableDifference...)
+				}
+
+				actualMinusExpected, expectedMinusActual := util.MapDifference(pancakeJson,
+					expectedAggregationsPart, acceptableDifference, true, true)
+
+				if len(actualMinusExpected) != 0 {
+					pp.Println("ACTUAL diff", actualMinusExpected)
+				}
+				if len(expectedMinusActual) != 0 {
+					pp.Println("EXPECTED diff", expectedMinusActual)
+				}
+				//pp.Println("ACTUAL", pancakeJson)
+				//pp.Println("EXPECTED", expectedAggregationsPart)
+				assert.True(t, util.AlmostEmpty(actualMinusExpected, acceptableDifference))
+				assert.True(t, util.AlmostEmpty(expectedMinusActual, acceptableDifference))
+
+				/*
+					if i == 0 {
+						 Sample code for Rafal:
+						sqlRowResults := clients.OpheliaTestsPancake[0]
+						pancakeSqls[0].pancakeItself
+						jsonP := panckakeGenerateJsonReturn(pancakeSqls[0].pancakeItself, sqlRowResults)
+						test.ExpectedResponse // parse and take "aggs" and compare
+					}
+				*/
 			}
-
-			// sample_logs
-			if test.TestName == "Table gz, css, zip, etc.(file:kibana-sample-data-logs,nr:6)" {
-				t.Skip()
-			}
-			if test.TestName == "Errors by host(file:kibana-sample-data-logs,nr:7)" {
-				t.Skip()
-			}
-
-			if filters(test.TestName) {
-				t.Skip("Fix filters")
-			}
-
-			if test.TestName == "Line, Y-axis: Min, Buckets: Date Range, X-Axis: Terms, Split Chart: Date Histogram(file:kibana-visualize/agg_req,nr:9)" {
-				t.Skip("Date range is broken, fix in progress (PR #971)")
-			}
-
-			if test.TestName == "Terms with order by top metrics(file:kibana-visualize/agg_req,nr:8)" {
-				t.Skip("Need to implement order by top metrics (talk with Jacek, he has an idea)")
-			}
-
-			if test.TestName == "max_bucket. Reproduce: Visualize -> Line: Metrics: Max Bucket (Bucket: Filters, Metric: Sum)(file:opensearch-visualize/pipeline_agg_req,nr:20)" ||
-				test.TestName == "complex max_bucket. Reproduce: Visualize -> Line: Metrics: Max Bucket (Bucket: Filters, Metric: Sum), Buckets: Split chart: Rows -> Range(file:opensearch-visualize/pipeline_agg_req,nr:21)" {
-				t.Skip("Was skipped before. Wrong key in max_bucket, should be an easy fix")
-			}
-
-			// TODO: add test for filter(s) both at the beginning and end of aggregation tree
-
-			fmt.Println("i:", i, "test:", test.TestName)
-
-			jsonp, err := types.ParseJSON(test.QueryRequestJson)
-			assert.NoError(t, err)
-
-			pancakeSqls, err := cw.PancakeParseAggregationJson(jsonp, false)
-			assert.NoError(t, err)
-			assert.True(t, len(pancakeSqls) >= 1, "pancakeSqls should have at least one query")
-			if len(pancakeSqls) < 1 {
-				return
-			}
-
-			assert.Len(t, pancakeSqls, 1+len(test.ExpectedAdditionalPancakeSQLs),
-				"Mismatch pancake sqls vs main and 'ExpectedAdditionalPancakeSQLs'")
-			for pancakeIdx, pancakeSql := range pancakeSqls {
-				pancakeSqlStr := model.AsString(pancakeSql.SelectCommand)
-
-				prettyPancakeSql := util.SqlPrettyPrint([]byte(pancakeSqlStr))
-
-				var expectedSql string
-				if pancakeIdx == 0 {
-					expectedSql = test.ExpectedPancakeSQL
-				} else {
-					if pancakeIdx-1 >= len(test.ExpectedAdditionalPancakeSQLs) {
-						pp.Println("=== Expected additional SQL:")
-						fmt.Println(prettyPancakeSql)
-						continue
-					}
-					if pancakeIdx-1 >= len(test.ExpectedAdditionalPancakeResults) {
-						pp.Println("=== Expected additional results for SQL:")
-						fmt.Println(prettyPancakeSql)
-					}
-					expectedSql = test.ExpectedAdditionalPancakeSQLs[pancakeIdx-1]
-				}
-				prettyExpectedSql := util.SqlPrettyPrint([]byte(strings.TrimSpace(expectedSql)))
-
-				util.AssertSqlEqual(t, prettyExpectedSql, prettyPancakeSql)
-
-				_, ok := pancakeSql.Type.(PancakeQueryType)
-				if !ok {
-					assert.Fail(t, "Expected pancake query type")
-				}
-			}
-
-			if incorrectResult(test.TestName) {
-				t.Skip("We don't have result yet")
-			}
-
-			expectedJson, err := util.JsonToMap(test.ExpectedResponse)
-			if err != nil {
-				assert.Fail(t, "Failed to parse expected JSON")
-			}
-			var expectedAggregationsPart model.JsonMap
-			if responseSubMap, hasResponse := expectedJson["response"]; hasResponse {
-				expectedAggregationsPart = responseSubMap.(JsonMap)["aggregations"].(JsonMap)
-			} else {
-				expectedAggregationsPart = expectedJson["aggregations"].(JsonMap)
-			}
-			assert.NotNil(t, expectedAggregationsPart, "Expected JSON should have 'response'/'aggregations' part")
-
-			sqlResults := [][]model.QueryResultRow{test.ExpectedPancakeResults}
-			if len(test.ExpectedAdditionalPancakeResults) > 0 {
-				sqlResults = append(sqlResults, test.ExpectedAdditionalPancakeResults...)
-			}
-
-			pancakeJson, err := cw.MakeAggregationPartOfResponse(pancakeSqls, sqlResults)
-
-			if err != nil {
-				t.Fatal("Failed to render pancake JSON", err)
-			}
-
-			// FIXME we can quite easily remove 'probability' and 'seed' from above - just start remembering them in RandomSampler struct and print in JSON response.
-			acceptableDifference := []string{"probability", "seed", bucket_aggregations.OriginalKeyName,
-				"bg_count", "doc_count_error_upper_bound"} // Don't know why, but those 2 are still needed in new (clients/ophelia) tests. Let's fix it in another PR
-			if len(test.AdditionalAcceptableDifference) > 0 {
-				acceptableDifference = append(acceptableDifference, test.AdditionalAcceptableDifference...)
-			}
-
-			actualMinusExpected, expectedMinusActual := util.MapDifference(pancakeJson,
-				expectedAggregationsPart, acceptableDifference, true, true)
-
-			if len(actualMinusExpected) != 0 {
-				pp.Println("ACTUAL diff", actualMinusExpected)
-			}
-			if len(expectedMinusActual) != 0 {
-				pp.Println("EXPECTED diff", expectedMinusActual)
-			}
-			//pp.Println("ACTUAL", pancakeJson)
-			//pp.Println("EXPECTED", expectedAggregationsPart)
-			assert.True(t, util.AlmostEmpty(actualMinusExpected, acceptableDifference))
-			assert.True(t, util.AlmostEmpty(expectedMinusActual, acceptableDifference))
-
-			/*
-				if i == 0 {
-					 Sample code for Rafal:
-					sqlRowResults := clients.OpheliaTestsPancake[0]
-					pancakeSqls[0].pancakeItself
-					jsonP := panckakeGenerateJsonReturn(pancakeSqls[0].pancakeItself, sqlRowResults)
-					test.ExpectedResponse // parse and take "aggs" and compare
-				}
-			*/
 		})
 	}
 }
