--- conflicted
+++ resolved
@@ -26,7 +26,6 @@
 		{`"jakarta apache"~10`, `("title" __quesma_match 'jakarta apache' OR "text" __quesma_match 'jakarta apache')`},
 		{`mod_date:[2002-01-01 TO 2003-02-15]`, `("mod_date" >= '2002-01-01' AND "mod_date" <= '2003-02-15')`}, // 7
 		{`mod_date:[2002-01-01 TO 2003-02-15}`, `("mod_date" >= '2002-01-01' AND "mod_date" < '2003-02-15')`},
-<<<<<<< HEAD
 		{`age:>10`, `"age" > 10`},
 		{`age:>=10`, `"age" >= 10`},
 		{`age:<10`, `"age" < 10`},
@@ -38,41 +37,11 @@
 		{`age:  <-10.2`, `"age" < -10.200000`},
 		{`age:  <   -10.2`, `"age" < -10.200000`},
 		{`age:10.2 age2:[12 TO 15] age3:{11 TO *}`, `(("age" = 10.200000 OR ("age2" >= 12 AND "age2" <= 15)) OR "age3" > 11)`},
-		{`date:{* TO 2012-01-01} another`, `("date" < '2012-01-01' OR ("title" __quesma_match '%another%' OR "text" __quesma_match '%another%'))`},
-		{`date:{2012-01-15 TO *} another`, `("date" > '2012-01-15' OR ("title" __quesma_match '%another%' OR "text" __quesma_match '%another%'))`},
-		{`date:{* TO *}`, `"date" IS NOT NULL`},
-		{`title:{Aida TO Carmen]`, `("title" > 'Aida' AND "title" <= 'Carmen')`},
-		{`count:[1 TO 5]`, `("count" >= 1 AND "count" <= 5)`}, // 17
-		{`"jakarta apache" AND "Apache Lucene"`, `(("title" __quesma_match '%jakarta apache%' OR "text" __quesma_match '%jakarta apache%') AND ("title" __quesma_match '%Apache Lucene%' OR "text" __quesma_match '%Apache Lucene%'))`},
-		{`NOT status:"jakarta apache"`, `NOT ("status" __quesma_match '%jakarta apache%')`},
-		{`"jakarta apache" NOT "Apache Lucene"`, `(("title" __quesma_match '%jakarta apache%' OR "text" __quesma_match '%jakarta apache%') AND NOT (("title" __quesma_match '%Apache Lucene%' OR "text" __quesma_match '%Apache Lucene%')))`},
-		{`(jakarta OR apache) AND website`, `(((("title" __quesma_match '%jakarta%' OR "text" __quesma_match '%jakarta%')) OR ("title" __quesma_match '%apache%' OR "text" __quesma_match '%apache%')) AND ("title" __quesma_match '%website%' OR "text" __quesma_match '%website%'))`},
-		{`title:(return "pink panther")`, `("title" __quesma_match '%return%' OR "title" __quesma_match '%pink panther%')`},
-		{`status:(active OR pending) title:(full text search)^2`, `(("status" __quesma_match '%active%' OR "status" __quesma_match '%pending%') OR (("title" __quesma_match '%full%' OR "title" __quesma_match '%text%') OR "title" __quesma_match '%search%'))`},
-		{`status:(active OR NOT (pending AND in-progress)) title:(full text search)^2`, `(("status" __quesma_match '%active%' OR NOT (("status" __quesma_match '%pending%' AND "status" __quesma_match '%in-progress%'))) OR (("title" __quesma_match '%full%' OR "title" __quesma_match '%text%') OR "title" __quesma_match '%search%'))`},
-		{`status:(NOT active OR NOT (pending AND in-progress)) title:(full text search)^2`, `((NOT ("status" __quesma_match '%active%') OR NOT (("status" __quesma_match '%pending%' AND "status" __quesma_match '%in-progress%'))) OR (("title" __quesma_match '%full%' OR "title" __quesma_match '%text%') OR "title" __quesma_match '%search%'))`},
-		{`status:(active OR (pending AND in-progress)) title:(full text search)^2`, `(("status" __quesma_match '%active%' OR ("status" __quesma_match '%pending%' AND "status" __quesma_match '%in-progress%')) OR (("title" __quesma_match '%full%' OR "title" __quesma_match '%text%') OR "title" __quesma_match '%search%'))`},
-		{`status:((a OR (b AND c)) AND d)`, `(("status" __quesma_match '%a%' OR ("status" __quesma_match '%b%' AND "status" __quesma_match '%c%')) AND "status" __quesma_match '%d%')`},
-		{`title:(return [Aida TO Carmen])`, `("title" __quesma_match '%return%' OR ("title" >= 'Aida' AND "title" <= 'Carmen'))`},
-		{`host.name:(NOT active OR NOT (pending OR in-progress)) (full text search)^2`, `((((NOT ("host.name" __quesma_match '%active%') OR NOT (("host.name" __quesma_match '%pending%' OR "host.name" __quesma_match '%in-progress%'))) OR (("title" __quesma_match '%full%' OR "text" __quesma_match '%full%'))) OR ("title" __quesma_match '%text%' OR "text" __quesma_match '%text%')) OR ("title" __quesma_match '%search%' OR "text" __quesma_match '%search%'))`},
-		{`host.name:(active AND NOT (pending OR in-progress)) hermes nemesis^2`, `((("host.name" __quesma_match '%active%' AND NOT (("host.name" __quesma_match '%pending%' OR "host.name" __quesma_match '%in-progress%'))) OR ("title" __quesma_match '%hermes%' OR "text" __quesma_match '%hermes%')) OR ("title" __quesma_match '%nemesis%' OR "text" __quesma_match '%nemesis%'))`},
-=======
-		{`age:>10`, `"age" > '10'`},
-		{`age:>=10`, `"age" >= '10'`},
-		{`age:<10`, `"age" < '10'`},
-		{`age:<=10.2`, `"age" <= '10.2'`},
-		{`age:10.2`, `"age" = 10.2`},
-		{`age:-10.2`, `"age" = -10.2`},
-		{`age:<-10.2`, `"age" < '-10.2'`},
-		{`age:        10.2`, `"age" = 10.2`},
-		{`age:  <-10.2`, `"age" < '-10.2'`},
-		{`age:  <   -10.2`, `"age" < '-10.2'`},
-		{`age:10.2 age2:[12 TO 15] age3:{11 TO *}`, `(("age" = 10.2 OR ("age2" >= '12' AND "age2" <= '15')) OR "age3" > '11')`},
 		{`date:{* TO 2012-01-01} another`, `("date" < '2012-01-01' OR ("title" __quesma_match 'another' OR "text" __quesma_match 'another'))`},
 		{`date:{2012-01-15 TO *} another`, `("date" > '2012-01-15' OR ("title" __quesma_match 'another' OR "text" __quesma_match 'another'))`},
 		{`date:{* TO *}`, `"date" IS NOT NULL`},
 		{`title:{Aida TO Carmen]`, `("title" > 'Aida' AND "title" <= 'Carmen')`},
-		{`count:[1 TO 5]`, `("count" >= '1' AND "count" <= '5')`}, // 17
+		{`count:[1 TO 5]`, `("count" >= 1 AND "count" <= 5)`}, // 17
 		{`"jakarta apache" AND "Apache Lucene"`, `(("title" __quesma_match 'jakarta apache' OR "text" __quesma_match 'jakarta apache') AND ("title" __quesma_match 'Apache Lucene' OR "text" __quesma_match 'Apache Lucene'))`},
 		{`NOT status:"jakarta apache"`, `NOT ("status" __quesma_match 'jakarta apache')`},
 		{`"jakarta apache" NOT "Apache Lucene"`, `(("title" __quesma_match 'jakarta apache' OR "text" __quesma_match 'jakarta apache') AND NOT (("title" __quesma_match 'Apache Lucene' OR "text" __quesma_match 'Apache Lucene')))`},
@@ -86,7 +55,6 @@
 		{`title:(return [Aida TO Carmen])`, `("title" __quesma_match 'return' OR ("title" >= 'Aida' AND "title" <= 'Carmen'))`},
 		{`host.name:(NOT active OR NOT (pending OR in-progress)) (full text search)^2`, `((((NOT ("host.name" __quesma_match 'active') OR NOT (("host.name" __quesma_match 'pending' OR "host.name" __quesma_match 'in-progress'))) OR (("title" __quesma_match 'full' OR "text" __quesma_match 'full'))) OR ("title" __quesma_match 'text' OR "text" __quesma_match 'text')) OR ("title" __quesma_match 'search' OR "text" __quesma_match 'search'))`},
 		{`host.name:(active AND NOT (pending OR in-progress)) hermes nemesis^2`, `((("host.name" __quesma_match 'active' AND NOT (("host.name" __quesma_match 'pending' OR "host.name" __quesma_match 'in-progress'))) OR ("title" __quesma_match 'hermes' OR "text" __quesma_match 'hermes')) OR ("title" __quesma_match 'nemesis' OR "text" __quesma_match 'nemesis'))`},
->>>>>>> 7614a7e9
 
 		// special characters
 		{`dajhd \(%&RY#WFDG`, `(("title" __quesma_match 'dajhd' OR "text" __quesma_match 'dajhd') OR ("title" __quesma_match '(\%&RY#WFDG' OR "text" __quesma_match '(\%&RY#WFDG'))`},
@@ -125,23 +93,13 @@
 		{`  2 `, `("title" = 2 OR "text" = 2)`},
 		{`  2df$ ! `, `(("title" __quesma_match '2df$' OR "text" __quesma_match '2df$') AND NOT (false))`}, // TODO: this should probably just be "false"
 		{`title:`, `false`},
-<<<<<<< HEAD
-		{`title: abc`, `"title" __quesma_match '%abc%'`},
-		{`title[`, `("title" __quesma_match '%title[%' OR "text" __quesma_match '%title[%')`},
-		{`title[]`, `("title" __quesma_match '%title[]%' OR "text" __quesma_match '%title[]%')`},
-		{`title[ TO ]`, `((("title" __quesma_match '%title[%' OR "text" __quesma_match '%title[%') OR ("title" __quesma_match '%TO%' OR "text" __quesma_match '%TO%')) OR ("title" __quesma_match '%]%' OR "text" __quesma_match '%]%'))`},
-		{`title:[ TO 2]`, `("title" >= '' AND "title" <= 2)`},
-		{`  title       `, `("title" __quesma_match '%title%' OR "text" __quesma_match '%title%')`},
-		{`  title : (+a -b c)`, `(("title" __quesma_match '%+a%' OR "title" __quesma_match '%-b%') OR "title" __quesma_match '%c%')`}, // we don't support '+', '-' operators, but in that case the answer seems good enough + nothing crashes
-=======
 		{`title: abc`, `"title" __quesma_match 'abc'`},
 		{`title[`, `("title" __quesma_match 'title[' OR "text" __quesma_match 'title[')`},
 		{`title[]`, `("title" __quesma_match 'title[]' OR "text" __quesma_match 'title[]')`},
 		{`title[ TO ]`, `((("title" __quesma_match 'title[' OR "text" __quesma_match 'title[') OR ("title" __quesma_match 'TO' OR "text" __quesma_match 'TO')) OR ("title" __quesma_match ']' OR "text" __quesma_match ']'))`},
-		{`title:[ TO 2]`, `("title" >= '' AND "title" <= '2')`},
+		{`title:[ TO 2]`, `("title" >= '' AND "title" <= 2)`},
 		{`  title       `, `("title" __quesma_match 'title' OR "text" __quesma_match 'title')`},
 		{`  title : (+a -b c)`, `(("title" __quesma_match '+a' OR "title" __quesma_match '-b') OR "title" __quesma_match 'c')`}, // we don't support '+', '-' operators, but in that case the answer seems good enough + nothing crashes
->>>>>>> 7614a7e9
 		{`title:()`, `false`},
 		{`() a`, `((false) OR ("title" __quesma_match 'a' OR "text" __quesma_match 'a'))`}, // a bit weird, but '(false)' is OK as I think nothing should match '()'
 	}
@@ -169,13 +127,8 @@
 		mapping map[string]string
 		want    string
 	}{
-<<<<<<< HEAD
-		{query: `title:"The Right Way" AND text:go!!`, mapping: map[string]string{}, want: `("title" __quesma_match '%The Right Way%' AND "text" __quesma_match '%go!!%')`},
+		{query: `title:"The Right Way" AND text:go!!`, mapping: map[string]string{}, want: `("title" __quesma_match 'The Right Way' AND "text" __quesma_match 'go!!')`},
 		{query: `age:>10`, mapping: map[string]string{"age": "foo"}, want: `"foo" > 10`},
-=======
-		{query: `title:"The Right Way" AND text:go!!`, mapping: map[string]string{}, want: `("title" __quesma_match 'The Right Way' AND "text" __quesma_match 'go!!')`},
-		{query: `age:>10`, mapping: map[string]string{"age": "foo"}, want: `"foo" > '10'`},
->>>>>>> 7614a7e9
 	}
 	for i, tt := range properQueries {
 		t.Run(util.PrettyTestName(tt.query, i), func(t *testing.T) {
