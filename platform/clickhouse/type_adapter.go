// Copyright Quesma, licensed under the Elastic License 2.0.
// SPDX-License-Identifier: Elastic-2.0
package clickhouse

import (
	"github.com/QuesmaOrg/quesma/platform/logger"
	"github.com/QuesmaOrg/quesma/platform/schema"
	"strings"
)

type SchemaTypeAdapter struct {
	defaultStringColumnType string
}

func NewSchemaTypeAdapter(defaultType string) SchemaTypeAdapter {

	return SchemaTypeAdapter{
		defaultStringColumnType: defaultType,
	}
}

//func (c SchemaTypeAdapter) Convert(s string) (schema.QuesmaType, bool) {
//	for isArray(s) {
//		s = arrayType(s)
//	}
//	switch {
//	case strings.HasPrefix(s, "Unknown"):
//		return schema.QuesmaTypeUnknown, true
//	case strings.HasPrefix(s, "Tuple"):
//		return schema.QuesmaTypeObject, true
//	}
//
//	switch s {
//	case "String":
//		return schema.QuesmaTypeText, true
//	case "LowCardinality(String)", "UUID", "FixedString":
//		return schema.QuesmaTypeKeyword, true
//	case "Int", "Int8", "Int16", "Int32", "Int64":
//		return schema.QuesmaTypeLong, true
//	case "UInt8", "UInt16", "UInt32", "UInt64", "UInt128", "UInt256":
//		return schema.QuesmaTypeInteger, true
//	case "Bool":
//		return schema.QuesmaTypeBoolean, true
//	case "Float32", "Float64":
//		return schema.QuesmaTypeFloat, true
//	case "DateTime", "DateTime64":
//		return schema.QuesmaTypeTimestamp, true
//	case "Date":
//		return schema.QuesmaTypeDate, true
//	case "Point":
//		return schema.QuesmaTypePoint, true
//	case "Map(String, Nullable(String))", "Map(String, String)", "Map(LowCardinality(String), Nullable(String))", "Map(LowCardinality(String), String)",
//		"Map(String, Int)", "Map(LowCardinality(String), Int)", "Map(String, Nullable(Int))", "Map(LowCardinality(String), Nullable(Int))":
//		return schema.QuesmaTypeMap, true
//	default:
//		return schema.QuesmaTypeUnknown, false
//	}
//}

func (c SchemaTypeAdapter) Convert(s string) (schema.QuesmaType, bool) {
	s = strings.ToUpper(s)

	for isArray(s) {
		s = arrayType(s)
		s = strings.ToUpper(s)
	}

	switch {
	case strings.HasPrefix(s, "UNKNOWN"):
		return schema.QuesmaTypeUnknown, true
	case strings.HasPrefix(s, "STRUCT"):
		return schema.QuesmaTypeObject, true
	case strings.HasPrefix(s, "MAP"):
		return schema.QuesmaTypeMap, true
	}

	switch s {
<<<<<<< HEAD
	case "BOOLEAN":
=======
	case "String":
		switch c.defaultStringColumnType {

		// empty if for testing purposes, in production it should always be set
		case "", "text":
			return schema.QuesmaTypeText, true
		case "keyword":
			return schema.QuesmaTypeKeyword, true
		default:
			logger.Error().Msgf("Unknown field type %s", c.defaultStringColumnType)
			return schema.QuesmaTypeUnknown, false
		}

	case "LowCardinality(String)", "UUID", "FixedString":
		return schema.QuesmaTypeKeyword, true
	case "Int", "Int8", "Int16", "Int32", "Int64":
		return schema.QuesmaTypeLong, true
	case "UInt8", "UInt16", "UInt32", "UInt64", "UInt128", "UInt256":
		return schema.QuesmaTypeInteger, true
	case "Bool":
>>>>>>> 135fadca
		return schema.QuesmaTypeBoolean, true
	case "TINYINT", "SMALLINT", "INT", "BIGINT", "LARGEINT":
		return schema.QuesmaTypeLong, true
	case "FLOAT", "DOUBLE":
		return schema.QuesmaTypeFloat, true
	case "DECIMAL", "DECIMAL32", "DECIMAL64", "DECIMAL128":
		return schema.QuesmaTypeKeyword, true // mapping to keyword type
	case "STRING", "CHAR", "VARCHAR":
		return schema.QuesmaTypeText, true
	//case "DATETIME", "DATETIMEV2":
	//	return schema.QuesmaTypeTimestamp, true
	case "DATE", "DATEV2", "DATETIME", "DATETIMEV2":
		return schema.QuesmaTypeDate, true
	case "JSON", "VARIANT":
		return schema.QuesmaTypeObject, true
	default:
		return schema.QuesmaTypeUnknown, false
	}
}

func isArray(s string) bool {
	return strings.HasPrefix(s, "Array(") && strings.HasSuffix(s, ")")
}

func arrayType(s string) string {
	return s[6 : len(s)-1]
}<|MERGE_RESOLUTION|>--- conflicted
+++ resolved
@@ -75,9 +75,6 @@
 	}
 
 	switch s {
-<<<<<<< HEAD
-	case "BOOLEAN":
-=======
 	case "String":
 		switch c.defaultStringColumnType {
 
@@ -90,15 +87,13 @@
 			logger.Error().Msgf("Unknown field type %s", c.defaultStringColumnType)
 			return schema.QuesmaTypeUnknown, false
 		}
-
 	case "LowCardinality(String)", "UUID", "FixedString":
 		return schema.QuesmaTypeKeyword, true
 	case "Int", "Int8", "Int16", "Int32", "Int64":
 		return schema.QuesmaTypeLong, true
 	case "UInt8", "UInt16", "UInt32", "UInt64", "UInt128", "UInt256":
 		return schema.QuesmaTypeInteger, true
-	case "Bool":
->>>>>>> 135fadca
+	case "BOOLEAN":
 		return schema.QuesmaTypeBoolean, true
 	case "TINYINT", "SMALLINT", "INT", "BIGINT", "LARGEINT":
 		return schema.QuesmaTypeLong, true
