--- conflicted
+++ resolved
@@ -104,7 +104,7 @@
 			tt.query.Schema = indexSchema
 			tt.query.Indexes = []string{tt.query.TableName}
 
-			actual, err := transform.applyTimestampField(indexSchema, tt.query)
+			actual, err := transform.applyTimestampField(context.Background(), indexSchema, tt.query)
 			assert.NoError(t, err)
 
 			assert.Equal(t, model.AsString(tt.expected.SelectCommand), model.AsString(actual.SelectCommand))
@@ -1514,18 +1514,13 @@
 			if !ok {
 				t.Fatal("schema not found")
 			}
-<<<<<<< HEAD
-
-			actual, err := transform.applyMatchOperator(context.Background(), indexSchema, tt.query)
-=======
 			indexSchema.Fields[messageAsKeyword] = schema.Field{
 				PropertyName:         messageAsKeyword,
 				InternalPropertyName: messageAsKeyword,
 				InternalPropertyType: "String",
 				Type:                 schema.QuesmaTypeKeyword,
 			}
-			actual, err := transform.applyMatchOperator(indexSchema, tt.query)
->>>>>>> 3602087a
+			actual, err := transform.applyMatchOperator(context.Background(), indexSchema, tt.query)
 			if err != nil {
 				t.Fatal(err)
 			}
@@ -1902,7 +1897,7 @@
 		t.Run(util.PrettyTestName(tt.name, i), func(t *testing.T) {
 			tt.query.Schema = indexSchema
 			tt.query.Indexes = []string{tt.query.TableName}
-			actual, err := transform.Transform([]*model.Query{tt.query})
+			actual, err := transform.Transform(context.Background(), []*model.Query{tt.query})
 			assert.NoError(t, err)
 
 			if err != nil {
