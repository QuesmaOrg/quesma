// Copyright Quesma, licensed under the Elastic License 2.0.
// SPDX-License-Identifier: Elastic-2.0
package frontend_connectors

import (
	"fmt"
	"github.com/QuesmaOrg/quesma/platform/clickhouse"
	"github.com/QuesmaOrg/quesma/platform/common_table"
	"github.com/QuesmaOrg/quesma/platform/config"
	"github.com/QuesmaOrg/quesma/platform/logger"
	"github.com/QuesmaOrg/quesma/platform/model"
	"github.com/QuesmaOrg/quesma/platform/model/typical_queries"
	"github.com/QuesmaOrg/quesma/platform/schema"
	"github.com/k0kubun/pp"
	"sort"
	"strings"
)

type SchemaCheckPass struct {
	cfg                 *config.QuesmaConfiguration
	tableDiscovery      clickhouse.TableDiscovery
	searchAfterStrategy searchAfterStrategy
}

func NewSchemaCheckPass(cfg *config.QuesmaConfiguration, tableDiscovery clickhouse.TableDiscovery, strategyType searchAfterStrategyType) *SchemaCheckPass {
	return &SchemaCheckPass{
		cfg:                 cfg,
		tableDiscovery:      tableDiscovery,
		searchAfterStrategy: searchAfterStrategyFactory(strategyType),
	}
}

func (s *SchemaCheckPass) isFieldMapSyntaxEnabled(query *model.Query) bool {

	var enabled bool

	if len(query.Indexes) == 1 {
		if indexConf, ok := s.cfg.IndexConfig[query.Indexes[0]]; ok {
			enabled = indexConf.EnableFieldMapSyntax
		}
	}

	return enabled
}

func (s *SchemaCheckPass) applyBooleanLiteralLowering(index schema.Schema, query *model.Query) (*model.Query, error) {

	visitor := model.NewBaseVisitor()

	visitor.OverrideVisitLiteral = func(b *model.BaseExprVisitor, e model.LiteralExpr) interface{} {
		if boolLiteral, ok := e.Value.(string); ok {
			// TODO this is a hack for now
			// bool literals are quoted in the query and become strings
			// we need to convert them back to bool literals
			// proper solution would require introducing a new type for bool literals in the model
			// and updating the parser to recognize them
			// but this would require much more work
			if strings.Contains(boolLiteral, "true") || strings.Contains(boolLiteral, "false") {
				boolLiteral = strings.TrimLeft(boolLiteral, "'")
				boolLiteral = strings.TrimRight(boolLiteral, "'")
				return model.NewLiteralWithEscapeType(boolLiteral, e.EscapeType)
			}
		}
		return e.Clone()
	}

	expr := query.SelectCommand.Accept(visitor)
	if _, ok := expr.(*model.SelectCommand); ok {
		query.SelectCommand = *expr.(*model.SelectCommand)
	}
	return query, nil
}

// Below function applies schema transformations to the query regarding ip addresses.
// Internally, it converts sql statement like
// SELECT * FROM "kibana_sample_data_logs" WHERE lhs op rhs
// where op is '=' or 'iLIKE'
// into
// SELECT * FROM "kibana_sample_data_logs" WHERE isIPAddressInRange(CAST(COALESCE(lhs,'0.0.0.0') AS "String"),rhs) - COALESCE is used to handle NULL values
//
//	e.g.: isIPAddressInRange(CAST(COALESCE(IP_ADDR_COLUMN_NAME,'0.0.0.0') AS "String"),'10.10.10.0/24')
func (s *SchemaCheckPass) applyIpTransformations(indexSchema schema.Schema, query *model.Query) (*model.Query, error) {

	fromTable := query.TableName

	visitor := model.NewBaseVisitor()

	visitor.OverrideVisitInfix = func(b *model.BaseExprVisitor, e model.InfixExpr) interface{} {
		const isIPAddressInRangePrimitive = "isIPAddressInRange"
		const CASTPrimitive = "CAST"
		const COALESCEPrimitive = "COALESCE"
		const StringLiteral = "String"
		var lhs, rhs interface{}
		lhsValue := ""
		rhsValue := ""
		opValue := ""
		if e.Left != nil {
			lhs = e.Left.Accept(b)
			if lhs != nil {
				if lhsLiteral, ok := lhs.(model.LiteralExpr); ok {
					if asString, ok := lhsLiteral.Value.(string); ok {
						lhsValue = asString
					}
				} else if lhsColumnRef, ok := lhs.(model.ColumnRef); ok {
					lhsValue = lhsColumnRef.ColumnName
				}
			}
		}
		if e.Right != nil {
			rhs = e.Right.Accept(b)
			if rhs != nil {
				if rhsLiteral, ok := rhs.(model.LiteralExpr); ok {
					if asString, ok := rhsLiteral.Value.(string); ok {
						rhsValue = asString
					}
				} else if rhsColumnRef, ok := rhs.(model.ColumnRef); ok {
					rhsValue = rhsColumnRef.ColumnName
				}
			}
		}
		// skip transformation in the case of strict IP address
		if !strings.Contains(rhsValue, "/") {
			return model.NewInfixExpr(lhs.(model.Expr), e.Op, rhs.(model.Expr))
		}

		field, found := indexSchema.ResolveFieldByInternalName(lhsValue)
		if !found {
			logger.Error().Msgf("Field %s not found in schema for table %s, should never happen here", lhsValue, fromTable)
		}
		if !field.Type.Equal(schema.QuesmaTypeIp) {
			return model.NewInfixExpr(lhs.(model.Expr), e.Op, rhs.(model.Expr))
		}
		if len(lhsValue) == 0 || len(rhsValue) == 0 {
			return model.NewInfixExpr(lhs.(model.Expr), e.Op, rhs.(model.Expr))
		}
		opValue = e.Op
		if opValue != "=" && opValue != "iLIKE" {
			logger.Warn().Msgf("ip transformation omitted, operator is not = or iLIKE: %s, lhs: %s, rhs: %s", opValue, lhsValue, rhsValue)
			return model.NewInfixExpr(lhs.(model.Expr), e.Op, rhs.(model.Expr))
		}
		rhsValue = strings.Replace(rhsValue, "%", "", -1)
		transformedWhereClause := &model.FunctionExpr{
			Name: isIPAddressInRangePrimitive,
			Args: []model.Expr{
				&model.FunctionExpr{
					Name: CASTPrimitive,
					Args: []model.Expr{
						&model.AliasedExpr{
							Expr: &model.FunctionExpr{
								Name: COALESCEPrimitive,
								Args: []model.Expr{
									lhs.(model.Expr),
									&model.LiteralExpr{Value: "'0.0.0.0'"},
								},
							},
							Alias: StringLiteral,
						},
					},
				},
				&model.LiteralExpr{Value: rhsValue},
			},
		}
		return transformedWhereClause
	}

	visitor.OverrideVisitArrayAccess = func(b *model.BaseExprVisitor, e model.ArrayAccess) interface{} {
		e.ColumnRef.Accept(b)
		e.Index.Accept(b)
		return model.NewArrayAccess(e.ColumnRef, e.Index)
	}

	expr := query.SelectCommand.Accept(visitor)

	if _, ok := expr.(*model.SelectCommand); ok {
		query.SelectCommand = *expr.(*model.SelectCommand)
	}
	return query, nil
}

func (s *SchemaCheckPass) applyGeoTransformations(schemaInstance schema.Schema, query *model.Query) (*model.Query, error) {

	replace := make(map[string]model.Expr)

	for _, field := range schemaInstance.Fields {
		if field.Type.Name == schema.QuesmaTypePoint.Name {
			lon := model.NewColumnRef(field.InternalPropertyName.AsString() + "_lon")
			lat := model.NewColumnRef(field.InternalPropertyName.AsString() + "_lat")

			// This is a workaround. Clickhouse Point is defined as Tuple. We need to know the type of the tuple.
			// In this step we merge two columns into single map here. Map is in elastic format.

			// In this point we assume that Quesma point type is stored into two separate columns.
			replace[field.InternalPropertyName.AsString()] = model.NewFunction("map",
				model.NewLiteral("'lat'"),
				lat,
				model.NewLiteral("'lon'"),
				lon)

			// these a just if we need multifields support
			replace[field.InternalPropertyName.AsString()+".lat"] = lat
			replace[field.InternalPropertyName.AsString()+".lon"] = lon

			// if the point is stored as a single column, we need to extract the lat and lon
			//replace[field.PropertyName.AsString()] = model.NewFunction("give_me_point", model.NewColumnRef(field.InternalPropertyName.AsString()))
			//replace[field.PropertyName.AsString()+".lat"] = model.NewFunction("give_me_lat", model.NewColumnRef(field.InternalPropertyName.AsString()))
			//replace[field.PropertyName.AsString()+".lon"] = model.NewFunction("give_me_lon", model.NewColumnRef(field.InternalPropertyName.AsString()))

		}
	}

	visitor := model.NewBaseVisitor()

	visitor.OverrideVisitColumnRef = func(b *model.BaseExprVisitor, e model.ColumnRef) interface{} {
		if expr, ok := replace[e.ColumnName]; ok {
			return expr
		}
		return e
	}

	visitor.OverrideVisitFunction = func(b *model.BaseExprVisitor, e model.FunctionExpr) interface{} {

		var suffix string
		switch e.Name {
		case model.QuesmaGeoLatFunction:
			suffix = ".lat"
		case model.QuesmaGeoLonFunction:
			suffix = ".lon"
		}

		if suffix != "" && len(e.Args) == 1 {
			if col, ok := e.Args[0].(model.ColumnRef); ok {
				if expr, ok := replace[col.ColumnName+suffix]; ok {
					return expr
				}
			}
		}

		return model.NewFunction(e.Name, b.VisitChildren(e.Args)...)
	}

	visitor.OverrideVisitSelectCommand = func(v *model.BaseExprVisitor, query model.SelectCommand) interface{} {
		var columns, groupBy []model.Expr
		var orderBy []model.OrderByExpr
		from := query.FromClause
		where := query.WhereClause

		for _, expr := range query.Columns {
			var alias string
			if col, ok := expr.(model.ColumnRef); ok {
				if _, ok := replace[col.ColumnName]; ok {
					alias = col.ColumnName
				}
			}

			col := expr.Accept(v).(model.Expr)

			if alias != "" {
				col = model.NewAliasedExpr(col, alias)
			}

			columns = append(columns, col)
		}
		for _, expr := range query.GroupBy {
			groupBy = append(groupBy, expr.Accept(v).(model.Expr))
		}
		for _, expr := range query.OrderBy {
			orderBy = append(orderBy, expr.Accept(v).(model.OrderByExpr))
		}
		if query.FromClause != nil {
			from = query.FromClause.Accept(v).(model.Expr)
		}
		if query.WhereClause != nil {
			where = query.WhereClause.Accept(v).(model.Expr)
		}

		var namedCTEs []*model.CTE
		if query.NamedCTEs != nil {
			for _, cte := range query.NamedCTEs {
				namedCTEs = append(namedCTEs, cte.Accept(v).(*model.CTE))
			}
		}

		var limitBy []model.Expr
		if query.LimitBy != nil {
			for _, expr := range query.LimitBy {
				limitBy = append(limitBy, expr.Accept(v).(model.Expr))
			}
		}
		return model.NewSelectCommand(columns, groupBy, orderBy, from, where, limitBy, query.Limit, query.SampleLimit, query.IsDistinct, namedCTEs)
	}

	expr := query.SelectCommand.Accept(visitor)
	if _, ok := expr.(*model.SelectCommand); ok {
		query.SelectCommand = *expr.(*model.SelectCommand)
	}
	return query, nil
}

func (s *SchemaCheckPass) applyArrayTransformations(indexSchema schema.Schema, query *model.Query) (*model.Query, error) {

	arrayTypeResolver := arrayTypeResolver{indexSchema: indexSchema}

	// check if the query has array columns

	allColumns := model.GetUsedColumns(query.SelectCommand)

	hasArrayColumn := false
	for _, col := range allColumns {
		dbType := arrayTypeResolver.dbColumnType(col.ColumnName)
		if strings.HasPrefix(dbType, "Array") {
			hasArrayColumn = true
			break
		}
	}
	// no array columns, no need to transform
	if !hasArrayColumn {
		return query, nil
	}

	var visitor model.ExprVisitor

	if checkIfGroupingByArrayColumn(query.SelectCommand, arrayTypeResolver) {
		visitor = NewArrayJoinVisitor(arrayTypeResolver)
	} else {
		visitor = NewArrayTypeVisitor(arrayTypeResolver)
	}

	expr := query.SelectCommand.Accept(visitor)
	if _, ok := expr.(*model.SelectCommand); ok {
		query.SelectCommand = *expr.(*model.SelectCommand)
	}
	return query, nil
}

func (s *SchemaCheckPass) applyMapTransformations(indexSchema schema.Schema, query *model.Query) (*model.Query, error) {

	mapResolver := mapTypeResolver{indexSchema: indexSchema}

	// check if the query has map columns

	selectCommand := query.SelectCommand

	var allColumns []model.ColumnRef
	for _, expr := range selectCommand.Columns {
		allColumns = append(allColumns, model.GetUsedColumns(expr)...)
	}
	if selectCommand.WhereClause != nil {
		allColumns = append(allColumns, model.GetUsedColumns(selectCommand.WhereClause)...)
	}

	hasMapColumn := false
	for _, col := range allColumns {
		isMap, _, _ := mapResolver.isMap(col.ColumnName)
		if isMap {
			hasMapColumn = true
			break
		}
	}
	// no array columns, no need to transform
	if !hasMapColumn {
		return query, nil
	}

	visitor := NewMapTypeVisitor(mapResolver)

	expr := query.SelectCommand.Accept(visitor)
	if _, ok := expr.(*model.SelectCommand); ok {
		query.SelectCommand = *expr.(*model.SelectCommand)
	}
	return query, nil
}

func (s *SchemaCheckPass) computeListIndexPrefixesToGroup() []string {

	const groupByCommonTableIndexes = "group_common_table_indexes"

	var groupIndexesPrefix []string
	if s.cfg.DefaultQueryOptimizers != nil {
		if opt, ok := s.cfg.DefaultQueryOptimizers[groupByCommonTableIndexes]; ok {
			if !opt.Disabled {
				for k, v := range opt.Properties {
					if v != "false" {
						groupIndexesPrefix = append(groupIndexesPrefix, k)
					}
				}
			}
		}
	}
	return groupIndexesPrefix
}

func (s *SchemaCheckPass) applyPhysicalFromExpression(currentSchema schema.Schema, query *model.Query) (*model.Query, error) {

	if query.TableName == model.SingleTableNamePlaceHolder {
		logger.Warn().Msg("applyPhysicalFromExpression: physical table name is not set")
	}

	var useCommonTable bool
	if len(query.Indexes) == 1 {
		if indexConf, ok := s.cfg.IndexConfig[query.Indexes[0]]; ok {
			useCommonTable = indexConf.UseCommonTable
		} else if s.cfg.UseCommonTableForWildcard {
			useCommonTable = true
		}
	} else { // we can handle querying multiple indexes from common table only
		useCommonTable = true
	}

	physicalFromExpression := model.NewTableRefWithDatabaseName(query.TableName, currentSchema.DatabaseName)

	if useCommonTable {
		physicalFromExpression = model.NewTableRef(common_table.TableName)
	}

	visitor := model.NewBaseVisitor()

	visitor.OverrideVisitTableRef = func(b *model.BaseExprVisitor, e model.TableRef) interface{} {
		if e.Name == model.SingleTableNamePlaceHolder {
			return physicalFromExpression
		}
		return e
	}

	visitor.OverrideVisitColumnRef = func(b *model.BaseExprVisitor, e model.ColumnRef) interface{} {
		// TODO is this nessessery?
		if useCommonTable {
			if e.ColumnName == "timestamp" || e.ColumnName == "epoch_time" || e.ColumnName == `"epoch_time"` {
				return model.NewColumnRefWithTable("@timestamp", e.TableAlias)
			}
		}
		return e
	}

	visitor.OverrideVisitSelectCommand = func(b *model.BaseExprVisitor, selectStm model.SelectCommand) interface{} {
		var columns, groupBy []model.Expr
		var orderBy []model.OrderByExpr
		from := selectStm.FromClause
		where := selectStm.WhereClause

		for _, expr := range selectStm.Columns {
			columns = append(columns, expr.Accept(b).(model.Expr))
		}
		for _, expr := range selectStm.GroupBy {
			groupBy = append(groupBy, expr.Accept(b).(model.Expr))
		}
		for _, expr := range selectStm.OrderBy {
			orderBy = append(orderBy, expr.Accept(b).(model.OrderByExpr))
		}
		if selectStm.FromClause != nil {
			from = selectStm.FromClause.Accept(b).(model.Expr)
		}
		if selectStm.WhereClause != nil {
			where = selectStm.WhereClause.Accept(b).(model.Expr)
		}

		// add filter for common table, if needed
		if useCommonTable && from == physicalFromExpression {

			orExpression := make(map[string]model.Expr)

			groupIndexesPrefix := s.computeListIndexPrefixesToGroup()

			for _, indexName := range query.Indexes {
				var added bool

				// apply optimization here
				if len(groupIndexesPrefix) > 0 {
					for _, prefix := range groupIndexesPrefix {
						if strings.HasPrefix(indexName, prefix) {
							added = true
							if _, ok := orExpression[prefix]; !ok {
								orExpression[prefix] = model.NewFunction("startsWith", model.NewColumnRef(common_table.IndexNameColumn), model.NewLiteral(fmt.Sprintf("'%s'", prefix)))
							}
						}
					}
				}

				if !added {
					orExpression[indexName] = model.NewInfixExpr(model.NewColumnRef(common_table.IndexNameColumn), "=", model.NewLiteral(fmt.Sprintf("'%s'", indexName)))
				}
			}

			// keep in the order
			var orExpressionOrder []string
			for k := range orExpression {
				orExpressionOrder = append(orExpressionOrder, k)
			}
			sort.Strings(orExpressionOrder)

			var indexWhere []model.Expr
			for _, name := range orExpressionOrder {
				indexWhere = append(indexWhere, orExpression[name])
			}

			indicesWhere := model.Or(indexWhere)

			if selectStm.WhereClause != nil {
				where = model.And([]model.Expr{selectStm.WhereClause.Accept(b).(model.Expr), indicesWhere})
			} else {
				where = indicesWhere
			}
		}

		var namedCTEs []*model.CTE
		if selectStm.NamedCTEs != nil {
			for _, cte := range selectStm.NamedCTEs {
				namedCTEs = append(namedCTEs, cte.Accept(b).(*model.CTE))
			}
		}

		return model.NewSelectCommand(columns, groupBy, orderBy, from, where, selectStm.LimitBy, selectStm.Limit, selectStm.SampleLimit, selectStm.IsDistinct, namedCTEs)
	}

	expr := query.SelectCommand.Accept(visitor)
	if _, ok := expr.(*model.SelectCommand); ok {
		query.SelectCommand = *expr.(*model.SelectCommand)
	}

	return query, nil

}

func (s *SchemaCheckPass) applyWildcardExpansion(indexSchema schema.Schema, query *model.Query) (*model.Query, error) {

	var newColumns []model.Expr
	var hasWildcard bool

	for _, selectColumn := range query.SelectCommand.Columns {

		if selectColumn == model.NewWildcardExpr {
			hasWildcard = true
		} else {
			newColumns = append(newColumns, selectColumn)
		}
	}

	if hasWildcard {

		cols := make([]string, 0, len(indexSchema.Fields))
		for _, col := range indexSchema.Fields {
			// Take only fields that are ingested
			if col.Origin == schema.FieldSourceIngest {
				cols = append(cols, col.PropertyName.AsString())
			}
		}

		if query.RuntimeMappings != nil {
			// add columns that are not in the schema but are in the runtime mappings
			// these columns  will be transformed later
			for name := range query.RuntimeMappings {
				cols = append(cols, name)
			}
		}

		sort.Strings(cols)

		for _, col := range cols {
			newColumns = append(newColumns, model.NewColumnRef(col))
		}

		if len(query.Indexes) > 1 {
			newColumns = append(newColumns, model.NewColumnRef(common_table.IndexNameColumn))
		}
	}

	if len(newColumns) == 0 {
		return nil, fmt.Errorf("applyWildcardExpansion: no columns found in the query")
	}

	query.SelectCommand.Columns = newColumns

	return query, nil
}

func (s *SchemaCheckPass) applyFullTextField(indexSchema schema.Schema, query *model.Query) (*model.Query, error) {

	var fullTextFields []string

	for _, field := range indexSchema.Fields {
		if field.Type.IsFullText() {
			// Take only fields that are ingested
			if field.Origin == schema.FieldSourceIngest {
				fullTextFields = append(fullTextFields, field.InternalPropertyName.AsString())
			}
		}
	}

	// sort the fields to ensure deterministic results
	sort.Strings(fullTextFields)

	visitor := model.NewBaseVisitor()

	var err error

	visitor.OverrideVisitColumnRef = func(b *model.BaseExprVisitor, e model.ColumnRef) interface{} {
		// full text field should be used only in where clause

		if e.ColumnName == model.FullTextFieldNamePlaceHolder {
			err = fmt.Errorf("full text field name placeholder found in query")
		}
		return e
	}

	visitor.OverrideVisitInfix = func(b *model.BaseExprVisitor, e model.InfixExpr) interface{} {
		col, ok := e.Left.(model.ColumnRef)
		if ok {
			if col.ColumnName == model.FullTextFieldNamePlaceHolder {

				if len(fullTextFields) == 0 {
					if (strings.ToUpper(e.Op) == "LIKE" || strings.ToUpper(e.Op) == "ILIKE") && model.AsString(e.Right) == "'%'" {
						return model.NewLiteral(true)
					}
					return model.NewLiteral(false)
				}

				var expressions []model.Expr

				for _, field := range fullTextFields {
					colRef := model.NewColumnRefWithTable(field, col.TableAlias)
					expressions = append(expressions, model.NewInfixExpr(colRef, e.Op, e.Right))
				}

				res := model.Or(expressions)
				return res
			}
		}

		return model.NewInfixExpr(e.Left.Accept(b).(model.Expr), e.Op, e.Right.Accept(b).(model.Expr))
	}

	expr := query.SelectCommand.Accept(visitor)

	if err != nil {
		return nil, err
	}

	if _, ok := expr.(*model.SelectCommand); ok {
		query.SelectCommand = *expr.(*model.SelectCommand)
	}
	return query, nil

}

func (s *SchemaCheckPass) applyTimestampField(indexSchema schema.Schema, query *model.Query) (*model.Query, error) {

	var timestampColumnName string

	// check if the schema has a timestamp field configured
	if column, ok := indexSchema.Fields[model.TimestampFieldName]; ok {
		timestampColumnName = column.InternalPropertyName.AsString()
	}

	// if not found, check if the table has a timestamp field discovered somehow
	// This is commented out for now.
	// We should be able to fetch table (physical representation) for current schema
	//
	/*
		if timestampColumnName == "" && table.DiscoveredTimestampFieldName != nil {
			timestampColumnName = *table.DiscoveredTimestampFieldName
		}
	*/
	var replacementName string

	if timestampColumnName == "" {
		// no timestamp field found, replace with NULL if any

		// see comment above, we don't know what is a discovered timestamp field
		//replacementExpr = model.NewLiteral("NULL")
	} else {
		// check if the query has hits type, so '_id' generation should not be based on timestamp
		//
		// This is a mess. `query.Type` holds a pointer to Hits, but Hits do not have pointer receivers to mutate the state.
		if hits, ok := query.Type.(*typical_queries.Hits); ok {
			newHits := hits.WithTimestampField(timestampColumnName)
			query.Type = &newHits
		}

		// if the target column is not the canonical timestamp field, replace it
		if timestampColumnName != model.TimestampFieldName {
			replacementName = timestampColumnName
		}
	}

	// no replacement needed
	if replacementName == "" {
		return query, nil
	}

	visitor := model.NewBaseVisitor()
	visitor.OverrideVisitColumnRef = func(b *model.BaseExprVisitor, e model.ColumnRef) interface{} {

		// full text field should be used only in where clause
		if e.ColumnName == model.TimestampFieldName {
			return model.NewColumnRefWithTable(replacementName, e.TableAlias)
		}
		return e
	}
	expr := query.SelectCommand.Accept(visitor)

	if _, ok := expr.(*model.SelectCommand); ok {
		query.SelectCommand = *expr.(*model.SelectCommand)
	}
	return query, nil

}

func (s *SchemaCheckPass) applyFieldMapSyntax(indexSchema schema.Schema, query *model.Query) (*model.Query, error) {
	visitor := model.NewBaseVisitor()

	visitor.OverrideVisitColumnRef = func(b *model.BaseExprVisitor, e model.ColumnRef) interface{} {

		// we don't want to resolve our well know technical fields
		if e.ColumnName == model.FullTextFieldNamePlaceHolder || e.ColumnName == common_table.IndexNameColumn {
			return e
		}
		// 1. we check if the field name point to the map
		if s.isFieldMapSyntaxEnabled(query) {
			elements := strings.Split(e.ColumnName, ".")
			if len(elements) > 1 {
				if mapField, ok := indexSchema.ResolveField(elements[0]); ok {
					// check if we have map type, especially  Map(String, any) here
					if mapField.Type.Name == schema.QuesmaTypeMap.Name &&
						(strings.HasPrefix(mapField.InternalPropertyType, "Map(String") ||
							strings.HasPrefix(mapField.InternalPropertyType, "Map(LowCardinality(String")) {
						return model.NewFunction("arrayElement", model.NewColumnRef(elements[0]), model.NewLiteral(fmt.Sprintf("'%s'", strings.Join(elements[1:], "."))))
					}
				}
			}
		}
		return e
	}
	expr := query.SelectCommand.Accept(visitor)

	if _, ok := expr.(*model.SelectCommand); ok {
		query.SelectCommand = *expr.(*model.SelectCommand)
	}

	return query, nil
}

func (s *SchemaCheckPass) applyFieldEncoding(indexSchema schema.Schema, query *model.Query) (*model.Query, error) {
	table, ok := s.tableDiscovery.TableDefinitions().Load(query.TableName)
	if !ok {
		return nil, fmt.Errorf("table %s not found", query.TableName)
	}
	_, hasAttributesValuesColumn := table.Cols[clickhouse.AttributesValuesColumn]

	visitor := model.NewBaseVisitor()

	visitor.OverrideVisitColumnRef = func(b *model.BaseExprVisitor, e model.ColumnRef) interface{} {

		// we don't want to resolve our well know technical fields
		if e.ColumnName == model.FullTextFieldNamePlaceHolder || e.ColumnName == common_table.IndexNameColumn {
			return e
		}

		// This is workaround.
		// Our query parse resolves columns sometimes. Here we detect it and skip the resolution.
		if _, ok := indexSchema.ResolveFieldByInternalName(e.ColumnName); ok {
			logger.Debug().Msgf("Got field already resolved %s", e.ColumnName) // Reduced to debug as it was really noisy
			return e
		}

		if resolvedField, ok := indexSchema.ResolveField(e.ColumnName); ok {
			return model.NewColumnRefWithTable(resolvedField.InternalPropertyName.AsString(), e.TableAlias)
		} else {
			// here we didn't find a column by field name,
			// maybe we should use attributes

			if hasAttributesValuesColumn {
				return model.NewArrayAccess(model.NewColumnRef(clickhouse.AttributesValuesColumn), model.NewLiteral(fmt.Sprintf("'%s'", e.ColumnName)))
			} else {
				return model.NewLiteral("NULL")
			}
		}
	}

	visitor.OverrideVisitSelectCommand = func(v *model.BaseExprVisitor, query model.SelectCommand) interface{} {
		var columns, groupBy []model.Expr
		var orderBy []model.OrderByExpr
		from := query.FromClause
		where := query.WhereClause

		for _, expr := range query.Columns {
			var alias string
			if e, ok := expr.(model.ColumnRef); ok {
				alias = e.ColumnName
			}

			col := expr.Accept(v).(model.Expr)

			if e, ok := col.(model.ArrayAccess); ok && alias != "" {
				col = model.NewAliasedExpr(e, alias)
			} else if e, ok := col.(model.LiteralExpr); ok && alias != "" && e.Value == "NULL" {
				col = model.NewAliasedExpr(e, alias)
			}

			columns = append(columns, col)
		}
		for _, expr := range query.GroupBy {
			groupBy = append(groupBy, expr.Accept(v).(model.Expr))
		}
		for _, expr := range query.OrderBy {
			orderBy = append(orderBy, expr.Accept(v).(model.OrderByExpr))
		}
		if query.FromClause != nil {
			from = query.FromClause.Accept(v).(model.Expr)
		}
		if query.WhereClause != nil {
			where = query.WhereClause.Accept(v).(model.Expr)
		}

		var namedCTEs []*model.CTE
		if query.NamedCTEs != nil {
			for _, cte := range query.NamedCTEs {
				namedCTEs = append(namedCTEs, cte.Accept(v).(*model.CTE))
			}
		}

		var limitBy []model.Expr
		if query.LimitBy != nil {
			for _, expr := range query.LimitBy {
				limitBy = append(limitBy, expr.Accept(v).(model.Expr))
			}
		}
		return model.NewSelectCommand(columns, groupBy, orderBy, from, where, limitBy, query.Limit, query.SampleLimit, query.IsDistinct, namedCTEs)
	}

	expr := query.SelectCommand.Accept(visitor)

	if _, ok := expr.(*model.SelectCommand); ok {
		query.SelectCommand = *expr.(*model.SelectCommand)
	}

	return query, nil
}

func (s *SchemaCheckPass) applyRuntimeMappings(indexSchema schema.Schema, query *model.Query) (*model.Query, error) {

	if query.RuntimeMappings == nil {
		return query, nil
	}

	cols := query.SelectCommand.Columns

	// replace column refs with runtime mappings with proper name
	for i, col := range cols {
		switch c := col.(type) {
		case model.ColumnRef:
			if mapping, ok := query.RuntimeMappings[c.ColumnName]; ok {
				cols[i] = model.NewAliasedExpr(mapping.DatabaseExpression, c.ColumnName)
			}
		}
	}
	query.SelectCommand.Columns = cols

	// replace other places where column refs are used
	visitor := model.NewBaseVisitor()
	visitor.OverrideVisitColumnRef = func(b *model.BaseExprVisitor, e model.ColumnRef) interface{} {
		if mapping, ok := query.RuntimeMappings[e.ColumnName]; ok {
			return mapping.DatabaseExpression
		}
		return e
	}

	expr := query.SelectCommand.Accept(visitor)

	if _, ok := expr.(*model.SelectCommand); ok {
		query.SelectCommand = *expr.(*model.SelectCommand)
	}
	return query, nil
}

// it convers out internal date time related fuction to clickhouse functions
func (s *SchemaCheckPass) convertQueryDateTimeFunctionToClickhouse(indexSchema schema.Schema, query *model.Query) (*model.Query, error) {

	visitor := model.NewBaseVisitor()

	visitor.OverrideVisitFunction = func(b *model.BaseExprVisitor, e model.FunctionExpr) interface{} {

		switch e.Name {

		case model.DateHourFunction:
			if len(e.Args) != 1 {
				return e
			}
			return model.NewFunction("toHour", e.Args[0].Accept(b).(model.Expr))

			// TODO this is a place for over date/time related functions
			// add more

		default:
			return model.NewFunction(e.Name, b.VisitChildren(e.Args)...)
		}
	}

	expr := query.SelectCommand.Accept(visitor)

	if _, ok := expr.(*model.SelectCommand); ok {
		query.SelectCommand = *expr.(*model.SelectCommand)
	}
	return query, nil

}

func (s *SchemaCheckPass) checkAggOverUnsupportedType(indexSchema schema.Schema, query *model.Query) (*model.Query, error) {

	aggFunctionPrefixes := []string{"sum", "avg", "quantiles"}

	dbTypePrefixes := []string{"DateTime", "String", "LowCardinality(String)"}

	visitor := model.NewBaseVisitor()

	visitor.OverrideVisitFunction = func(b *model.BaseExprVisitor, e model.FunctionExpr) interface{} {

		currentFunctionName := strings.ToLower(e.Name)

		for _, aggPrefix := range aggFunctionPrefixes {
			if strings.HasPrefix(currentFunctionName, aggPrefix) {
				if len(e.Args) > 0 {
					if columnRef, ok := e.Args[0].(model.ColumnRef); ok {
						if col, ok := indexSchema.ResolveFieldByInternalName(columnRef.ColumnName); ok {
							for _, dbTypePrefix := range dbTypePrefixes {
								if strings.HasPrefix(col.InternalPropertyType, dbTypePrefix) {
									logger.Warn().Msgf("Aggregation '%s' over unsupported type '%s' in column '%s'", e.Name, dbTypePrefix, col.InternalPropertyName.AsString())
									args := b.VisitChildren(e.Args)
									args[0] = model.NewLiteral("NULL")
									return model.NewFunction(e.Name, args...)
								}
							}
						}
					}
					// attributes values are always string,
					if access, ok := e.Args[0].(model.ArrayAccess); ok {
						if access.ColumnRef.ColumnName == clickhouse.AttributesValuesColumn {
							logger.Warn().Msgf("Unsupported case. Aggregation '%s' over attribute named: '%s'", e.Name, access.Index)
							args := b.VisitChildren(e.Args)
							args[0] = model.NewLiteral("NULL")
							return model.NewFunction(e.Name, args...)
						}
					}
				}
			}
		}

		return model.NewFunction(e.Name, b.VisitChildren(e.Args)...)
	}

	expr := query.SelectCommand.Accept(visitor)

	if _, ok := expr.(*model.SelectCommand); ok {
		query.SelectCommand = *expr.(*model.SelectCommand)
	}
	return query, nil

}

func columnsToAliasedColumns(columns []model.Expr) []model.Expr {
	aliasedColumns := make([]model.Expr, len(columns))
	for i, column := range columns {
		if columnRef, ok := column.(model.ColumnRef); ok {
			aliasedColumns[i] = columnRef
			continue
		}
		if col, ok := column.(model.LiteralExpr); ok {
			if _, isStr := col.Value.(string); !isStr {
				aliasedColumns[i] = model.NewAliasedExpr(column, fmt.Sprintf("column_%d", i))
			} else {
				aliasedColumns[i] = col
			}
			continue
		}
		if aliasedExpr, ok := column.(model.AliasedExpr); ok {
			aliasedColumns[i] = aliasedExpr
			continue
		}
		if _, ok := column.(model.FunctionExpr); ok {
			aliasedColumns[i] = model.NewAliasedExpr(column, fmt.Sprintf("column_%d", i))
			continue
		}
		if _, ok := column.(model.WindowFunction); ok {
			aliasedColumns[i] = model.NewAliasedExpr(column, fmt.Sprintf("column_%d", i))
			continue
		}

		aliasedColumns[i] = model.NewAliasedExpr(column, fmt.Sprintf("column_%d", i))
		logger.Error().Msgf("Quesma internal error - unreachable code: unsupported column type %T", column)
	}
	return aliasedColumns
}

func (s *SchemaCheckPass) applyAliasColumns(indexSchema schema.Schema, query *model.Query) (*model.Query, error) {
	query.SelectCommand.Columns = columnsToAliasedColumns(query.SelectCommand.Columns)
	return query, nil
}

func (s *SchemaCheckPass) Transform(queries []*model.Query) ([]*model.Query, error) {

	transformationChain := []struct {
		TransformationName string
		Transformation     func(schema.Schema, *model.Query) (*model.Query, error)
	}{
		// Section 1: from logical to physical
		{TransformationName: "PhysicalFromExpressionTransformation", Transformation: s.applyPhysicalFromExpression},
		{TransformationName: "WildcardExpansion", Transformation: s.applyWildcardExpansion},
		{TransformationName: "RuntimeMappings", Transformation: s.applyRuntimeMappings},
		{TransformationName: "AliasColumnsTransformation", Transformation: s.applyAliasColumns},

		// Section 2: generic schema based transformations
		//
		// FieldEncodingTransformation should be after WildcardExpansion
		// because WildcardExpansion expands the wildcard to all fields
		// and columns are expanded as PublicFieldName, so we need to encode them
		// or in other words use internal field names
		{TransformationName: "FieldMapSyntaxTransformation", Transformation: s.applyFieldMapSyntax},
		{TransformationName: "FieldEncodingTransformation", Transformation: s.applyFieldEncoding},
		{TransformationName: "FullTextFieldTransformation", Transformation: s.applyFullTextField},
		{TransformationName: "TimestampFieldTransformation", Transformation: s.applyTimestampField},
		{TransformationName: "ApplySearchAfterParameter", Transformation: s.applySearchAfterParameter},

		// Section 3: clickhouse specific transformations
		{TransformationName: "QuesmaDateFunctions", Transformation: s.convertQueryDateTimeFunctionToClickhouse},
		{TransformationName: "IpTransformation", Transformation: s.applyIpTransformations},
		{TransformationName: "GeoTransformation", Transformation: s.applyGeoTransformations},
		{TransformationName: "ArrayTransformation", Transformation: s.applyArrayTransformations},
		{TransformationName: "MapTransformation", Transformation: s.applyMapTransformations},
		{TransformationName: "MatchOperatorTransformation", Transformation: s.applyMatchOperator},
		{TransformationName: "AggOverUnsupportedType", Transformation: s.checkAggOverUnsupportedType},

		// Section 4: compensations and checks
		{TransformationName: "BooleanLiteralTransformation", Transformation: s.applyBooleanLiteralLowering},
	}

	for k, query := range queries {
		var err error

		if !s.cfg.Logging.EnableSQLTracing {
			query.TransformationHistory.SchemaTransformers = append(query.TransformationHistory.SchemaTransformers, "n/a")
		}

		for _, transformation := range transformationChain {

			var inputQuery string

			if s.cfg.Logging.EnableSQLTracing {
				inputQuery = query.SelectCommand.String()
			}

			query, err = transformation.Transformation(query.Schema, query)
			if err != nil {
				return nil, err
			}

			if s.cfg.Logging.EnableSQLTracing {
				if query.SelectCommand.String() != inputQuery {
					query.TransformationHistory.SchemaTransformers = append(query.TransformationHistory.SchemaTransformers, transformation.TransformationName)
					logger.Info().Msgf(transformation.TransformationName+" triggered, input query: %s", inputQuery)
					logger.Info().Msgf(transformation.TransformationName+" triggered, output query: %s", query.SelectCommand.String())
				}
			}
		}

		queries[k] = query
	}
	return queries, nil
}

func (s *SchemaCheckPass) applyMatchOperator(indexSchema schema.Schema, query *model.Query) (*model.Query, error) {

	visitor := model.NewBaseVisitor()

	visitor.OverrideVisitInfix = func(b *model.BaseExprVisitor, e model.InfixExpr) interface{} {
		var (
			lhs              = e.Left
			rhs, okRight     = e.Right.(model.LiteralExpr)
			col, okLeft      = e.Left.(model.ColumnRef)
			lhsIsArrayAccess bool
		)

		if !okLeft {
			if arrayAccess, ok := lhs.(model.ArrayAccess); ok {
				lhsIsArrayAccess = true
				okLeft = true
				col = arrayAccess.ColumnRef
			}
		}

		if okLeft && okRight && e.Op == model.MatchOperator {
			if _, ok := rhs.Value.(string); !ok {
				// only strings can be ILIKEd, everything else is a simple =
				return model.NewInfixExpr(lhs, "=", rhs.Clone())
			}

			var colIsAttributes bool
			field, found := indexSchema.ResolveFieldByInternalName(col.ColumnName)
			if !found {
				// indexSchema won't find attributes columns, that's why this check
				if clickhouse.IsColumnAttributes(col.ColumnName) {
					colIsAttributes = true
				} else {
					logger.Error().Msgf("Field %s not found in schema for table %s, should never happen here", col.ColumnName, query.TableName)
				}
			}

			rhsValue := rhs.Value.(string) // checked above
			rhsValue = strings.TrimPrefix(rhsValue, "'")
			rhsValue = strings.TrimSuffix(rhsValue, "'")

<<<<<<< HEAD
			pp.Println("RHS", rhs)

			switch field.Type.String() {
			case schema.QuesmaTypeInteger.Name, schema.QuesmaTypeLong.Name, schema.QuesmaTypeUnsignedLong.Name, schema.QuesmaTypeFloat.Name, schema.QuesmaTypeBoolean.Name:
				rhsValue = strings.Trim(rhsValue, "%")
				return model.NewInfixExpr(lhs, "=", model.NewLiteral(rhsValue))
			}
			if rhs.EscapeType == model.NormalNotEscaped {
				return model.NewInfixExpr(lhs, "=", model.NewLiteral(rhsValue))
			} else {
				return model.NewInfixExpr(lhs, "ILIKE", model.NewLiteralWithEscapeType(rhsValue, rhs.EscapeType))
=======
			ilike := func() model.Expr {
				return model.NewInfixExpr(lhs, "ILIKE", model.NewLiteralWithEscapeType(rhsValue, rhs.EscapeType))
			}
			equal := func() model.Expr {
				rhsValue = strings.Trim(rhsValue, "%")
				return model.NewInfixExpr(lhs, "=", model.NewLiteral(rhsValue))
			}

			// handling case when e.Left is an array access
			if lhsIsArrayAccess {
				if colIsAttributes || field.IsMapWithStringValues() { // attributes always have string values, so ilike
					return ilike()
				} else {
					return equal()
				}
			}

			// handling case when e.Left is a simple column ref
			// TODO: improve? we seem to be `ilike'ing` too much
			switch field.Type.String() {
			case schema.QuesmaTypeInteger.Name, schema.QuesmaTypeLong.Name, schema.QuesmaTypeUnsignedLong.Name, schema.QuesmaTypeFloat.Name, schema.QuesmaTypeBoolean.Name:
				return equal()
			default:
				return ilike()
>>>>>>> e75fda2b
			}
		}

		if s.isFieldMapSyntaxEnabled(query) {
			// special case where left side is arrayElement,
			// arrayElement comes from applyFieldEncoding function
			arrayElementFn, ok := e.Left.(model.FunctionExpr)
			if ok && arrayElementFn.Name == "arrayElement" && e.Op == model.MatchOperator {

				if len(arrayElementFn.Args) == 2 {
					if col, ok := arrayElementFn.Args[0].(model.ColumnRef); ok {
						field, found := indexSchema.ResolveFieldByInternalName(col.ColumnName)

						if found {
							internalType := field.InternalPropertyType

							// we support Map(K,V) type only
							if strings.HasPrefix(internalType, "Map(") {
								types := strings.TrimPrefix(strings.TrimSuffix(internalType, ")"), "Map(")
								types = strings.ReplaceAll(types, " ", "")
								kvTypes := strings.Split(types, ",")

								// sanity check for map type with two elements
								if len(kvTypes) == 2 {
									rhsValue := rhs.Value.(string)
									rhsValue = strings.TrimPrefix(rhsValue, "'")
									rhsValue = strings.TrimSuffix(rhsValue, "'")

									// here we check if the value of the map is string or not

									if strings.Contains(kvTypes[1], "String") {
										return model.NewInfixExpr(arrayElementFn.Accept(b).(model.Expr), "iLIKE", model.NewLiteralWithEscapeType(rhsValue, model.NotEscapedLikeFull))
									} else {
										return model.NewInfixExpr(arrayElementFn.Accept(b).(model.Expr), "=", e.Right.Accept(b).(model.Expr))
									}
								}
							}
						}
					}
				}
			}
		}

		if e.Op == model.MatchOperator {
			logger.Error().Msgf("Match operator is not supported for column %v", col)
		}
		return model.NewInfixExpr(e.Left.Accept(b).(model.Expr), e.Op, e.Right.Accept(b).(model.Expr))
	}

	expr := query.SelectCommand.Accept(visitor)

	if _, ok := expr.(*model.SelectCommand); ok {
		query.SelectCommand = *expr.(*model.SelectCommand)
	}
	return query, nil

}<|MERGE_RESOLUTION|>--- conflicted
+++ resolved
@@ -1106,19 +1106,6 @@
 			rhsValue = strings.TrimPrefix(rhsValue, "'")
 			rhsValue = strings.TrimSuffix(rhsValue, "'")
 
-<<<<<<< HEAD
-			pp.Println("RHS", rhs)
-
-			switch field.Type.String() {
-			case schema.QuesmaTypeInteger.Name, schema.QuesmaTypeLong.Name, schema.QuesmaTypeUnsignedLong.Name, schema.QuesmaTypeFloat.Name, schema.QuesmaTypeBoolean.Name:
-				rhsValue = strings.Trim(rhsValue, "%")
-				return model.NewInfixExpr(lhs, "=", model.NewLiteral(rhsValue))
-			}
-			if rhs.EscapeType == model.NormalNotEscaped {
-				return model.NewInfixExpr(lhs, "=", model.NewLiteral(rhsValue))
-			} else {
-				return model.NewInfixExpr(lhs, "ILIKE", model.NewLiteralWithEscapeType(rhsValue, rhs.EscapeType))
-=======
 			ilike := func() model.Expr {
 				return model.NewInfixExpr(lhs, "ILIKE", model.NewLiteralWithEscapeType(rhsValue, rhs.EscapeType))
 			}
@@ -1134,6 +1121,11 @@
 				} else {
 					return equal()
 				}
+			}
+
+			// strings without Like escape type are always equal
+			if rhs.EscapeType == model.NormalNotEscaped {
+				return model.NewInfixExpr(lhs, "=", model.NewLiteral(rhsValue))
 			}
 
 			// handling case when e.Left is a simple column ref
@@ -1143,7 +1135,6 @@
 				return equal()
 			default:
 				return ilike()
->>>>>>> e75fda2b
 			}
 		}
 
