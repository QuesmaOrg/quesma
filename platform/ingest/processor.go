// Copyright Quesma, licensed under the Elastic License 2.0.
// SPDX-License-Identifier: Elastic-2.0
package ingest

import (
	"context"
	"fmt"
	"github.com/ClickHouse/clickhouse-go/v2"
	"github.com/QuesmaOrg/quesma/platform/comment_metadata"
	"github.com/QuesmaOrg/quesma/platform/common_table"
	"github.com/QuesmaOrg/quesma/platform/config"
	"github.com/QuesmaOrg/quesma/platform/database_common"
	"github.com/QuesmaOrg/quesma/platform/elasticsearch"
	"github.com/QuesmaOrg/quesma/platform/end_user_errors"
	"github.com/QuesmaOrg/quesma/platform/logger"
	"github.com/QuesmaOrg/quesma/platform/model"
	"github.com/QuesmaOrg/quesma/platform/persistence"
	"github.com/QuesmaOrg/quesma/platform/recovery"
	"github.com/QuesmaOrg/quesma/platform/schema"
	"github.com/QuesmaOrg/quesma/platform/stats"
	"github.com/QuesmaOrg/quesma/platform/table_resolver"
	"github.com/QuesmaOrg/quesma/platform/types"
	"github.com/QuesmaOrg/quesma/platform/util"
	"github.com/QuesmaOrg/quesma/platform/v2/core"
	"github.com/QuesmaOrg/quesma/platform/v2/core/diag"
	"github.com/goccy/go-json"
	"slices"
	"sort"
	"strconv"
	"strings"
	"sync/atomic"
	"time"
)

const (
	timestampFieldName = "@timestamp" // it's always DateTime64 for now, don't want to waste time changing that, we don't seem to use that anyway
	// Above this number of columns we will use heuristic
	// to decide if we should add new columns
	alwaysAddColumnLimit  = 100
	alterColumnUpperLimit = 1000
	fieldFrequency        = 10
)

type (
	IngestFieldBucketKey struct {
		indexName string
		field     string
	}
	IngestFieldStatistics map[IngestFieldBucketKey]int64
)

type Ingester interface {
	Ingest(ctx context.Context, tableName string, jsonData []types.JSON) error
}

type Processor struct {
	ctx             context.Context
	cancel          context.CancelFunc
	chDb            quesma_api.BackendConnector
	tableDiscovery  database_common.TableDiscovery
	cfg             *config.QuesmaConfiguration
	phoneHomeClient diag.PhoneHomeClient
	schemaRegistry  schema.Registry
	tableResolver   table_resolver.TableResolver

	indexNameRewriter IndexNameRewriter

	errorLogCounter atomic.Int64
	lowerers        map[quesma_api.BackendConnectorType]Lowerer
	lowerer         *SqlLowerer
}

type (
	IngestProcessor Processor
	TableMap        = util.SyncMap[string, *database_common.Table]
	SchemaMap       = map[string]interface{} // TODO remove
	Attribute       struct {
		KeysArrayName   string
		ValuesArrayName string
		TypesArrayName  string
		MapValueName    string
		MapMetadataName string
		Type            database_common.BaseType
	}
)

func (ip *IngestProcessor) RegisterLowerer(lowerer Lowerer, connectorType quesma_api.BackendConnectorType) {
	ip.lowerers[connectorType] = lowerer
}

func NewTableMap() *TableMap {
	return util.NewSyncMap[string, *database_common.Table]()
}

func (ip *IngestProcessor) Start() {
	if err := ip.chDb.Ping(); err != nil {
		endUserError := end_user_errors.GuessClickhouseErrorType(err)
		logger.ErrorWithCtxAndReason(ip.ctx, endUserError.Reason()).Msgf("could not connect to clickhouse. error: %v", endUserError)
	}

	ip.tableDiscovery.ReloadTableDefinitions()

	logger.Info().Msgf("schemas loaded: %s", ip.tableDiscovery.TableDefinitions().Keys())
	const reloadInterval = 1 * time.Minute
	forceReloadCh := ip.tableDiscovery.ForceReloadCh()

	go func() {
		defer recovery.LogPanic()
		for {
			select {
			case <-ip.ctx.Done():
				logger.Debug().Msg("closing log manager")
				return
			case doneCh := <-forceReloadCh:
				// this prevents flood of reloads, after a long pause
				if time.Since(ip.tableDiscovery.LastReloadTime()) > reloadInterval {
					ip.tableDiscovery.ReloadTableDefinitions()
				}
				doneCh <- struct{}{}
			case <-time.After(reloadInterval):
				// only reload if we actually use Quesma, make it double time to prevent edge case
				// otherwise it prevent ClickHouse Cloud from idle pausing
				if time.Since(ip.tableDiscovery.LastAccessTime()) < reloadInterval*2 {
					ip.tableDiscovery.ReloadTableDefinitions()
				}
			}
		}
	}()
}

func (ip *IngestProcessor) Stop() {
	ip.cancel()
}

func (ip *IngestProcessor) Close() {
	_ = ip.chDb.Close()
}

// updates also Table TODO stop updating table here, find a better solution
func addOurFieldsToCreateTableQuery(q string, config *database_common.ChTableConfig, table *database_common.Table) string {
	if len(config.Attributes) == 0 {
		_, ok := table.Cols[timestampFieldName]
		if !config.HasTimestamp || ok {
			return q
		}
	}

	othersStr, timestampStr, attributesStr := "", "", ""
	if config.HasTimestamp {
		_, ok := table.Cols[timestampFieldName]
		if !ok {
			defaultStr := ""
			if config.TimestampDefaultsNow {
				defaultStr = " DEFAULT now64()"
			}
			timestampStr = fmt.Sprintf("%s\"%s\" DateTime64(3)%s,\n", util.Indent(1), timestampFieldName, defaultStr)
			table.Cols[timestampFieldName] = &database_common.Column{Name: timestampFieldName, Type: database_common.NewBaseType("DateTime64")}
		}
	}
	if len(config.Attributes) > 0 {
		for _, a := range config.Attributes {
			_, ok := table.Cols[a.MapValueName]
			if !ok {
				attributesStr += fmt.Sprintf("%s\"%s\" Map(String,String),\n", util.Indent(1), a.MapValueName)
				table.Cols[a.MapValueName] = &database_common.Column{Name: a.MapValueName, Type: database_common.CompoundType{Name: "Map", BaseType: database_common.NewBaseType("String, String")}}
			}
			_, ok = table.Cols[a.MapMetadataName]
			if !ok {
				attributesStr += fmt.Sprintf("%s\"%s\" Map(String,String),\n", util.Indent(1), a.MapMetadataName)
				table.Cols[a.MapMetadataName] = &database_common.Column{Name: a.MapMetadataName, Type: database_common.CompoundType{Name: "Map", BaseType: database_common.NewBaseType("String, String")}}
			}
		}
	}

	i := strings.Index(q, "(")
	return q[:i+2] + othersStr + timestampStr + attributesStr + q[i+1:]
}

func addOurFieldsToCreateTableStatement(
	stmt CreateTableStatement,
	config *database_common.ChTableConfig,
	table *database_common.Table,
) CreateTableStatement {
	// Early exit if no attributes and timestamp is already handled
	if len(config.Attributes) == 0 {
		_, ok := table.Cols[timestampFieldName]
		if !config.HasTimestamp || ok {
			return stmt
		}
	}
	// Handle attribute columns
	for _, attr := range config.Attributes {
		// Add metadata Map
		if _, ok := table.Cols[attr.MapMetadataName]; !ok {
			stmt.Columns = append([]ColumnStatement{
				{
					ColumnName:         attr.MapMetadataName,
					ColumnType:         "Map(String,String)",
					AdditionalMetadata: "",
				},
			}, stmt.Columns...)
			table.Cols[attr.MapMetadataName] = &database_common.Column{
				Name: attr.MapMetadataName,
				Type: database_common.CompoundType{
					Name:     "Map",
					BaseType: database_common.NewBaseType("String, String"),
				},
			}
		}
		// Add value Map
		if _, ok := table.Cols[attr.MapValueName]; !ok {
			stmt.Columns = append([]ColumnStatement{
				{
					ColumnName:         attr.MapValueName,
					ColumnType:         "Map(String,String)",
					AdditionalMetadata: "",
				},
			}, stmt.Columns...)
			table.Cols[attr.MapValueName] = &database_common.Column{
				Name: attr.MapValueName,
				Type: database_common.CompoundType{
					Name:     "Map",
					BaseType: database_common.NewBaseType("String, String"),
				},
			}
		}

	}

	// Handle timestamp column
	if config.HasTimestamp {
		if _, ok := table.Cols[timestampFieldName]; !ok {
			defaultStr := ""
			if config.TimestampDefaultsNow {
				defaultStr = "DEFAULT now64()"
			}

			// Add to statement
			stmt.Columns = append([]ColumnStatement{
				{
					ColumnName:         timestampFieldName,
					ColumnType:         "DateTime64(3)",
					Comment:            "",
					AdditionalMetadata: defaultStr,
				},
			}, stmt.Columns...)

			// Update table metadata
			table.Cols[timestampFieldName] = &database_common.Column{
				Name: timestampFieldName,
				Type: database_common.NewBaseType("DateTime64"),
			}
		}
	}

	return stmt
}

func (ip *IngestProcessor) Count(ctx context.Context, table string) (int64, error) {
	var count int64
	err := ip.chDb.QueryRow(ctx, "SELECT count(*) FROM ?", table).Scan(&count)
	if err != nil {
		return 0, fmt.Errorf("clickhouse: query row failed: %v", err)
	}
	return count, nil
}

func (ip *IngestProcessor) createTableObject(tableName string, columnsFromJson []CreateTableEntry, columnsFromSchema map[schema.FieldName]CreateTableEntry, tableConfig *database_common.ChTableConfig) *database_common.Table {
	resolveType := func(name, colType string) database_common.Type {
		if strings.Contains(colType, " DEFAULT") {
			// Remove DEFAULT clause from the type
			colType = strings.Split(colType, " DEFAULT")[0]
		}
		resCol := database_common.ResolveColumn(name, colType)
		return resCol.Type
	}

	tableColumns := make(map[string]*database_common.Column)
	for _, c := range columnsFromJson {
		tableColumns[c.ClickHouseColumnName] = &database_common.Column{
			Name: c.ClickHouseColumnName,
			Type: resolveType(c.ClickHouseColumnName, c.ClickHouseType),
		}
	}
	for _, c := range columnsFromSchema {
		if _, exists := tableColumns[c.ClickHouseColumnName]; !exists {
			tableColumns[c.ClickHouseColumnName] = &database_common.Column{
				Name: c.ClickHouseColumnName,
				Type: resolveType(c.ClickHouseColumnName, c.ClickHouseType),
			}
		}
	}

	table := database_common.Table{
		Name:   tableName,
		Cols:   tableColumns,
		Config: tableConfig,
	}

	return &table
}

func (ip *IngestProcessor) createTableObjectAndAttributes(ctx context.Context, tableName string, columnsFromJson []CreateTableEntry, columnsFromSchema map[schema.FieldName]CreateTableEntry, tableConfig *database_common.ChTableConfig, tableDefinitionChangeOnly bool) (*database_common.Table, error) {
	table := ip.createTableObject(tableName, columnsFromJson, columnsFromSchema, tableConfig)

	// This is a HACK.
	// CreateQueryParser assumes that the table name is in the form of "database.table"
	// in this case we don't have a database name, so we need to add it
	if tableDefinitionChangeOnly {
		table.DatabaseName = ""
		table.Comment = "Definition only. This is not a real table."
		table.VirtualTable = true
	}

	// if exists only then createTable
	noSuchTable := ip.AddTableIfDoesntExist(table)
	if !noSuchTable {
		return nil, fmt.Errorf("table %s already exists", table.Name)
	}

	return table, nil
}

func findSchemaPointer(schemaRegistry schema.Registry, tableName string) *schema.Schema {
	if foundSchema, found := schemaRegistry.FindSchema(schema.IndexName(tableName)); found {
		return &foundSchema
	}
	return nil
}

func Indexes(m SchemaMap) string {
	var result strings.Builder
	for col := range m {
		index := database_common.GetIndexStatement(col)
		if index != "" {
			result.WriteString(",\n")
			result.WriteString(util.Indent(1))
			result.WriteString(index.Statement())
		}
	}
	result.WriteString(",\n")
	return result.String()
}

func createTableQuery(name string, columns string, config *database_common.ChTableConfig) string {
	var onClusterClause string
	if config.ClusterName != "" {
		onClusterClause = "ON CLUSTER " + strconv.Quote(config.ClusterName) + " "
	}
	createTableCmd := fmt.Sprintf(`CREATE TABLE IF NOT EXISTS "%s" %s
(

%s
)
%s
COMMENT 'created by Quesma'`,
		name, onClusterClause, columns,
		config.CreateTablePostFieldsString())
	return createTableCmd
}

func columnsWithIndexes(columns string, indexes string) string {
	return columns + indexes

}

func deepCopyMapSliceInterface(original map[string][]interface{}) map[string][]interface{} {
	copiedMap := make(map[string][]interface{}, len(original))
	for key, value := range original {
		copiedSlice := make([]interface{}, len(value))
		copy(copiedSlice, value) // Copy the slice contents
		copiedMap[key] = copiedSlice
	}
	return copiedMap
}

// This function takes an attributesMap, creates a copy and updates it
// with the fields that are not valid according to the inferred schema
func addInvalidJsonFieldsToAttributes(attrsMap map[string][]interface{}, invalidJson types.JSON) map[string][]interface{} {
	newAttrsMap := deepCopyMapSliceInterface(attrsMap)
	for k, v := range invalidJson {
		newAttrsMap[database_common.DeprecatedAttributesKeyColumn] = append(newAttrsMap[database_common.DeprecatedAttributesKeyColumn], k)
		newAttrsMap[database_common.DeprecatedAttributesValueColumn] = append(newAttrsMap[database_common.DeprecatedAttributesValueColumn], v)

		valueType, err := database_common.NewType(v, k)
		if err != nil {
			newAttrsMap[database_common.DeprecatedAttributesValueType] = append(newAttrsMap[database_common.DeprecatedAttributesValueType], database_common.UndefinedType)
		} else {
			newAttrsMap[database_common.DeprecatedAttributesValueType] = append(newAttrsMap[database_common.DeprecatedAttributesValueType], valueType.String())
		}
	}
	return newAttrsMap
}

// This function takes an attributesMap and arrayName and returns
// the values of the array named arrayName from the attributesMap
func getAttributesByArrayName(arrayName string,
	attrsMap map[string][]interface{}) []string {
	var attributes []string
	for k, v := range attrsMap {
		if k == arrayName {
			for _, val := range v {
				attributes = append(attributes, util.Stringify(val))
			}
		}
	}
	return attributes
}

// This function generates ALTER TABLE commands for adding new columns
// to the table based on the attributesMap and the table name
// AttributesMap contains the attributes that are not part of the schema
// Function has side effects, it modifies the table.Cols map
// and removes the attributes that were promoted to columns
func (ip *SqlLowerer) generateNewColumns(
	attrsMap map[string][]interface{},
	table *database_common.Table,
	alteredAttributesIndexes []int,
	encodings map[schema.FieldEncodingKey]schema.EncodedFieldName) []AlterStatement {
	var alterStatements []AlterStatement
	attrKeys := getAttributesByArrayName(database_common.DeprecatedAttributesKeyColumn, attrsMap)
	attrTypes := getAttributesByArrayName(database_common.DeprecatedAttributesValueType, attrsMap)
	var deleteIndexes []int

	reverseMap := reverseFieldEncoding(encodings, table.Name)

	// HACK Alert:
	// We must avoid altering the table.Cols map and reading at the same time.
	// This should be protected by a lock or a copy of the table should be used.
	//
	newColumns := make(map[string]*database_common.Column)
	for k, v := range table.Cols {
		newColumns[k] = v
	}

	for i := range alteredAttributesIndexes {

		columnType := ""
		modifiers := ""

		if attrTypes[i] == database_common.UndefinedType {
			continue
		}

		// Array and Map are not Nullable
		if strings.Contains(attrTypes[i], "Array") || strings.Contains(attrTypes[i], "Map") {
			columnType = attrTypes[i]
		} else {
			modifiers = "Nullable"
			columnType = fmt.Sprintf("Nullable(%s)", attrTypes[i])
		}

		propertyName := attrKeys[i]
		field, ok := reverseMap[schema.EncodedFieldName(attrKeys[i])]
		if ok {
			propertyName = field.FieldName
		}

		metadata := comment_metadata.NewCommentMetadata()
		metadata.Values[comment_metadata.ElasticFieldName] = propertyName
		comment := metadata.Marshall()

		alterColumn := AlterStatement{
			Type:       AddColumn,
			TableName:  table.Name,
			OnCluster:  table.ClusterName,
			ColumnName: attrKeys[i],
			ColumnType: columnType,
		}
		newColumns[attrKeys[i]] = &database_common.Column{Name: attrKeys[i], Type: database_common.NewBaseType(attrTypes[i]), Modifiers: modifiers, Comment: comment}
		alterStatements = append(alterStatements, alterColumn)

		alterColumnComment := AlterStatement{
			Type:       CommentColumn,
			TableName:  table.Name,
			OnCluster:  table.ClusterName,
			ColumnName: attrKeys[i],
			Comment:    comment,
		}
		alterStatements = append(alterStatements, alterColumnComment)

		deleteIndexes = append(deleteIndexes, i)
	}

	table.Cols = newColumns

	if table.VirtualTable {
		err := storeVirtualTable(table, ip.virtualTableStorage)
		if err != nil {
			logger.Error().Msgf("error storing virtual table: %v", err)
		}
	}

	for i := len(deleteIndexes) - 1; i >= 0; i-- {
		attrsMap[database_common.DeprecatedAttributesKeyColumn] = append(attrsMap[database_common.DeprecatedAttributesKeyColumn][:deleteIndexes[i]], attrsMap[database_common.DeprecatedAttributesKeyColumn][deleteIndexes[i]+1:]...)
		attrsMap[database_common.DeprecatedAttributesValueType] = append(attrsMap[database_common.DeprecatedAttributesValueType][:deleteIndexes[i]], attrsMap[database_common.DeprecatedAttributesValueType][deleteIndexes[i]+1:]...)
		attrsMap[database_common.DeprecatedAttributesValueColumn] = append(attrsMap[database_common.DeprecatedAttributesValueColumn][:deleteIndexes[i]], attrsMap[database_common.DeprecatedAttributesValueColumn][deleteIndexes[i]+1:]...)
	}
	return alterStatements
}

// This struct contains the information about the columns that aren't part of the schema
// and will go into attributes map
type NonSchemaField struct {
	Key   string
	Value string
	Type  string // inferred from incoming json
}

func convertNonSchemaFieldsToMap(nonSchemaFields []NonSchemaField) map[string]any {
	valuesMap := make(map[string]string)
	typesMap := make(map[string]string)

	for _, f := range nonSchemaFields {
		if f.Value != "" {
			valuesMap[f.Key] = f.Value
		}
		if f.Type != "" {
			typesMap[f.Key] = f.Type
		}
	}

	result := make(map[string]any)

	if len(valuesMap) > 0 {
		result[database_common.AttributesValuesColumn] = valuesMap
	}
	if len(typesMap) > 0 {
		result[database_common.AttributesMetadataColumn] = typesMap
	}

	return result
}

func generateNonSchemaFields(attrsMap map[string][]interface{}) ([]NonSchemaField, error) {
	var nonSchemaFields []NonSchemaField
	if len(attrsMap) <= 0 {
		return nonSchemaFields, nil
	}
	attrKeys := getAttributesByArrayName(database_common.DeprecatedAttributesKeyColumn, attrsMap)
	attrValues := getAttributesByArrayName(database_common.DeprecatedAttributesValueColumn, attrsMap)
	attrTypes := getAttributesByArrayName(database_common.DeprecatedAttributesValueType, attrsMap)

	attributesColumns := []string{database_common.AttributesValuesColumn, database_common.AttributesMetadataColumn}

	for columnIndex := range attributesColumns {
		var value string
		for i := 0; i < len(attrKeys); i++ {
			if columnIndex > 0 {
				// We are versioning metadata fields
				// At the moment we store only types
				// but that might change in the future
				const metadataVersionPrefix = "v1"
				value = metadataVersionPrefix + ";" + attrTypes[i]
				if i > len(nonSchemaFields)-1 {
					nonSchemaFields = append(nonSchemaFields, NonSchemaField{Key: attrKeys[i], Value: "", Type: value})
				} else {
					nonSchemaFields[i].Type = value
				}
			} else {
				value = attrValues[i]
				if i > len(nonSchemaFields)-1 {
					nonSchemaFields = append(nonSchemaFields, NonSchemaField{Key: attrKeys[i], Value: value, Type: ""})
				} else {
					nonSchemaFields[i].Value = value
				}

			}
		}
	}
	return nonSchemaFields, nil
}

// This function implements heuristic for deciding if we should add new columns
func (ip *SqlLowerer) shouldAlterColumns(table *database_common.Table, attrsMap map[string][]interface{}) (bool, []int) {
	attrKeys := getAttributesByArrayName(database_common.DeprecatedAttributesKeyColumn, attrsMap)
	alterColumnIndexes := make([]int, 0)

	// this is special case for common table storage
	// we do always add columns for common table storage
	if table.Name == common_table.TableName {
		if len(table.Cols) > alterColumnUpperLimit {
			logger.Warn().Msgf("Common table has more than %d columns (alwaysAddColumnLimit)", alterColumnUpperLimit)
		}
	}

	if len(table.Cols) < alwaysAddColumnLimit || table.Name == common_table.TableName {
		// We promote all non-schema fields to columns
		// therefore we need to add all attrKeys indexes to alterColumnIndexes
		for i := 0; i < len(attrKeys); i++ {
			alterColumnIndexes = append(alterColumnIndexes, i)
		}
		return true, alterColumnIndexes
	}

	if len(table.Cols) > alterColumnUpperLimit {
		return false, nil
	}
	ip.ingestFieldStatisticsLock.Lock()
	if ip.ingestFieldStatistics == nil {
		ip.ingestFieldStatistics = make(IngestFieldStatistics)
	}
	ip.ingestFieldStatisticsLock.Unlock()
	for i := 0; i < len(attrKeys); i++ {
		ip.ingestFieldStatisticsLock.Lock()
		ip.ingestFieldStatistics[IngestFieldBucketKey{indexName: table.Name, field: attrKeys[i]}]++
		counter := atomic.LoadInt64(&ip.ingestCounter)
		fieldCounter := ip.ingestFieldStatistics[IngestFieldBucketKey{indexName: table.Name, field: attrKeys[i]}]
		// reset statistics every alwaysAddColumnLimit
		// for now alwaysAddColumnLimit is used in two contexts
		// for defining column limit and for resetting statistics
		if counter >= alwaysAddColumnLimit {
			atomic.StoreInt64(&ip.ingestCounter, 0)
			ip.ingestFieldStatistics = make(IngestFieldStatistics)
		}
		ip.ingestFieldStatisticsLock.Unlock()
		// if field is present more or equal fieldFrequency
		// during each alwaysAddColumnLimit iteration
		// promote it to column
		if fieldCounter >= fieldFrequency {
			alterColumnIndexes = append(alterColumnIndexes, i)
		}
	}
	if len(alterColumnIndexes) > 0 {
		return true, alterColumnIndexes
	}
	return false, nil
}

<<<<<<< HEAD
=======
func (ip *SqlLowerer) GenerateIngestContent(table *database_common.Table,
	data types.JSON,
	inValidJson types.JSON,
	encodings map[schema.FieldEncodingKey]schema.EncodedFieldName) ([]AlterStatement, types.JSON, []NonSchemaField, error) {

	if len(table.Config.Attributes) == 0 {
		// This implies that the table has no `attributes_*` columns, most likely it's a Bring Your Own Table (BYOT) situation, ref: https://github.com/QuesmaOrg/quesma/pull/1484
		logger.Error().Msg("received non-schema fields but no attributes config found. Extra fields will not be stored")
		return nil, data, nil, nil
	}

	mDiff := DifferenceMap(data, table) // TODO change to DifferenceMap(m, t)

	if len(mDiff) == 0 && len(inValidJson) == 0 { // no need to modify, just insert 'js'
		return nil, data, nil, nil
	}

	// check attributes precondition
	if len(table.Config.Attributes) <= 0 {
		return nil, nil, nil, fmt.Errorf("no attributes config, but received non-schema fields: %s", mDiff)
	}
	attrsMap, _ := BuildAttrsMap(mDiff, table.Config)

	// generateNewColumns is called on original attributes map
	// before adding invalid fields to it
	// otherwise it would contain invalid fields e.g. with wrong types
	// we only want to add fields that are not part of the schema e.g we don't
	// have columns for them
	var alterStatements []AlterStatement
	atomic.AddInt64(&ip.ingestCounter, 1)
	if ok, alteredAttributesIndexes := ip.shouldAlterColumns(table, attrsMap); ok {
		alterStatements = ip.generateNewColumns(attrsMap, table, alteredAttributesIndexes, encodings)
	}
	// If there are some invalid fields, we need to add them to the attributes map
	// to not lose them and be able to store them later by
	// generating correct update query
	// addInvalidJsonFieldsToAttributes returns a new map with invalid fields added
	// this map is then used to generate non-schema fields string
	attrsMapWithInvalidFields := addInvalidJsonFieldsToAttributes(attrsMap, inValidJson)
	nonSchemaFields, err := generateNonSchemaFields(attrsMapWithInvalidFields)

	if err != nil {
		return nil, nil, nil, err
	}

	onlySchemaFields := RemoveNonSchemaFields(data, table)

	return alterStatements, onlySchemaFields, nonSchemaFields, nil
}

>>>>>>> 45484a1e
func generateInsertJson(nonSchemaFields []NonSchemaField, onlySchemaFields types.JSON) (string, error) {
	result := convertNonSchemaFieldsToMap(nonSchemaFields)

	for k, v := range onlySchemaFields {
		result[k] = v
	}

	jsonBytes, err := json.Marshal(result)
	if err != nil {
		return "", err
	}
	return string(jsonBytes), nil
}

func generateSqlStatements(createTableCmd CreateTableStatement, alterStatments []AlterStatement, insertStatement InsertStatement) []string {
	var statements []string
	if createTableCmd.Name != "" {
		statements = append(statements, createTableCmd.ToSQL())
	}
	for _, alter := range alterStatments {
		statements = append(statements, alter.ToSql())
	}
	statements = append(statements, insertStatement.ToSQL())
	return statements
}

func populateFieldEncodings(jsonData []types.JSON, tableName string) map[schema.FieldEncodingKey]schema.EncodedFieldName {
	encodings := make(map[schema.FieldEncodingKey]schema.EncodedFieldName)
	for _, jsonValue := range jsonData {
		flattenJson := util.FlattenMap(jsonValue, ".")
		for field := range flattenJson {
			encodedField := util.FieldToColumnEncoder(field)
			encodings[schema.FieldEncodingKey{TableName: tableName, FieldName: field}] =
				schema.EncodedFieldName(encodedField)
		}
	}
	return encodings
}

func (ip *IngestProcessor) processInsertQuery(ctx context.Context,
	tableName string,
	jsonData []types.JSON, transformer IngestTransformer,
	tableFormatter TableColumNameFormatter, tableDefinitionChangeOnly bool) ([]string, error) {
	// this is pre ingest transformer
	// here we transform the data before it's structure evaluation and insertion
	//
	preIngestTransformer := &util.RewriteArrayOfObject{}
	var processed []types.JSON
	for _, jsonValue := range jsonData {
		result, err := preIngestTransformer.Transform(jsonValue)
		if err != nil {
			return nil, fmt.Errorf("error while rewriting json: %v", err)
		}
		processed = append(processed, result)
	}
	jsonData = processed

	// we are doing two passes, e.g. calling transformFieldName twice
	// first time we populate encodings map
	// second time we do field encoding
	// This is because we need to know all field encodings before we start
	// transforming fields, otherwise we would mutate json and populating encodings
	// which would introduce side effects
	// This can be done in one pass, but it would be more complex
	// and requires some rewrite of json flattening
	encodings := populateFieldEncodings(jsonData, tableName)

	if ip.schemaRegistry != nil {
		ip.schemaRegistry.UpdateFieldEncodings(encodings)
	}

	// Do field encoding here, once for all jsons
	// This is in-place operation
	for _, jsonValue := range jsonData {
		transformFieldName(jsonValue, util.FieldToColumnEncoder, util.FieldPartToColumnEncoder)
	}

	var transformedJsons []types.JSON
	for _, jsonValue := range jsonData {
		transformedJson, err := transformer.Transform(jsonValue)
		if err != nil {
			return nil, fmt.Errorf("error while transforming json: %v", err)
		}
		transformedJsons = append(transformedJsons, transformedJson)
	}

	table := ip.FindTable(tableName)
	var tableConfig *database_common.ChTableConfig
	var createTableCmd CreateTableStatement
	if table == nil {
		tableConfig = NewOnlySchemaFieldsCHConfig(ip.cfg.ClusterName)
		if indexConfig, ok := ip.cfg.IndexConfig[tableName]; ok {
			tableConfig.PartitionStrategy = indexConfig.PartitioningStrategy
		} else if strategy := ip.cfg.DefaultPartitioningStrategy; strategy != "" {
			tableConfig.PartitionStrategy = strategy
		}
		columnsFromJson := JsonToColumns(transformedJsons[0], tableConfig)

		fieldOrigins := make(map[schema.FieldName]schema.FieldSource)

		for _, column := range columnsFromJson {
			fieldOrigins[schema.FieldName(column.ClickHouseColumnName)] = schema.FieldSourceIngest
		}

		ip.schemaRegistry.UpdateFieldsOrigins(schema.IndexName(tableName), fieldOrigins)

		// This comes externally from (configuration), therefore we need to convert that separately
		columnsFromSchema := SchemaToColumns(findSchemaPointer(ip.schemaRegistry, tableName), tableFormatter, tableName, ip.schemaRegistry.GetFieldEncodings())
		resultColumns := columnsToProperties(columnsFromJson, columnsFromSchema, ip.schemaRegistry.GetFieldEncodings(), tableName)
		createTableCmd = BuildCreateTable(tableName, resultColumns, Indexes(transformedJsons[0]), tableConfig)
		var err error
		table, err = ip.createTableObjectAndAttributes(ctx, tableName, columnsFromJson, columnsFromSchema, tableConfig, tableDefinitionChangeOnly)
		if err != nil {
			logger.ErrorWithCtx(ctx).Msgf("error createTableObjectAndAttributes, can't create table: %v", err)
			return nil, err
		} else {
			// Likely we want to remove below line
			createTableCmd = addOurFieldsToCreateTableStatement(createTableCmd, tableConfig, table)
		}
	}

	if table == nil {
		return nil, fmt.Errorf("table %s not found", tableName)
	}
	var validatedJsons []types.JSON
	var invalidJsons []types.JSON
	validatedJsons, invalidJsons, err := ip.preprocessJsons(ctx, table.Name, transformedJsons)
	if err != nil {
		return nil, fmt.Errorf("error preprocessJsons: %v", err)
	}
	ddlLowerer, ok := ip.lowerers[ip.chDb.GetId()]
	if !ok {
		return nil, fmt.Errorf("no lowerer registered for connector type %s", quesma_api.GetBackendConnectorNameFromType(ip.chDb.GetId()))
	}
	return ddlLowerer.LowerToDDL(validatedJsons, table, invalidJsons, encodings, createTableCmd)
}

func (lm *IngestProcessor) Ingest(ctx context.Context, indexName string, jsonData []types.JSON) error {

	err := elasticsearch.IsValidIndexName(indexName)
	if err != nil {
		return err
	}

	nameFormatter := DefaultColumnNameFormatter()
	transformer := IngestTransformerFor(indexName, lm.cfg)
	return lm.ProcessInsertQuery(ctx, indexName, jsonData, transformer, nameFormatter)
}

func (lm *IngestProcessor) ProcessInsertQuery(ctx context.Context, tableName string,
	jsonData []types.JSON, transformer IngestTransformer,
	tableFormatter TableColumNameFormatter) error {

	decision := lm.tableResolver.Resolve(quesma_api.IngestPipeline, tableName)

	if decision.Err != nil {
		return decision.Err
	}

	if decision.IsEmpty { // TODO
		return fmt.Errorf("table %s not found", tableName)
	}

	if decision.IsClosed { // TODO
		return fmt.Errorf("table %s is closed", tableName)
	}

	for _, connectorDecision := range decision.UseConnectors {

		var clickhouseDecision *quesma_api.ConnectorDecisionClickhouse

		var ok bool
		if clickhouseDecision, ok = connectorDecision.(*quesma_api.ConnectorDecisionClickhouse); !ok {
			continue
		}

		if clickhouseDecision.IsCommonTable {

			// we have clone the data, because we want to process it twice
			var clonedJsonData []types.JSON
			for _, jsonValue := range jsonData {
				clonedJsonData = append(clonedJsonData, jsonValue.Clone())
			}

			err := lm.processInsertQueryInternal(ctx, tableName, clonedJsonData, transformer, tableFormatter, true)
			if err != nil {
				// we ignore an error here, because we want to process the data and don't lose it
				logger.ErrorWithCtx(ctx).Msgf("error processing insert query - virtual table schema update: %v", err)
			}

			pipeline := IngestTransformerPipeline{}
			pipeline = append(pipeline, &common_table.IngestAddIndexNameTransformer{IndexName: tableName})
			pipeline = append(pipeline, transformer)

			err = lm.processInsertQueryInternal(ctx, common_table.TableName, jsonData, pipeline, tableFormatter, false)
			if err != nil {
				return fmt.Errorf("error processing insert query to a common table: %w", err)
			}

		} else {
			err := lm.processInsertQueryInternal(ctx, clickhouseDecision.ClickhouseTableName, jsonData, transformer, tableFormatter, false)
			if err != nil {
				return fmt.Errorf("error processing insert query: %w", err)
			}
		}

	}
	return nil
}

func (ip *IngestProcessor) applyAsyncInsertOptimizer(tableName string, clickhouseSettings clickhouse.Settings) clickhouse.Settings {

	const asyncInsertOptimizerName = "async_insert"
	enableAsyncInsert := true // enabled by default
	var asyncInsertProps map[string]string

	if optimizer, ok := ip.cfg.DefaultIngestOptimizers[asyncInsertOptimizerName]; ok {
		enableAsyncInsert = !optimizer.Disabled
		asyncInsertProps = optimizer.Properties
	}

	idxCfg, ok := ip.cfg.IndexConfig[tableName]
	if ok {
		if optimizer, ok := idxCfg.Optimizers[asyncInsertOptimizerName]; ok {
			enableAsyncInsert = !optimizer.Disabled
			asyncInsertProps = optimizer.Properties
		}
	}

	if enableAsyncInsert {
		clickhouseSettings["async_insert"] = 1

		// some sane defaults
		clickhouseSettings["wait_for_async_insert"] = 1

		clickhouseSettings["async_insert_busy_timeout_ms"] = 100      // default is 1000ms
		clickhouseSettings["async_insert_max_data_size"] = 50_000_000 // default is 10MB
		clickhouseSettings["async_insert_max_query_number"] = 10000   // default is 450

		for k, v := range asyncInsertProps {
			clickhouseSettings[k] = v
		}
	}

	return clickhouseSettings
}

func (ip *IngestProcessor) processInsertQueryInternal(ctx context.Context, tableName string,
	jsonData []types.JSON, transformer IngestTransformer,
	tableFormatter TableColumNameFormatter, isVirtualTable bool) error {
	statements, err := ip.processInsertQuery(ctx, tableName, jsonData, transformer, tableFormatter, isVirtualTable)
	if err != nil {
		logger.ErrorWithCtx(ctx).Msgf("error processing insert query: %v", err)
		return err
	}

	var logVirtualTableDDL bool // maybe this should be a part of the config or sth

	for _, statement := range statements {
		if strings.HasPrefix(statement, "ALTER") || strings.HasPrefix(statement, "CREATE") {
			if isVirtualTable && logVirtualTableDDL {
				logger.InfoWithCtx(ctx).Msgf("VIRTUAL DDL EXECUTION: %s", statement)
			} else {
				logger.InfoWithCtx(ctx).Msgf("DDL EXECUTION: %s", statement)
			}
		}
	}

	if isVirtualTable {
		return nil
	}

	clickhouseSettings := clickhouse.Settings{
		"date_time_input_format": "best_effort",
	}

	clickhouseSettings = ip.applyAsyncInsertOptimizer(tableName, clickhouseSettings)

	// We expect to have date format set to `best_effort`
	ctx = clickhouse.Context(ctx, clickhouse.WithSettings(clickhouseSettings))

	return ip.executeStatements(ctx, statements)
}

// This function removes fields that are part of anotherDoc from inputDoc
func subtractInputJson(inputDoc types.JSON, anotherDoc types.JSON) types.JSON {
	for key := range anotherDoc {
		delete(inputDoc, key)
	}
	return inputDoc
}

// This function executes query with context
// and creates span for it
func (ip *IngestProcessor) execute(ctx context.Context, query string) error {
	span := ip.phoneHomeClient.ClickHouseInsertDuration().Begin()

	// We log every DDL query
	if ip.cfg.Logging.EnableSQLTracing {
		if strings.HasPrefix(query, "ALTER") || strings.HasPrefix(query, "CREATE") {
			logger.InfoWithCtx(ctx).Msgf("DDL query execution: %s", query)
		}
	}

	err := ip.chDb.Exec(ctx, query)
	span.End(err)
	return err
}

func (ip *IngestProcessor) executeStatements(ctx context.Context, queries []string) error {
	for _, q := range queries {

		err := ip.execute(ctx, q)
		if err != nil {
			count := ip.errorLogCounter.Add(1)

			// Limit the number of error logs to avoid flooding the logs.

			// some hardcoded limits
			const maxErrorLogs = 50
			const fullQueryThreshold = 5
			const maxQueryLength = 100
			const summaryInterval = 1000

			// logging only first nth errors, it should be enough for troubleshooting
			if count < maxErrorLogs {
				// only first fullQueryThreshold errors will be logged with full query
				if count > fullQueryThreshold {
					if len(q) > maxQueryLength {
						q = q[:maxQueryLength] + "..."
					}
				}
				logger.ErrorWithCtx(ctx).Msgf("error executing ingest statement: %s, query: %s", err, q)
			} else {
				// log every summaryInterval-th error, just to keep track of errors
				if count%summaryInterval == 0 {
					logger.ErrorWithCtx(ctx).Msgf("got %d total errors executing ingest statements.  last error: %s, last query: %s", count, err, q)
				}
			}

			return err
		}
	}
	return nil
}

func (ip *IngestProcessor) preprocessJsons(ctx context.Context,
	tableName string, jsons []types.JSON) ([]types.JSON, []types.JSON, error) {
	var validatedJsons []types.JSON
	var invalidJsons []types.JSON
	for _, jsonValue := range jsons {
		// Validate the input JSON
		// against the schema
		inValidJson, err := ip.validateIngest(tableName, jsonValue)
		if err != nil {
			return nil, nil, fmt.Errorf("error validation: %v", err)
		}
		invalidJsons = append(invalidJsons, inValidJson)
		if ip.cfg != nil {
			stats.GlobalStatistics.UpdateNonSchemaValues(ip.cfg.IngestStatistics, tableName, inValidJson, NestedSeparator)
		}
		// Remove invalid fields from the input JSON
		jsonValue = subtractInputJson(jsonValue, inValidJson)
		validatedJsons = append(validatedJsons, jsonValue)
	}
	return validatedJsons, invalidJsons, nil
}

func (ip *IngestProcessor) FindTable(tableName string) (result *database_common.Table) {
	tableNamePattern := util.TableNamePatternRegexp(tableName)
	ip.tableDiscovery.TableDefinitions().
		Range(func(name string, table *database_common.Table) bool {
			if tableNamePattern.MatchString(name) {
				result = table
				return false
			}
			return true
		})

	return result
}

func storeVirtualTable(table *database_common.Table, virtualTableStorage persistence.JSONDatabase) error {

	now := time.Now()

	table.Comment = "Virtual table. Version: " + now.Format(time.RFC3339)

	var columnsToStore []string
	for _, col := range table.Cols {
		// We don't want to store attributes columns in the virtual table
		if col.Name == database_common.AttributesValuesColumn || col.Name == database_common.AttributesMetadataColumn {
			continue
		}
		columnsToStore = append(columnsToStore, col.Name)
	}

	// We always want to store timestamp in the virtual table
	// if it's not already there
	if !slices.Contains(columnsToStore, model.TimestampFieldName) {
		columnsToStore = append(columnsToStore, model.TimestampFieldName)
	}

	sort.Strings(columnsToStore)

	var columns []common_table.VirtualTableColumn

	for _, col := range columnsToStore {
		columns = append(columns, common_table.VirtualTableColumn{
			Name: col,
		})
	}

	vTable := &common_table.VirtualTable{
		Version:  common_table.VirtualTableStructVersion,
		StoredAt: now.Format(time.RFC3339),
		Columns:  columns,
	}

	data, err := json.MarshalIndent(vTable, "", "  ")
	if err != nil {
		return err
	}

	return virtualTableStorage.Put(table.Name, string(data))
}

// Returns if schema wasn't created (so it needs to be, and will be in a moment)
func (ip *IngestProcessor) AddTableIfDoesntExist(table *database_common.Table) bool {
	t := ip.FindTable(table.Name)
	if t == nil {
		table.ApplyIndexConfig(ip.cfg)

		if table.VirtualTable {
			err := storeVirtualTable(table, ip.lowerer.virtualTableStorage)
			if err != nil {
				logger.Error().Msgf("error storing virtual table: %v", err)
			}
		}
		ip.tableDiscovery.AddTable(table.Name, table)
		return true
	}
	return false
}

func (ip *IngestProcessor) GetSchemaRegistry() schema.Registry {
	return ip.schemaRegistry
}

func (ip *IngestProcessor) GetTableResolver() table_resolver.TableResolver {
	return ip.tableResolver
}

func (ip *IngestProcessor) Ping() error {
	return ip.chDb.Ping()
}

func (ip *IngestProcessor) GetIndexNameRewriter() IndexNameRewriter {
	return ip.indexNameRewriter
}

func NewIngestProcessor(cfg *config.QuesmaConfiguration, chDb quesma_api.BackendConnector, phoneHomeClient diag.PhoneHomeClient, loader database_common.TableDiscovery, schemaRegistry schema.Registry, lowerer *SqlLowerer, tableResolver table_resolver.TableResolver) *IngestProcessor {
	ctx, cancel := context.WithCancel(context.Background())
	indexRewriter := NewIndexNameRewriter(cfg)
	return &IngestProcessor{ctx: ctx, cancel: cancel, chDb: chDb,
		tableDiscovery: loader, cfg: cfg, phoneHomeClient: phoneHomeClient,
		schemaRegistry: schemaRegistry, lowerers: make(map[quesma_api.BackendConnectorType]Lowerer),
		lowerer: lowerer, tableResolver: tableResolver, indexNameRewriter: indexRewriter}
}

func NewOnlySchemaFieldsCHConfig(clusterName string) *database_common.ChTableConfig {
	return &database_common.ChTableConfig{
		HasTimestamp:                          true,
		TimestampDefaultsNow:                  true,
		Engine:                                "MergeTree",
		OrderBy:                               "(" + `"@timestamp"` + ")",
		ClusterName:                           clusterName,
		PrimaryKey:                            "",
		Ttl:                                   "",
		Attributes:                            []database_common.Attribute{database_common.NewDefaultStringAttribute()},
		CastUnsupportedAttrValueTypesToString: false,
		PreferCastingToOthers:                 false,
	}
}

// NewDefaultCHConfig is used only in tests
func NewDefaultCHConfig() *database_common.ChTableConfig {
	return &database_common.ChTableConfig{
		HasTimestamp:         true,
		TimestampDefaultsNow: true,
		Engine:               "MergeTree",
		OrderBy:              "(" + `"@timestamp"` + ")",
		PrimaryKey:           "",
		Ttl:                  "",
		Attributes: []database_common.Attribute{
			database_common.NewDefaultInt64Attribute(),
			database_common.NewDefaultFloat64Attribute(),
			database_common.NewDefaultBoolAttribute(),
			database_common.NewDefaultStringAttribute(),
		},
		CastUnsupportedAttrValueTypesToString: true,
		PreferCastingToOthers:                 true,
	}
}

// NewChTableConfigNoAttrs is used only in tests
func NewChTableConfigNoAttrs() *database_common.ChTableConfig {
	return &database_common.ChTableConfig{
		HasTimestamp:                          false,
		TimestampDefaultsNow:                  false,
		Engine:                                "MergeTree",
		OrderBy:                               "(" + `"@timestamp"` + ")",
		Attributes:                            []database_common.Attribute{},
		CastUnsupportedAttrValueTypesToString: true,
		PreferCastingToOthers:                 true,
	}
}

// NewChTableConfigFourAttrs is used only in tests
func NewChTableConfigFourAttrs() *database_common.ChTableConfig {
	return &database_common.ChTableConfig{
		HasTimestamp:         false,
		TimestampDefaultsNow: true,
		Engine:               "MergeTree",
		OrderBy:              "(" + "`@timestamp`" + ")",
		Attributes: []database_common.Attribute{
			database_common.NewDefaultInt64Attribute(),
			database_common.NewDefaultFloat64Attribute(),
			database_common.NewDefaultBoolAttribute(),
			database_common.NewDefaultStringAttribute(),
		},
		CastUnsupportedAttrValueTypesToString: true,
		PreferCastingToOthers:                 true,
	}
}<|MERGE_RESOLUTION|>--- conflicted
+++ resolved
@@ -627,59 +627,7 @@
 	return false, nil
 }
 
-<<<<<<< HEAD
-=======
-func (ip *SqlLowerer) GenerateIngestContent(table *database_common.Table,
-	data types.JSON,
-	inValidJson types.JSON,
-	encodings map[schema.FieldEncodingKey]schema.EncodedFieldName) ([]AlterStatement, types.JSON, []NonSchemaField, error) {
-
-	if len(table.Config.Attributes) == 0 {
-		// This implies that the table has no `attributes_*` columns, most likely it's a Bring Your Own Table (BYOT) situation, ref: https://github.com/QuesmaOrg/quesma/pull/1484
-		logger.Error().Msg("received non-schema fields but no attributes config found. Extra fields will not be stored")
-		return nil, data, nil, nil
-	}
-
-	mDiff := DifferenceMap(data, table) // TODO change to DifferenceMap(m, t)
-
-	if len(mDiff) == 0 && len(inValidJson) == 0 { // no need to modify, just insert 'js'
-		return nil, data, nil, nil
-	}
-
-	// check attributes precondition
-	if len(table.Config.Attributes) <= 0 {
-		return nil, nil, nil, fmt.Errorf("no attributes config, but received non-schema fields: %s", mDiff)
-	}
-	attrsMap, _ := BuildAttrsMap(mDiff, table.Config)
-
-	// generateNewColumns is called on original attributes map
-	// before adding invalid fields to it
-	// otherwise it would contain invalid fields e.g. with wrong types
-	// we only want to add fields that are not part of the schema e.g we don't
-	// have columns for them
-	var alterStatements []AlterStatement
-	atomic.AddInt64(&ip.ingestCounter, 1)
-	if ok, alteredAttributesIndexes := ip.shouldAlterColumns(table, attrsMap); ok {
-		alterStatements = ip.generateNewColumns(attrsMap, table, alteredAttributesIndexes, encodings)
-	}
-	// If there are some invalid fields, we need to add them to the attributes map
-	// to not lose them and be able to store them later by
-	// generating correct update query
-	// addInvalidJsonFieldsToAttributes returns a new map with invalid fields added
-	// this map is then used to generate non-schema fields string
-	attrsMapWithInvalidFields := addInvalidJsonFieldsToAttributes(attrsMap, inValidJson)
-	nonSchemaFields, err := generateNonSchemaFields(attrsMapWithInvalidFields)
-
-	if err != nil {
-		return nil, nil, nil, err
-	}
-
-	onlySchemaFields := RemoveNonSchemaFields(data, table)
-
-	return alterStatements, onlySchemaFields, nonSchemaFields, nil
-}
-
->>>>>>> 45484a1e
+
 func generateInsertJson(nonSchemaFields []NonSchemaField, onlySchemaFields types.JSON) (string, error) {
 	result := convertNonSchemaFieldsToMap(nonSchemaFields)
 
