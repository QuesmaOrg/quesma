--- conflicted
+++ resolved
@@ -360,21 +360,15 @@
 	assert.Equal(t, Hourly, legacyConf.DefaultPartitioningStrategy)
 }
 
-<<<<<<< HEAD
 func TestIndexNameRewriteRules(t *testing.T) {
 
 	os.Setenv(configFileLocationEnvVar, "./test_configs/index_name_rewrite_rules.yaml")
-=======
-func TestStringColumnIsTextDefaultBehavior(t *testing.T) {
-	os.Setenv(configFileLocationEnvVar, "./test_configs/partition_by.yaml")
->>>>>>> 2527ae6c
-	cfg := LoadV2Config()
-	if err := cfg.Validate(); err != nil {
-		t.Fatalf("error validating config: %v", err)
-	}
-	legacyConf := cfg.TranslateToLegacyConfig()
-
-<<<<<<< HEAD
+	cfg := LoadV2Config()
+	if err := cfg.Validate(); err != nil {
+		t.Fatalf("error validating config: %v", err)
+	}
+	legacyConf := cfg.TranslateToLegacyConfig()
+
 	assert.Equal(t, 4, len(legacyConf.IndexNameRewriteRules))
 
 	for _, rule := range legacyConf.IndexNameRewriteRules {
@@ -385,7 +379,16 @@
 	assert.Equal(t, "(.*?)(-\\d{4}\\.\\d{2})$", legacyConf.IndexNameRewriteRules[1].From)
 	assert.Equal(t, "(.*?)(.\\d{4}-\\d{2})$", legacyConf.IndexNameRewriteRules[2].From)
 	assert.Equal(t, "(.*?)(.\\d{4}-\\d{2}-\\d{2})$", legacyConf.IndexNameRewriteRules[3].From) // empty string means no rewrite rule
-=======
+}
+
+func TestStringColumnIsTextDefaultBehavior(t *testing.T) {
+	os.Setenv(configFileLocationEnvVar, "./test_configs/partition_by.yaml")
+	cfg := LoadV2Config()
+	if err := cfg.Validate(); err != nil {
+		t.Fatalf("error validating config: %v", err)
+	}
+	legacyConf := cfg.TranslateToLegacyConfig()
+
 	assert.Equal(t, "text", legacyConf.DefaultStringColumnType)
 
 }
@@ -400,5 +403,4 @@
 
 	assert.Equal(t, "keyword", legacyConf.DefaultStringColumnType)
 
->>>>>>> 2527ae6c
 }