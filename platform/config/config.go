// Copyright Quesma, licensed under the Elastic License 2.0.
// SPDX-License-Identifier: Elastic-2.0
package config

import (
	"fmt"
	"github.com/QuesmaOrg/quesma/platform/elasticsearch/elasticsearch_field_types"
	"github.com/QuesmaOrg/quesma/platform/util"
	"github.com/hashicorp/go-multierror"
	"github.com/knadh/koanf/parsers/yaml"
	"github.com/knadh/koanf/providers/file"
	"github.com/knadh/koanf/v2"
	"log"
	"os"
	"strings"
)

const (
	defaultConfigFileName    = "config.yaml"
	configFileLocationEnvVar = "QUESMA_CONFIG_FILE"
)

var (
	telemetryUrl = &Url{Scheme: "https", Host: "api.quesma.com", Path: "/phone-home"}
)

func DefaultTelemetryUrl() *Url {
	return telemetryUrl
}

type QuesmaConfiguration struct {
	// both clickhouse and hydrolix connections are going to be deprecated and everything is going to live under connector
	Connectors       map[string]RelationalDbConfiguration
	TransparentProxy bool
	InstallationId   string
	LicenseKey       string
	//deprecated
	ClickHouse RelationalDbConfiguration
	//deprecated
	Hydrolix                   RelationalDbConfiguration
	Elasticsearch              ElasticsearchConfiguration
	IndexConfig                map[string]IndexConfiguration
	Logging                    LoggingConfiguration
	PublicTcpPort              util.Port
	IngestStatistics           bool
	QuesmaInternalTelemetryUrl *Url
	DisableAuth                bool
	AutodiscoveryEnabled       bool

	DefaultPartitioningStrategy PartitionStrategy // applied from the "*" index configuration
	EnableIngest                bool              // this is computed from the configuration 2.0
	CreateCommonTable           bool
	ClusterName                 string // When creating tables Quesma will append `ON CLUSTER ClusterName` clause
	UseCommonTableForWildcard   bool   //the meaning of this is to use a common table for wildcard (default) indexes
	DefaultIngestTarget         []string
	DefaultQueryTarget          []string
	DefaultIngestOptimizers     map[string]OptimizerConfiguration
	DefaultQueryOptimizers      map[string]OptimizerConfiguration
	MapFieldsDiscoveringEnabled bool
<<<<<<< HEAD

	IndexNameRewriteRules []IndexNameRewriteRule // rules for rewriting index names, e.g. "index_name" -> "index_name_v2"
=======
	DefaultStringColumnType     string
>>>>>>> 2527ae6c
}

func NewQuesmaConfigurationIndexConfigOnly(indexConfig map[string]IndexConfiguration) QuesmaConfiguration {
	return QuesmaConfiguration{IndexConfig: indexConfig}
}

func (c *QuesmaConfiguration) AliasFields(indexName string) map[string]string {
	aliases := make(map[string]string)
	if indexConfig, found := c.IndexConfig[indexName]; found {
		if indexConfig.SchemaOverrides != nil {
			for fieldName, FieldConf := range indexConfig.SchemaOverrides.Fields {
				aliases[fieldName.AsString()] = FieldConf.TargetColumnName
			}
		}
	}
	return aliases
}

func MatchName(pattern, name string) bool {
	return util.TableNamePatternRegexp(pattern).MatchString(name)
}

var k = koanf.New(".")

func loadConfigFile() {
	var configPath string
	if configFileName, isSet := os.LookupEnv(configFileLocationEnvVar); isSet {
		configPath = configFileName
	} else {
		configPath = defaultConfigFileName
	}
	fmt.Printf("Using config file: [%s]\n", configPath)
	if _, err := os.Stat(configPath); os.IsNotExist(err) {
		fmt.Printf("Error loading config file [%v], proceeding without it...\n", err)
		return
	}
	if err := k.Load(file.Provider(configPath), yaml.Parser()); err != nil {
		log.Fatalf("error loading config: %v", err)
	}
}

func (c *QuesmaConfiguration) Validate() error {
	var result error
	if c.PublicTcpPort == 0 { // unmarshalling defaults to 0 if not present
		result = multierror.Append(result, fmt.Errorf("specifying TCP port for incoming traffic is required, please verify your frontend connector settings"))
	}
	connectorCount := len(c.Connectors)
	if connectorCount != 1 {
		if !(connectorCount == 0 && c.TransparentProxy) { // no connectors for transparent proxy is fine
			result = multierror.Append(result, fmt.Errorf("%d connectors configured - at this moment Quesma requires **exactly** one connector specified", connectorCount))
		}
	}
	if c.ClickHouse.Url == nil && c.Hydrolix.Url == nil && !c.TransparentProxy {
		result = multierror.Append(result, fmt.Errorf("clickHouse or hydrolix URL is required"))
	}
	if c.ClickHouse.IsNonEmpty() && c.Hydrolix.IsNonEmpty() {
		result = multierror.Append(result, fmt.Errorf("only one of ClickHouse and Hydrolix can be configured"))
	}
	if c.Elasticsearch.Url == nil {
		result = multierror.Append(result, fmt.Errorf("elasticsearch URL is required"))
	}
	for indexName, indexConfig := range c.IndexConfig {
		result = c.validateIndexName(indexName, result)
		// TODO enable when rolling out schema configuration
		//result = c.validateDeprecated(indexConfig, result)
		result = c.validateSchemaConfiguration(indexName, indexConfig, result)
	}
	if c.Hydrolix.IsNonEmpty() {
		// At this moment we share the code between ClickHouse and Hydrolix which use only different names
		// for the same configuration object.
		c.ClickHouse = c.Hydrolix
	}
	return result
}

// TODO remove ignore when rolling out schema configuration
//
//lint:ignore U1000 Ignore unused function temporarily for debugging
func (c *QuesmaConfiguration) validateDeprecated(indexName IndexConfiguration, result error) error {
	return nil
}

func (c *QuesmaConfiguration) validateIndexName(indexName string, result error) error {
	if indexName == DefaultWildcardIndexName {
		return result
	}
	if strings.Contains(indexName, "*") || indexName == "_all" {
		result = multierror.Append(result, fmt.Errorf("wildcard patterns are not allowed in index configuration: %s", indexName))
	}
	return result
}

func (c *QuesmaConfiguration) ReadsFromClickhouse() bool {
	return !c.TransparentProxy
}

func (c *QuesmaConfiguration) ReadsFromElasticsearch() bool {
	return true
}

func (c *QuesmaConfiguration) WritesToClickhouse() bool {
	return !c.TransparentProxy
}

func (c *QuesmaConfiguration) WritesToElasticsearch() bool {
	return true
}

func (c *QuesmaConfiguration) optimizersConfigAsString(s string, cfg map[string]OptimizerConfiguration) string {

	var lines []string

	lines = append(lines, fmt.Sprintf("        %s:", s))
	for k, v := range cfg {
		var status string
		if v.Disabled {
			status = "<disabled>"
		} else {
			status = "enabled"
		}
		lines = append(lines, fmt.Sprintf("            %s: %s", k, status))
		if len(v.Properties) > 0 {
			lines = append(lines, fmt.Sprintf("                properties: %v", v.Properties))
		}
	}

	return strings.Join(lines, "\n")
}

func (c *QuesmaConfiguration) OptimizersConfigAsString() string {

	var lines []string
	for indexName, indexConfig := range c.IndexConfig {
		if len(indexConfig.Optimizers) > 0 {
			lines = append(lines, c.optimizersConfigAsString(indexName, indexConfig.Optimizers))
		}
	}
	return strings.Join(lines, "\n")
}

func (c *QuesmaConfiguration) String() string {
	var indexConfigs string
	for indexName, idx := range c.IndexConfig {
		indexConfigs += idx.String(indexName)
	}

	elasticUrl := "<nil>"
	if c.Elasticsearch.Url != nil {
		elasticUrl = c.Elasticsearch.Url.String()
	}
	elasticsearchExtra := ""
	if c.Elasticsearch.User != "" {
		elasticsearchExtra = fmt.Sprintf("\n        Elasticsearch user: %s", c.Elasticsearch.User)
	}
	if c.Elasticsearch.Password != "" {
		elasticsearchExtra += "\n        Elasticsearch password: ***"
	}
	clickhouseUrl := "<nil>"
	clickhouseExtra := ""
	if c.ClickHouse.User != "" {
		clickhouseExtra = fmt.Sprintf("\n      ClickHouse user: %s", c.ClickHouse.User)
	}
	if c.ClickHouse.Url != nil {
		clickhouseUrl = c.ClickHouse.Url.String()
	}
	if c.ClickHouse.Password != "" {
		clickhouseExtra += "\n      ClickHouse password: ***"
	}
	if c.ClickHouse.Database != "" {
		clickhouseExtra += fmt.Sprintf("\n      ClickHouse database: %s", c.ClickHouse.Database)
	}
	var connectorString strings.Builder
	for connName, conn := range c.Connectors {
		connectorString.WriteString(fmt.Sprintf("\n        - [%s] connector", connName))
		connectorString.WriteString(fmt.Sprintf("\n          Type: %s", conn.ConnectorType))
		if conn.Url != nil {
			connectorString.WriteString(fmt.Sprintf("\n          Url: %s", conn.Url.String()))
		}
		if conn.User != "" {
			connectorString.WriteString(fmt.Sprintf("\n          User: %s", conn.User))
		}
		if conn.Password != "" {
			connectorString.WriteString("\n          Password: ***")
		}
		if conn.Database != "" {
			connectorString.WriteString(fmt.Sprintf("\n          Database: %s", conn.Database))
		}
	}
	quesmaInternalTelemetryUrl := "disabled"
	if c.QuesmaInternalTelemetryUrl != nil {
		quesmaInternalTelemetryUrl = c.QuesmaInternalTelemetryUrl.String()
	}
	return fmt.Sprintf(`
Quesma Configuration:
	Transparent proxy mode: %t
	Elasticsearch URL: %s%s
	ClickhouseUrl: %s%s
	Connectors: %s
	Indexes: %s
	Logs Path: %s
	Log Level: %v
	Public TCP Port: %d
	Ingest Statistics: %t,
	Quesma Telemetry URL: %s,
	Optimizers: %s,
	DisableAuth: %t,
	AutodiscoveryEnabled: %t,
	EnableIngest: %t,
	CreateCommonTable: %t,
	UseCommonTableForWildcard: %t,
	DefaultIngestTarget: %v,
	DefaultQueryTarget: %v,
	MapFieldsDiscoveringEnabled: %t,
	DefaultStringColumnType: %s
`,
		c.TransparentProxy,
		elasticUrl,
		elasticsearchExtra,
		clickhouseUrl,
		clickhouseExtra,
		connectorString.String(),
		indexConfigs,
		c.Logging.Path,
		c.Logging.Level,
		c.PublicTcpPort,
		c.IngestStatistics,
		quesmaInternalTelemetryUrl,
		c.OptimizersConfigAsString(),
		c.DisableAuth,
		c.AutodiscoveryEnabled,
		c.EnableIngest,
		c.CreateCommonTable,
		c.UseCommonTableForWildcard,
		c.DefaultIngestTarget,
		c.DefaultQueryTarget,
		c.MapFieldsDiscoveringEnabled,
		c.DefaultStringColumnType,
	)
}

func (c *QuesmaConfiguration) validateSchemaConfiguration(indexName string, config IndexConfiguration, err error) error {
	if config.SchemaOverrides == nil {
		return err
	}

	for fieldName, fieldConfig := range config.SchemaOverrides.Fields {
		if fieldConfig.Type == "" && !fieldConfig.Ignored {
			err = multierror.Append(err, fmt.Errorf("field [%s] in index [%s] has no type", fieldName, indexName))
		} else if !elasticsearch_field_types.IsValid(fieldConfig.Type.AsString()) && !fieldConfig.Ignored {
			err = multierror.Append(err, fmt.Errorf("field [%s] in index [%s] has invalid type %s", fieldName, indexName, fieldConfig.Type))
		}
		if fieldConfig.Type == TypeAlias && fieldConfig.TargetColumnName == "" {
			err = multierror.Append(err, fmt.Errorf("field [%s] of type alias in index [%s] cannot have `targetColumnName` property unset", fieldName, indexName))
		}

		// TODO This validation will be fixed on further field config cleanup
		//if slices.Contains(config.SchemaOverrides.Ignored, fieldName.AsString()) {
		//	err = multierror.Append(err, fmt.Errorf("field %s in index %s is both enabled and ignored", fieldName, config.Name))
		//}

		//if field, found := config.SchemaOverrides.Fields[fieldName]; found && field.Type.AsString() == elasticsearch_field_types.FieldTypeAlias && field.AliasedField == "" {
		//	err = multierror.Append(err, fmt.Errorf("field %s in index %s is aliased to an empty field", fieldName, config.Name))
		//}

		//if countPrimaryKeys(config) > 1 {
		//	err = multierror.Append(err, fmt.Errorf("index %s has more than one primary key", config.Name))
		//}
	}

	return err
}

func (c *QuesmaConfiguration) IndexAutodiscoveryEnabled() bool {
	return c.AutodiscoveryEnabled
}<|MERGE_RESOLUTION|>--- conflicted
+++ resolved
@@ -57,12 +57,9 @@
 	DefaultIngestOptimizers     map[string]OptimizerConfiguration
 	DefaultQueryOptimizers      map[string]OptimizerConfiguration
 	MapFieldsDiscoveringEnabled bool
-<<<<<<< HEAD
 
 	IndexNameRewriteRules []IndexNameRewriteRule // rules for rewriting index names, e.g. "index_name" -> "index_name_v2"
-=======
 	DefaultStringColumnType     string
->>>>>>> 2527ae6c
 }
 
 func NewQuesmaConfigurationIndexConfigOnly(indexConfig map[string]IndexConfiguration) QuesmaConfiguration {
@@ -275,8 +272,7 @@
 	UseCommonTableForWildcard: %t,
 	DefaultIngestTarget: %v,
 	DefaultQueryTarget: %v,
-	MapFieldsDiscoveringEnabled: %t,
-	DefaultStringColumnType: %s
+	MapFieldsDiscoveringEnabled: %t
 `,
 		c.TransparentProxy,
 		elasticUrl,
@@ -299,7 +295,6 @@
 		c.DefaultIngestTarget,
 		c.DefaultQueryTarget,
 		c.MapFieldsDiscoveringEnabled,
-		c.DefaultStringColumnType,
 	)
 }
 
