--- conflicted
+++ resolved
@@ -18,12 +18,12 @@
 	return f == math.Ceil(f) && f <= float64(math.MaxInt64)
 }
 
-<<<<<<< HEAD
 // IsInt32 checks if 'shouldBeFloat64' is a float64, that is actually an integer small enough to be an int
 func IsInt32(shouldBeFloat64 any) bool {
 	f, ok := shouldBeFloat64.(float64)
 	return ok && f == float64(int(f))
-=======
+}
+
 // IsFloat checks if a string is a float
 func IsFloat(s string) bool {
 	_, err := strconv.ParseFloat(s, 64)
@@ -39,5 +39,4 @@
 // ToInt64 converts a string to int64
 func ToInt64(s string) (int64, error) {
 	return strconv.ParseInt(s, 10, 64)
->>>>>>> c689854a
 }