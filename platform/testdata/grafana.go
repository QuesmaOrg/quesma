// Copyright Quesma, licensed under the Elastic License 2.0.
// SPDX-License-Identifier: Elastic-2.0
package testdata

import "github.com/QuesmaOrg/quesma/platform/model"

var GrafanaAggregationTests = []AggregationTestCase{
	{ // [0]
		TestName: "format: epoch_millis",
		QueryRequestJson: `
		{
			"aggs": {
				"2": {
					"date_histogram": {
						"field": "@timestamp",
						"fixed_interval": "2000ms",
						"min_doc_count": 0,
						"extended_bounds": {
							"min": 1740930494000,
							"max": 1740930500000
						},
						"format": "epoch_millis"
					}
				}
			},
			"size": 0
		}`,
		ExpectedResponse: `
		{
			"aggregations": {
                "2": {
                    "buckets": [
                        {
                            "doc_count": 0,
                            "key": 1740930494000,
                            "key_as_string": "1740930494000"
                        },
                        {
                            "doc_count": 4,
                            "key": 1740930496000,
                            "key_as_string": "1740930496000"
                        },
                        {
                            "doc_count": 0,
                            "key": 1740930498000,
                            "key_as_string": "1740930498000"
                        },
                        {
                            "doc_count": 1,
                            "key": 1740930500000,
                            "key_as_string": "1740930500000"
                        }
                    ]
                }
            },
            "hits": {
                "hits": [],
                "max_score": null,
                "total": {
                    "relation": "eq",
                    "value": 7
                }
            },
            "status": 200,
            "timed_out": false,
            "took": 30
        }`,
		ExpectedPancakeResults: []model.QueryResultRow{
			{Cols: []model.QueryResultCol{
				model.NewQueryResultCol("aggr__2__key_0", int64(1740930496000/2000)),
				model.NewQueryResultCol("aggr__2__count", int64(4)),
			}},
			{Cols: []model.QueryResultCol{
				model.NewQueryResultCol("aggr__2__key_0", int64(1740930500000/2000)),
				model.NewQueryResultCol("aggr__2__count", int64(1)),
			}},
		},
		ExpectedPancakeSQL: `
			SELECT toInt64(toUnixTimestamp64Milli("@timestamp") / 2000) AS "aggr__2__key_0",
			  count(*) AS "aggr__2__count"
			FROM __quesma_table_name
			GROUP BY toInt64(toUnixTimestamp64Milli("@timestamp") / 2000) AS
			  "aggr__2__key_0"
			ORDER BY "aggr__2__key_0" ASC`,
	},
	{ // [1]
<<<<<<< HEAD
		TestName: "simplest geotile_grid",
=======
		TestName: "1x terms with min_doc_count, need to erase some rows with count < min_doc_count",
>>>>>>> 14c022bd
		QueryRequestJson: `
		{
			"aggs": {
				"2": {
<<<<<<< HEAD
					"geohash_grid": {
						"field": "geo.coordinates",
						"precision": 2
=======
					"terms": {
						"field": "extension.keyword",
						"size": 4,
						"min_doc_count": 40,
						"order": {
							"_key": "desc"
						}
>>>>>>> 14c022bd
					}
				}
			},
			"size": 0
		}`,
		ExpectedResponse: `
		{
<<<<<<< HEAD
			"aggregations": {
                "2": {
                    "buckets": [
                        {
                            "doc_count": 25,
                            "key": "dp"
                        },
                        {
                            "doc_count": 21,
                            "key": "dn"
                        },
                        {
                            "doc_count": 21,
                            "key": "9z"
                        }
                    ]
                }
            },
=======
            "aggregations": {
                "2": {
					"doc_count_error_upper_bound": 0,
					"sum_other_doc_count": 196,
					"buckets": [
						{
							"key": "zip",
							"doc_count": 40
						}
					]
				}
			},
            "hits": {
                "hits": [],
                "max_score": null,
                "total": {
                    "relation": "eq",
                    "value": 234
                }
            },
            "status": 200,
            "timed_out": false,
            "took": 1
        }`,
		ExpectedPancakeResults: []model.QueryResultRow{
			{Cols: []model.QueryResultCol{
				model.NewQueryResultCol("aggr__2__parent_count", int64(236)),
				model.NewQueryResultCol("aggr__2__key_0", "zip"),
				model.NewQueryResultCol("aggr__2__count", int64(40)),
				model.NewQueryResultCol("aggr__2__order_1", int64(1)),
			}},
			{Cols: []model.QueryResultCol{
				model.NewQueryResultCol("aggr__2__parent_count", int64(236)),
				model.NewQueryResultCol("aggr__2__key_0", "tar"),
				model.NewQueryResultCol("aggr__2__count", int64(30)),
				model.NewQueryResultCol("aggr__2__order_1", int64(0)),
			}},
		},
		ExpectedPancakeSQL: `
		  	SELECT sum(count(*)) OVER () AS "aggr__2__parent_count",
			  "extension" AS "aggr__2__key_0", count(*) AS "aggr__2__count",
			  count(*)>=40 AS "aggr__2__order_1"
			FROM __quesma_table_name
			GROUP BY "extension" AS "aggr__2__key_0"
			ORDER BY "aggr__2__order_1" DESC, "aggr__2__key_0" DESC
			LIMIT 5`,
	},
	{ // [2]
		TestName: "2x terms with min_doc_count",
		QueryRequestJson: `
		{
			"aggs": {
				"2": {
					"aggs": {
						"3": {
							"terms": {
								"field": "message"
							}	
						}
					},
					"terms": {
						"field": "extension.keyword",
						"size": 4,
						"min_doc_count": 30,
						"order": {
							"_key": "desc"
						}
					}
				}
			},
			"size": 0
		}`,
		ExpectedResponse: `
		{
            "aggregations": {
                "2": {
					"doc_count_error_upper_bound": 0,
					"sum_other_doc_count": 164,
					"buckets": [
						{
							"3": {
								"doc_count_error_upper_bound": 0,
								"sum_other_doc_count": 9,
								"buckets": [
									{
										"key": 0,
										"doc_count": 18
									},
									{
										"key": 6680,
										"doc_count": 4
									}
								]
							},
							"key": "zip",
							"doc_count": 31
						},
						{
							"3": {
								"doc_count_error_upper_bound": 0,
								"sum_other_doc_count": 14,
								"buckets": [
									{
										"key": 0,
										"doc_count": 25
									},
									{
										"key": 1873,
										"doc_count": 2
									}
								]
							},
							"key": "tar",
							"doc_count": 41
						}
					]
				}
			},
>>>>>>> 14c022bd
            "hits": {
                "hits": [],
                "max_score": null,
                "total": {
                    "relation": "eq",
<<<<<<< HEAD
                    "value": 231
=======
                    "value": 234
>>>>>>> 14c022bd
                }
            },
            "status": 200,
            "timed_out": false,
<<<<<<< HEAD
            "took": 51
        }`,
		ExpectedPancakeResults: []model.QueryResultRow{
			{Cols: []model.QueryResultCol{
				model.NewQueryResultCol("aggr__2__key_0", "dp"),
				model.NewQueryResultCol("aggr__2__count", int64(25)),
			}},
			{Cols: []model.QueryResultCol{
				model.NewQueryResultCol("aggr__2__key_0", "dn"),
				model.NewQueryResultCol("aggr__2__count", int64(21)),
			}},
			{Cols: []model.QueryResultCol{
				model.NewQueryResultCol("aggr__2__key_0", "9z"),
				model.NewQueryResultCol("aggr__2__count", int64(21)),
			}},
		},
		ExpectedPancakeSQL: `
			SELECT geohashEncode(__quesma_geo_lon("geo.coordinates"), __quesma_geo_lat(
			  "geo.coordinates"), 2) AS "aggr__2__key_0", count(*) AS "aggr__2__count"
			FROM __quesma_table_name
			GROUP BY geohashEncode(__quesma_geo_lon("geo.coordinates"), __quesma_geo_lat(
			  "geo.coordinates"), 2) AS "aggr__2__key_0"
			ORDER BY "aggr__2__count" DESC, "aggr__2__key_0" ASC
			LIMIT 10000`,
=======
            "took": 1
        }`,
		ExpectedPancakeResults: []model.QueryResultRow{
			{Cols: []model.QueryResultCol{
				model.NewQueryResultCol("aggr__2__parent_count", int64(236)),
				model.NewQueryResultCol("aggr__2__key_0", "zip"),
				model.NewQueryResultCol("aggr__2__count", int64(31)),
				model.NewQueryResultCol("aggr__2__order_1", int64(0)),
				model.NewQueryResultCol("aggr__2__3__parent_count", int64(31)),
				model.NewQueryResultCol("aggr__2__3__key_0", 0),
				model.NewQueryResultCol("aggr__2__3__count", int64(18)),
			}},
			{Cols: []model.QueryResultCol{
				model.NewQueryResultCol("aggr__2__parent_count", int64(236)),
				model.NewQueryResultCol("aggr__2__key_0", "zip"),
				model.NewQueryResultCol("aggr__2__count", int64(31)),
				model.NewQueryResultCol("aggr__2__order_1", int64(1)),
				model.NewQueryResultCol("aggr__2__3__parent_count", int64(31)),
				model.NewQueryResultCol("aggr__2__3__key_0", 6680),
				model.NewQueryResultCol("aggr__2__3__count", int64(4)),
			}},
			{Cols: []model.QueryResultCol{
				model.NewQueryResultCol("aggr__2__parent_count", int64(236)),
				model.NewQueryResultCol("aggr__2__key_0", "tar"),
				model.NewQueryResultCol("aggr__2__count", int64(41)),
				model.NewQueryResultCol("aggr__2__order_1", int64(1)),
				model.NewQueryResultCol("aggr__2__3__parent_count", int64(41)),
				model.NewQueryResultCol("aggr__2__3__key_0", 0),
				model.NewQueryResultCol("aggr__2__3__count", int64(25)),
			}},
			{Cols: []model.QueryResultCol{
				model.NewQueryResultCol("aggr__2__parent_count", int64(236)),
				model.NewQueryResultCol("aggr__2__key_0", "tar"),
				model.NewQueryResultCol("aggr__2__count", int64(41)),
				model.NewQueryResultCol("aggr__2__order_1", int64(1)),
				model.NewQueryResultCol("aggr__2__3__parent_count", int64(41)),
				model.NewQueryResultCol("aggr__2__3__key_0", 1873),
				model.NewQueryResultCol("aggr__2__3__count", int64(2)),
			}},
		},
		ExpectedPancakeSQL: `
		  	SELECT "aggr__2__parent_count", "aggr__2__key_0", "aggr__2__count",
			  "aggr__2__order_1", "aggr__2__3__parent_count", "aggr__2__3__key_0",
			  "aggr__2__3__count"
			FROM (
			  SELECT "aggr__2__parent_count", "aggr__2__key_0", "aggr__2__count",
				"aggr__2__order_1", "aggr__2__3__parent_count", "aggr__2__3__key_0",
				"aggr__2__3__count",
				dense_rank() OVER (ORDER BY "aggr__2__order_1" DESC, "aggr__2__key_0" DESC)
				AS "aggr__2__order_1_rank",
				dense_rank() OVER (PARTITION BY "aggr__2__key_0" ORDER BY
				"aggr__2__3__count" DESC, "aggr__2__3__key_0" ASC) AS
				"aggr__2__3__order_1_rank"
			  FROM (
				SELECT sum(count(*)) OVER () AS "aggr__2__parent_count",
				  "extension" AS "aggr__2__key_0",
				  sum(count(*)) OVER (PARTITION BY "aggr__2__key_0") AS "aggr__2__count",
				  sum(count(*)>=30) OVER (PARTITION BY "aggr__2__key_0") AS
				  "aggr__2__order_1",
				  sum(count(*)) OVER (PARTITION BY "aggr__2__key_0") AS
				  "aggr__2__3__parent_count", "message" AS "aggr__2__3__key_0",
				  count(*) AS "aggr__2__3__count"
				FROM __quesma_table_name
				GROUP BY "extension" AS "aggr__2__key_0", "message" AS "aggr__2__3__key_0"))
			WHERE ("aggr__2__order_1_rank"<=5 AND "aggr__2__3__order_1_rank"<=11)
			ORDER BY "aggr__2__order_1_rank" ASC, "aggr__2__3__order_1_rank" ASC`,
>>>>>>> 14c022bd
	},
}<|MERGE_RESOLUTION|>--- conflicted
+++ resolved
@@ -84,20 +84,11 @@
 			ORDER BY "aggr__2__key_0" ASC`,
 	},
 	{ // [1]
-<<<<<<< HEAD
-		TestName: "simplest geotile_grid",
-=======
 		TestName: "1x terms with min_doc_count, need to erase some rows with count < min_doc_count",
->>>>>>> 14c022bd
 		QueryRequestJson: `
 		{
 			"aggs": {
 				"2": {
-<<<<<<< HEAD
-					"geohash_grid": {
-						"field": "geo.coordinates",
-						"precision": 2
-=======
 					"terms": {
 						"field": "extension.keyword",
 						"size": 4,
@@ -105,7 +96,6 @@
 						"order": {
 							"_key": "desc"
 						}
->>>>>>> 14c022bd
 					}
 				}
 			},
@@ -113,26 +103,6 @@
 		}`,
 		ExpectedResponse: `
 		{
-<<<<<<< HEAD
-			"aggregations": {
-                "2": {
-                    "buckets": [
-                        {
-                            "doc_count": 25,
-                            "key": "dp"
-                        },
-                        {
-                            "doc_count": 21,
-                            "key": "dn"
-                        },
-                        {
-                            "doc_count": 21,
-                            "key": "9z"
-                        }
-                    ]
-                }
-            },
-=======
             "aggregations": {
                 "2": {
 					"doc_count_error_upper_bound": 0,
@@ -251,47 +221,16 @@
 					]
 				}
 			},
->>>>>>> 14c022bd
             "hits": {
                 "hits": [],
                 "max_score": null,
                 "total": {
                     "relation": "eq",
-<<<<<<< HEAD
-                    "value": 231
-=======
                     "value": 234
->>>>>>> 14c022bd
                 }
             },
             "status": 200,
             "timed_out": false,
-<<<<<<< HEAD
-            "took": 51
-        }`,
-		ExpectedPancakeResults: []model.QueryResultRow{
-			{Cols: []model.QueryResultCol{
-				model.NewQueryResultCol("aggr__2__key_0", "dp"),
-				model.NewQueryResultCol("aggr__2__count", int64(25)),
-			}},
-			{Cols: []model.QueryResultCol{
-				model.NewQueryResultCol("aggr__2__key_0", "dn"),
-				model.NewQueryResultCol("aggr__2__count", int64(21)),
-			}},
-			{Cols: []model.QueryResultCol{
-				model.NewQueryResultCol("aggr__2__key_0", "9z"),
-				model.NewQueryResultCol("aggr__2__count", int64(21)),
-			}},
-		},
-		ExpectedPancakeSQL: `
-			SELECT geohashEncode(__quesma_geo_lon("geo.coordinates"), __quesma_geo_lat(
-			  "geo.coordinates"), 2) AS "aggr__2__key_0", count(*) AS "aggr__2__count"
-			FROM __quesma_table_name
-			GROUP BY geohashEncode(__quesma_geo_lon("geo.coordinates"), __quesma_geo_lat(
-			  "geo.coordinates"), 2) AS "aggr__2__key_0"
-			ORDER BY "aggr__2__count" DESC, "aggr__2__key_0" ASC
-			LIMIT 10000`,
-=======
             "took": 1
         }`,
 		ExpectedPancakeResults: []model.QueryResultRow{
@@ -358,6 +297,74 @@
 				GROUP BY "extension" AS "aggr__2__key_0", "message" AS "aggr__2__3__key_0"))
 			WHERE ("aggr__2__order_1_rank"<=5 AND "aggr__2__3__order_1_rank"<=11)
 			ORDER BY "aggr__2__order_1_rank" ASC, "aggr__2__3__order_1_rank" ASC`,
->>>>>>> 14c022bd
+	},
+	{ // [3]
+		TestName: "simplest geotile_grid",
+		QueryRequestJson: `
+		{
+			"aggs": {
+				"2": {
+					"geohash_grid": {
+						"field": "geo.coordinates",
+						"precision": 2
+					}
+				}
+			},
+			"size": 0
+		}`,
+		ExpectedResponse: `
+		{
+			"aggregations": {
+                "2": {
+                    "buckets": [
+                        {
+                            "doc_count": 25,
+                            "key": "dp"
+                        },
+                        {
+                            "doc_count": 21,
+                            "key": "dn"
+                        },
+                        {
+                            "doc_count": 21,
+                            "key": "9z"
+                        }
+                    ]
+                }
+            },
+            "hits": {
+                "hits": [],
+                "max_score": null,
+                "total": {
+                    "relation": "eq",
+                    "value": 231
+                }
+            },
+            "status": 200,
+            "timed_out": false,
+            "took": 51
+        }`,
+		ExpectedPancakeResults: []model.QueryResultRow{
+			{Cols: []model.QueryResultCol{
+				model.NewQueryResultCol("aggr__2__key_0", "dp"),
+				model.NewQueryResultCol("aggr__2__count", int64(25)),
+			}},
+			{Cols: []model.QueryResultCol{
+				model.NewQueryResultCol("aggr__2__key_0", "dn"),
+				model.NewQueryResultCol("aggr__2__count", int64(21)),
+			}},
+			{Cols: []model.QueryResultCol{
+				model.NewQueryResultCol("aggr__2__key_0", "9z"),
+				model.NewQueryResultCol("aggr__2__count", int64(21)),
+			}},
+		},
+		ExpectedPancakeSQL: `
+			SELECT geohashEncode(__quesma_geo_lon("geo.coordinates"), __quesma_geo_lat(
+			  "geo.coordinates"), 2) AS "aggr__2__key_0", count(*) AS "aggr__2__count"
+			FROM __quesma_table_name
+			GROUP BY geohashEncode(__quesma_geo_lon("geo.coordinates"), __quesma_geo_lat(
+			  "geo.coordinates"), 2) AS "aggr__2__key_0"
+			ORDER BY "aggr__2__count" DESC, "aggr__2__key_0" ASC
+			LIMIT 10000`,
 	},
 }