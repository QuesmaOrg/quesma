--- conflicted
+++ resolved
@@ -14,17 +14,6 @@
 )
 
 const (
-<<<<<<< HEAD
-	RID                              = "request_id" // request id key for the logger
-	Reason                           = "reason"     // Known error reason key for the logger
-	Path                             = "path"
-	AsyncId                          = "async_id"
-	OpaqueId                         = "opaque_id"
-	ReasonPrefixUnsupportedQueryType = "unsupported_search_query: " // Reason for Error messages for unsupported queries will start with this prefix
-
-	DeduplicatedLogsCacheSize  = 1000
-	DeduplicatedLogsExpiryTime = 1 * time.Minute
-=======
 	RID      = "request_id" // request id key for the logger
 	Reason   = "reason"     // Known error reason key for the logger
 	Path     = "path"
@@ -34,7 +23,9 @@
 	DefaultBurstSamplerPeriodSeconds    = 20  // burst up to 600 lines of logs per 20 seconds period
 	DefaultBurstSamplerMaxLogsPerSecond = 30  // ~100k lines of logs per hour
 	DefaultSheddingFrequency            = 100 // when the limit is exhausted, log every ~ 100 log lines
->>>>>>> de57bd56
+
+  DeduplicatedLogsCacheSize  = 1000
+	DeduplicatedLogsExpiryTime = 1 * time.Minute
 )
 
 type QuesmaLogger interface {
