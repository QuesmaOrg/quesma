--- conflicted
+++ resolved
@@ -23,19 +23,13 @@
 
 }
 
-<<<<<<< HEAD
 type RequestBody interface {
-	//isParsedRequestBody() // this is a marker method
+	isParsedRequestBody() // this is a marker method
 }
 
-//func (j JSON) isParsedRequestBody()     {}
-//func (n NDJSON) isParsedRequestBody()   {}
-//func (u *Unknown) isParsedRequestBody() {}
-=======
-func (j JSON) IsParsedRequestBody()     {}
-func (n NDJSON) IsParsedRequestBody()   {}
-func (u *Unknown) IsParsedRequestBody() {}
->>>>>>> 7e4022ab
+func (j JSON) isParsedRequestBody()     {}
+func (n NDJSON) isParsedRequestBody()   {}
+func (u *Unknown) isParsedRequestBody() {}
 
 func ParseRequestBody(body string) quesma_api.RequestBody {
 
