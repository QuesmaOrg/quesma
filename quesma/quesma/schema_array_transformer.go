--- conflicted
+++ resolved
@@ -102,29 +102,5 @@
 		args := b.VisitChildren(e.Args)
 		return model.NewFunction(e.Name, args...)
 	}
-
-<<<<<<< HEAD
 	return visitor
-=======
-	var whereClause model.Expr
-	if e.WhereClause != nil {
-		whereClause = e.WhereClause.Accept(v).(model.Expr)
-	}
-
-	return model.NewSelectCommand(columns, groupBy, e.OrderBy,
-		fromClause, whereClause, []model.Expr{}, e.Limit, e.SampleLimit, e.IsDistinct, e.CTEs)
-
-}
-
-func (v *ArrayTypeVisitor) VisitParenExpr(p model.ParenExpr) interface{} {
-	var exprs []model.Expr
-	for _, expr := range p.Exprs {
-		exprs = append(exprs, expr.Accept(v).(model.Expr))
-	}
-	return model.NewParenExpr(exprs...)
-}
-
-func (v *ArrayTypeVisitor) VisitLambdaExpr(e model.LambdaExpr) interface{} {
-	return model.NewLambdaExpr(e.Args, e.Body.Accept(v).(model.Expr))
->>>>>>> b5a5e9d8
 }