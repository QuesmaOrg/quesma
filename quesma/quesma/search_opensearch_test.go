--- conflicted
+++ resolved
@@ -41,22 +41,9 @@
 
 	s.Tables[tableName] = schema.Schema{
 		Fields: map[schema.FieldName]schema.Field{
-<<<<<<< HEAD
-			"-@timestamp":  {PropertyName: "-@timestamp", InternalPropertyName: "-@timestamp", Type: schema.TypeDate},
-			"message$*%:;": {PropertyName: "message$*%:;", InternalPropertyName: "message$*%:;", Type: schema.TypeText},
-			"-@bytes":      {PropertyName: "-@bytes", InternalPropertyName: "-@bytes", Type: schema.TypeLong},
-=======
-			"host.name":         {PropertyName: "host.name", InternalPropertyName: "host.name", Type: schema.QuesmaTypeObject},
-			"type":              {PropertyName: "type", InternalPropertyName: "type", Type: schema.QuesmaTypeText},
-			"name":              {PropertyName: "name", InternalPropertyName: "name", Type: schema.QuesmaTypeText},
-			"content":           {PropertyName: "content", InternalPropertyName: "content", Type: schema.QuesmaTypeText},
-			"message":           {PropertyName: "message", InternalPropertyName: "message", Type: schema.QuesmaTypeText},
-			"host_name.keyword": {PropertyName: "host_name.keyword", InternalPropertyName: "host_name.keyword", Type: schema.QuesmaTypeKeyword},
-			"FlightDelay":       {PropertyName: "FlightDelay", InternalPropertyName: "FlightDelay", Type: schema.QuesmaTypeText},
-			"Cancelled":         {PropertyName: "Cancelled", InternalPropertyName: "Cancelled", Type: schema.QuesmaTypeText},
-			"FlightDelayMin":    {PropertyName: "FlightDelayMin", InternalPropertyName: "FlightDelayMin", Type: schema.QuesmaTypeText},
-			"_id":               {PropertyName: "_id", InternalPropertyName: "_id", Type: schema.QuesmaTypeText},
->>>>>>> a0036cc7
+			"-@timestamp":  {PropertyName: "-@timestamp", InternalPropertyName: "-@timestamp", Type: schema.QuesmaTypeDate},
+			"message$*%:;": {PropertyName: "message$*%:;", InternalPropertyName: "message$*%:;", Type: schema.QuesmaTypeText},
+			"-@bytes":      {PropertyName: "-@bytes", InternalPropertyName: "-@bytes", Type: schema.QuesmaTypeLong},
 		},
 	}
 
@@ -200,21 +187,9 @@
 		Tables: map[schema.TableName]schema.Schema{
 			tableName: {
 				Fields: map[schema.FieldName]schema.Field{
-<<<<<<< HEAD
-					"messeage$*%:;": {PropertyName: "message$*%:;", InternalPropertyName: "message$*%:;", Type: schema.TypeText},
-					"host.name":     {PropertyName: "host.name", InternalPropertyName: "host.name", Type: schema.TypeObject},
-					"@timestamp":    {PropertyName: "@timestamp", InternalPropertyName: "@timestamp", Type: schema.TypeDate},
-=======
-					"host.name":         {PropertyName: "host.name", InternalPropertyName: "host.name", Type: schema.QuesmaTypeObject},
-					"type":              {PropertyName: "type", InternalPropertyName: "type", Type: schema.QuesmaTypeText},
-					"name":              {PropertyName: "name", InternalPropertyName: "name", Type: schema.QuesmaTypeText},
-					"content":           {PropertyName: "content", InternalPropertyName: "content", Type: schema.QuesmaTypeText},
-					"message":           {PropertyName: "message", InternalPropertyName: "message", Type: schema.QuesmaTypeText},
-					"host.name.keyword": {PropertyName: "host.name.keyword", InternalPropertyName: "host.name.keyword", Type: schema.QuesmaTypeKeyword},
-					"FlightDelay":       {PropertyName: "FlightDelay", InternalPropertyName: "FlightDelay", Type: schema.QuesmaTypeText},
-					"Cancelled":         {PropertyName: "Cancelled", InternalPropertyName: "Cancelled", Type: schema.QuesmaTypeText},
-					"FlightDelayMin":    {PropertyName: "FlightDelayMin", InternalPropertyName: "FlightDelayMin", Type: schema.QuesmaTypeText},
->>>>>>> a0036cc7
+					"messeage$*%:;": {PropertyName: "message$*%:;", InternalPropertyName: "message$*%:;", Type: schema.QuesmaTypeText},
+					"host.name":     {PropertyName: "host.name", InternalPropertyName: "host.name", Type: schema.QuesmaTypeObject},
+					"@timestamp":    {PropertyName: "@timestamp", InternalPropertyName: "@timestamp", Type: schema.QuesmaTypeDate},
 				},
 			},
 		},
