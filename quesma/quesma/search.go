// Copyright Quesma, licensed under the Elastic License 2.0.
// SPDX-License-Identifier: Elastic-2.0
package quesma

import (
	"context"
	"errors"
	"fmt"
	"quesma/clickhouse"
	"quesma/concurrent"
	"quesma/elasticsearch"
	"quesma/end_user_errors"
	"quesma/logger"
	"quesma/model"
	"quesma/optimize"
	"quesma/plugins"
	"quesma/plugins/registry"
	"quesma/queryparser"
	"quesma/queryparser/query_util"
	"quesma/quesma/config"
	"quesma/quesma/errors"
	"quesma/quesma/recovery"
	"quesma/quesma/types"
	"quesma/quesma/ui"
	"quesma/schema"
	"quesma/tracing"
	"quesma/util"
	"slices"
	"strings"
	"sync/atomic"
	"time"
)

const (
	asyncQueriesLimit      = 10000
	asyncQueriesLimitBytes = 1024 * 1024 * 500 // 500MB
)

type AsyncRequestResult struct {
	responseBody []byte
	added        time.Time
	isCompressed bool
	err          error
}

type AsyncQueryContext struct {
	id     string
	ctx    context.Context
	cancel context.CancelFunc
	added  time.Time
}

type QueryRunner struct {
	executionCtx            context.Context
	cancel                  context.CancelFunc
	AsyncRequestStorage     *concurrent.Map[string, AsyncRequestResult]
	AsyncQueriesContexts    *concurrent.Map[string, *AsyncQueryContext]
	logManager              *clickhouse.LogManager
	cfg                     config.QuesmaConfiguration
	im                      elasticsearch.IndexManagement
	quesmaManagementConsole *ui.QuesmaManagementConsole

	// configuration

	// this is passed to the QueryTranslator to render date math expressions
	DateMathRenderer         string // "clickhouse_interval" or "literal"  if not set, we use "clickhouse_interval"
	currentParallelQueryJobs atomic.Int64
	transformationPipeline   TransformationPipeline
	schemaRegistry           schema.Registry
}

func (q *QueryRunner) EnableQueryOptimization(cfg config.QuesmaConfiguration) {
	q.transformationPipeline.transformers = append(q.transformationPipeline.transformers, optimize.NewOptimizePipeline(cfg))
}

func NewQueryRunner(lm *clickhouse.LogManager, cfg config.QuesmaConfiguration, im elasticsearch.IndexManagement, qmc *ui.QuesmaManagementConsole, schemaRegistry schema.Registry) *QueryRunner {
	ctx, cancel := context.WithCancel(context.Background())

	return &QueryRunner{logManager: lm, cfg: cfg, im: im, quesmaManagementConsole: qmc,
		executionCtx: ctx, cancel: cancel, AsyncRequestStorage: concurrent.NewMap[string, AsyncRequestResult](),
		AsyncQueriesContexts: concurrent.NewMap[string, *AsyncQueryContext](),
		transformationPipeline: TransformationPipeline{
			transformers: []plugins.QueryTransformer{
				&SchemaCheckPass{cfg: cfg.IndexConfig, schemaRegistry: schemaRegistry, logManager: lm}, // this can be a part of another plugin
			},
		}, schemaRegistry: schemaRegistry}
}

func NewAsyncQueryContext(ctx context.Context, cancel context.CancelFunc, id string) *AsyncQueryContext {
	return &AsyncQueryContext{ctx: ctx, cancel: cancel, added: time.Now(), id: id}
}

// returns -1 when table name could not be resolved
func (q *QueryRunner) handleCount(ctx context.Context, indexPattern string) (int64, error) {
	indexes, err := q.logManager.ResolveIndexes(ctx, indexPattern)
	if err != nil {
		return 0, err
	}
	if len(indexes) == 0 {
		if elasticsearch.IsIndexPattern(indexPattern) {
			return 0, nil
		} else {
			logger.WarnWithCtx(ctx).Msgf("could not resolve table name for [%s]", indexPattern)
			return -1, quesma_errors.ErrIndexNotExists()
		}
	}

	if len(indexes) == 1 {
		return q.logManager.Count(ctx, indexes[0])
	} else {
		return q.logManager.CountMultiple(ctx, indexes...)
	}
}

func (q *QueryRunner) handleSearch(ctx context.Context, indexPattern string, body types.JSON) ([]byte, error) {
	return q.handleSearchCommon(ctx, indexPattern, body, nil, QueryLanguageDefault)
}

func (q *QueryRunner) handleEQLSearch(ctx context.Context, indexPattern string, body types.JSON) ([]byte, error) {
	return q.handleSearchCommon(ctx, indexPattern, body, nil, QueryLanguageEQL)
}

func (q *QueryRunner) handleAsyncSearch(ctx context.Context, indexPattern string, body types.JSON,
	waitForResultsMs int, keepOnCompletion bool) ([]byte, error) {
	async := AsyncQuery{
		asyncId:          tracing.GetAsyncId(),
		waitForResultsMs: waitForResultsMs,
		keepOnCompletion: keepOnCompletion,
		startTime:        time.Now(),
	}
	ctx = context.WithValue(ctx, tracing.AsyncIdCtxKey, async.asyncId)
	logger.InfoWithCtx(ctx).Msgf("async search request id: %s started", async.asyncId)
	return q.handleSearchCommon(ctx, indexPattern, body, &async, QueryLanguageDefault)
}

type AsyncSearchWithError struct {
	response            *model.SearchResp
	translatedQueryBody []types.TranslatedSQLQuery
	err                 error
}

type AsyncQuery struct {
	asyncId          string
	waitForResultsMs int
	keepOnCompletion bool
	startTime        time.Time
}

type executionPlanResult struct {
	plan         *model.ExecutionPlan
	err          error
	responseBody []byte
}

func (q *QueryRunner) executePlan(ctx context.Context, plan *model.ExecutionPlan, queryTranslator IQueryTranslator, table *clickhouse.Table, body types.JSON, optAsync *AsyncQuery, executedChan chan executionPlanResult) ([]byte, error) {
	id := ctx.Value(tracing.RequestIdCtxKey).(string)
	path := ""
	if value := ctx.Value(tracing.RequestPath); value != nil {
		if str, ok := value.(string); ok {
			path = str
		}
	}

	var err error
	var responseBody []byte
	doneCh := make(chan AsyncSearchWithError, 1)

	markAsDone := func(responseBody []byte, err error) {
		if executedChan != nil {
			executedChan <- executionPlanResult{
				plan:         plan,
				err:          err,
				responseBody: responseBody,
			}
		}
	}

	plan.Queries, err = q.transformationPipeline.Transform(plan.Queries)
	if err != nil {
		logger.ErrorWithCtx(ctx).Msgf("error transforming queries: %v", err)
	}

	plan.Queries, err = registry.QueryTransformerFor(table.Name, q.cfg).Transform(plan.Queries)
	if err != nil {
		logger.ErrorWithCtx(ctx).Msgf("error transforming queries: %v", err)
	}

	queries := plan.Queries
	if len(queries) > 0 && query_util.IsNonAggregationQuery(queries[0]) {
		if properties := q.findNonexistingProperties(queries[0], table, queryTranslator); len(properties) > 0 {
			logger.DebugWithCtx(ctx).Msgf("properties %s not found in table %s", properties, table.Name)
			if elasticsearch.IsIndexPattern(plan.IndexPattern) {
				return queryparser.EmptySearchResponse(ctx), nil
			} else {
				return nil, fmt.Errorf("properties %s not found in table %s", properties, table.Name)
			}
		}
	}

	go func() {
		defer recovery.LogAndHandlePanic(ctx, func(err error) {
			doneCh <- AsyncSearchWithError{err: err}
		})

		translatedQueryBody, results, err := q.searchWorker(ctx, plan, table, doneCh, optAsync)
		if err != nil {
			doneCh <- AsyncSearchWithError{err: err}
			return
		}

		if len(results) == 0 {
			logger.ErrorWithCtx(ctx).Msgf("no hits, sqls: %s", translatedQueryBody)
			doneCh <- AsyncSearchWithError{translatedQueryBody: translatedQueryBody, err: errors.New("no hits")}
			return
		}

		results, err = q.postProcessResults(table, results)
		if err != nil {
			doneCh <- AsyncSearchWithError{translatedQueryBody: translatedQueryBody, err: err}
		}

		if plan.ResultAdapter != nil {
			results, err = plan.ResultAdapter.Transform(results)
			if err != nil {
				doneCh <- AsyncSearchWithError{translatedQueryBody: translatedQueryBody, err: err}
			}
		}

		searchResponse := queryTranslator.MakeSearchResponse(plan.Queries, results)

		doneCh <- AsyncSearchWithError{response: searchResponse, translatedQueryBody: translatedQueryBody, err: err}
	}()

	if optAsync == nil {
		bodyAsBytes, _ := body.Bytes()
		response := <-doneCh
		if response.err != nil {
			err = response.err
			if len(plan.Queries) > 0 {
				logger.ErrorWithCtx(ctx).Msgf("error making response: %v, queries[0]: %+v", err, plan.Queries[0])
			} else {
				logger.ErrorWithCtx(ctx).Msgf("error making response: %v, queries empty", err)
			}
		} else {
			responseBody, err = response.response.Marshal()
		}
		pushSecondaryInfo(q.quesmaManagementConsole, id, "", path, bodyAsBytes, response.translatedQueryBody, responseBody, plan.StartTime)
		markAsDone(responseBody, err)
		return responseBody, err
	} else {
		select {
		case <-time.After(time.Duration(optAsync.waitForResultsMs) * time.Millisecond):
			go func() { // Async search takes longer. Return partial results and wait for
				recovery.LogPanicWithCtx(ctx)
				res := <-doneCh
				responseBody, err = q.storeAsyncSearch(q.quesmaManagementConsole, id, optAsync.asyncId, optAsync.startTime, path, body, res, true)
				markAsDone(responseBody, err)
			}()
			return q.handlePartialAsyncSearch(ctx, optAsync.asyncId)
		case res := <-doneCh:
			responseBody, err = q.storeAsyncSearch(q.quesmaManagementConsole, id, optAsync.asyncId, optAsync.startTime, path, body, res,
				optAsync.keepOnCompletion)
			markAsDone(responseBody, err)
			return responseBody, err
		}
	}
}

func (q *QueryRunner) handleSearchCommon(ctx context.Context, indexPattern string, body types.JSON, optAsync *AsyncQuery, queryLanguage QueryLanguage) ([]byte, error) {
	sources, sourcesElastic, sourcesClickhouse := ResolveSources(indexPattern, q.cfg, q.im)

	switch sources {
	case sourceBoth:

		err := end_user_errors.ErrSearchCondition.New(fmt.Errorf("index pattern [%s] resolved to both elasticsearch indices: [%s] and clickhouse tables: [%s]", indexPattern, sourcesElastic, sourcesClickhouse))

		var resp []byte
		if optAsync != nil {
			resp, _ = queryparser.EmptyAsyncSearchResponse(optAsync.asyncId, false, 200)
		} else {
			resp = queryparser.EmptySearchResponse(ctx)
		}
		return resp, err
	case sourceNone:
		if elasticsearch.IsIndexPattern(indexPattern) {
			if optAsync != nil {
				return queryparser.EmptyAsyncSearchResponse(optAsync.asyncId, false, 200)
			} else {
				return queryparser.EmptySearchResponse(ctx), nil
			}
		} else {
			logger.WarnWithCtx(ctx).Msgf("could not resolve any table name for [%s]", indexPattern)
			return nil, quesma_errors.ErrIndexNotExists()
		}
	case sourceClickhouse:
		logger.Debug().Msgf("index pattern [%s] resolved to clickhouse tables: [%s]", indexPattern, sourcesClickhouse)
		if elasticsearch.IsIndexPattern(indexPattern) {
			sourcesClickhouse = q.removeNotExistingTables(sourcesClickhouse)
		}
	case sourceElasticsearch:
		return nil, end_user_errors.ErrSearchCondition.New(fmt.Errorf("index pattern [%s] resolved to elasticsearch indices: [%s]", indexPattern, sourcesElastic))
	}
	logger.Debug().Msgf("resolved sources for index pattern %s -> %s", indexPattern, sources)

	if len(sourcesClickhouse) == 0 {
		if elasticsearch.IsIndexPattern(indexPattern) {
			if optAsync != nil {
				return queryparser.EmptyAsyncSearchResponse(optAsync.asyncId, false, 200)
			} else {
				return queryparser.EmptySearchResponse(ctx), nil
			}
		} else {
			logger.WarnWithCtx(ctx).Msgf("could not resolve any table name for [%s]", indexPattern)
			return nil, quesma_errors.ErrIndexNotExists()
		}
	} else if len(sourcesClickhouse) > 1 { // async search never worked for multiple indexes, TODO fix
		logger.WarnWithCtx(ctx).Msgf("requires union of multiple tables [%s], not yet supported, picking just one", indexPattern)
		sourcesClickhouse = sourcesClickhouse[1:2]
	}

	var responseBody []byte

	startTime := time.Now()
	id := ctx.Value(tracing.RequestIdCtxKey).(string)
	path := ""
	if value := ctx.Value(tracing.RequestPath); value != nil {
		if str, ok := value.(string); ok {
			path = str
		}
	}

	tables, err := q.logManager.GetTableDefinitions()
	if err != nil {
		return nil, err
	}
	for _, resolvedTableName := range sourcesClickhouse {
		var err error

		incomingIndexName := resolvedTableName
		if len(q.cfg.IndexConfig[resolvedTableName].Override) > 0 {
			resolvedTableName = q.cfg.IndexConfig[resolvedTableName].Override
		}
		table, _ := tables.Load(resolvedTableName)
		if table == nil {
			return []byte{}, end_user_errors.ErrNoSuchTable.New(fmt.Errorf("can't load %s table", resolvedTableName)).Details("Table: %s", resolvedTableName)
		}

		queryTranslator := NewQueryTranslator(ctx, queryLanguage, table, q.logManager, q.DateMathRenderer, q.schemaRegistry, incomingIndexName)

		plan, err := queryTranslator.ParseQuery(body)

		if err != nil {
<<<<<<< HEAD
			logger.ErrorWithCtx(ctx).Msgf("parsing error: %v", err)
=======
			logger.ErrorWithCtx(ctx).Msgf("error transforming queries: %v", err)
		}

		if canParse {
			queries := plan.Queries
			if len(queries) > 0 && query_util.IsNonAggregationQuery(queries[0]) {
				if properties := q.findNonexistingProperties(queries[0], table, queryTranslator); len(properties) > 0 {
					logger.DebugWithCtx(ctx).Msgf("properties %s not found in table %s", properties, table.Name)
					if elasticsearch.IsIndexPattern(indexPattern) {
						return queryparser.EmptySearchResponse(ctx), nil
					} else {
						return nil, fmt.Errorf("properties %s not found in table %s", properties, table.Name)
					}
				}
			}
			go func() {
				defer recovery.LogAndHandlePanic(ctx, func(err error) {
					doneCh <- AsyncSearchWithError{err: err}
				})

				translatedQueryBody, results, err := q.searchWorker(ctx, plan, table, doneCh, optAsync)
				if err != nil {
					doneCh <- AsyncSearchWithError{err: err}
					return
				}

				if len(results) == 0 {
					logger.ErrorWithCtx(ctx).Msgf("no hits, sqls: %v", translatedQueryBody)
					doneCh <- AsyncSearchWithError{translatedQueryBody: translatedQueryBody, err: errors.New("no hits")}
					return
				}

				results, err = q.postProcessResults(table, results)
				if err != nil {
					doneCh <- AsyncSearchWithError{translatedQueryBody: translatedQueryBody, err: err}
				}

				if plan.ResultAdapter != nil {
					results, err = plan.ResultAdapter.Transform(results)
					if err != nil {
						doneCh <- AsyncSearchWithError{translatedQueryBody: translatedQueryBody, err: err}
					}
				}

				searchResponse := queryTranslator.MakeSearchResponse(plan.Queries, results)

				doneCh <- AsyncSearchWithError{response: searchResponse, translatedQueryBody: translatedQueryBody, err: err}
			}()
>>>>>>> 769522c8

			queries := plan.Queries
			queriesBody := make([]types.TranslatedSQLQuery, len(queries))
			queriesBodyConcat := ""
			for i, query := range queries {
				queriesBody[i].Query = []byte(query.SelectCommand.String())
				queriesBodyConcat += query.SelectCommand.String() + "\n"
			}
			responseBody = []byte(fmt.Sprintf("Invalid Queries: %v, err: %v", queriesBody, err))
			logger.ErrorWithCtxAndReason(ctx, "Quesma generated invalid SQL query").Msg(queriesBodyConcat)
			bodyAsBytes, _ := body.Bytes()
			pushSecondaryInfo(q.quesmaManagementConsole, id, "", path, bodyAsBytes, queriesBody, responseBody, startTime)
			return responseBody, errors.New(string(responseBody))
		}

		plan.IndexPattern = indexPattern
		plan.StartTime = startTime
		plan.Name = "main"

		var alternativePlan *model.ExecutionPlan

		// TODO add alternative plan here

		alternativePlan = &model.ExecutionPlan{
			IndexPattern:          plan.IndexPattern,
			QueryRowsTransformers: plan.QueryRowsTransformers,
			ResultAdapter:         plan.ResultAdapter,
			Queries:               plan.Queries,
			StartTime:             plan.StartTime,
			Name:                  "alternative",
		}

		var executionChan chan executionPlanResult

		if alternativePlan != nil {
			executionChan = make(chan executionPlanResult, 2)

			// run alternative plan in the background
			go func() {
				defer recovery.LogPanic()

				// results are passed via channel
				q.executePlan(ctx, alternativePlan, queryTranslator, table, body, optAsync, executionChan)

			}()

			go func(executionChan chan executionPlanResult) {
				defer recovery.LogPanic()
				var alternative executionPlanResult
				var main executionPlanResult

				// we have only two plans to execute
				for range 2 {
					r := <-executionChan
					logger.InfoWithCtx(ctx).Msgf("received results  %s", r.plan)
					if r.plan.Name == "alternative" {
						alternative = r
					} else if r.plan.Name == "main" {
						main = r
					}
				}

				if string(alternative.responseBody) != string(main.responseBody) {
					logger.ErrorWithCtx(ctx).Msgf("alternative plan returned different results")
					// dump the results here
				} else {
					logger.InfoWithCtx(ctx).Msgf("alternative plan returned same results")
				}

			}(executionChan)

		}

		return q.executePlan(ctx, plan, queryTranslator, table, body, optAsync, executionChan)

	}

	return responseBody, nil
}

func (q *QueryRunner) removeNotExistingTables(sourcesClickhouse []string) []string {
	allKnownTables, _ := q.logManager.GetTableDefinitions()
	return slices.DeleteFunc(sourcesClickhouse, func(s string) bool {
		if len(q.cfg.IndexConfig[s].Override) > 0 {
			s = q.cfg.IndexConfig[s].Override
		}

		_, exists := allKnownTables.Load(s)
		return !exists
	})
}

func (q *QueryRunner) storeAsyncSearch(qmc *ui.QuesmaManagementConsole, id, asyncId string,
	startTime time.Time, path string, body types.JSON, result AsyncSearchWithError, keep bool) (responseBody []byte, err error) {
	took := time.Since(startTime)
	if result.err != nil {
		if keep {
			q.AsyncRequestStorage.Store(asyncId, AsyncRequestResult{err: result.err, added: time.Now(),
				isCompressed: false})
		}
		responseBody, _ = queryparser.EmptyAsyncSearchResponse(asyncId, false, 503)
		err = result.err
		bodyAsBytes, _ := body.Bytes()
		qmc.PushSecondaryInfo(&ui.QueryDebugSecondarySource{
			Id:                     id,
			AsyncId:                asyncId,
			Path:                   path,
			IncomingQueryBody:      bodyAsBytes,
			QueryBodyTranslated:    result.translatedQueryBody,
			QueryTranslatedResults: responseBody,
			SecondaryTook:          took,
		})
		return
	}
	asyncResponse := queryparser.SearchToAsyncSearchResponse(result.response, asyncId, false, 200)
	responseBody, err = asyncResponse.Marshal()
	bodyAsBytes, _ := body.Bytes()
	qmc.PushSecondaryInfo(&ui.QueryDebugSecondarySource{
		Id:                     id,
		AsyncId:                asyncId,
		Path:                   path,
		IncomingQueryBody:      bodyAsBytes,
		QueryBodyTranslated:    result.translatedQueryBody,
		QueryTranslatedResults: responseBody,
		SecondaryTook:          took,
	})
	if keep {
		compressedBody := responseBody
		isCompressed := false
		if err == nil {
			if compressed, compErr := util.Compress(responseBody); compErr == nil {
				compressedBody = compressed
				isCompressed = true
			}
		}
		q.AsyncRequestStorage.Store(asyncId,
			AsyncRequestResult{responseBody: compressedBody, added: time.Now(), err: err, isCompressed: isCompressed})
	}
	return
}

func (q *QueryRunner) asyncQueriesCumulatedBodySize() int {
	size := 0
	q.AsyncRequestStorage.Range(func(key string, value AsyncRequestResult) bool {
		size += len(value.responseBody)
		return true
	})
	return size
}

func (q *QueryRunner) handlePartialAsyncSearch(ctx context.Context, id string) ([]byte, error) {
	if !strings.Contains(id, tracing.AsyncIdPrefix) {
		logger.ErrorWithCtx(ctx).Msgf("non quesma async id: %v", id)
		return queryparser.EmptyAsyncSearchResponse(id, false, 503)
	}
	if result, ok := q.AsyncRequestStorage.Load(id); ok {
		if result.err != nil {
			q.AsyncRequestStorage.Delete(id)
			logger.ErrorWithCtx(ctx).Msgf("error processing async query: %v", result.err)
			return queryparser.EmptyAsyncSearchResponse(id, false, 503)
		}
		q.AsyncRequestStorage.Delete(id)
		// We use zstd to conserve memory, as we have a lot of async queries
		if result.isCompressed {
			buf, err := util.Decompress(result.responseBody)
			if err == nil {
				// Mark trace end is called only when the async query is fully processed
				// which means that isPartial is false
				logger.MarkTraceEndWithCtx(ctx).Msgf("Async query id : %s ended successfully", id)
				return buf, nil
			} else {
				return nil, err
			}
		}
		// Mark trace end is called only when the async query is fully processed
		// which means that isPartial is false
		logger.MarkTraceEndWithCtx(ctx).Msgf("Async query id : %s ended successfully", id)
		return result.responseBody, nil
	} else {
		const isPartial = true
		logger.InfoWithCtx(ctx).Msgf("async query id : %s partial result", id)
		return queryparser.EmptyAsyncSearchResponse(id, isPartial, 200)
	}
}

func (q *QueryRunner) deleteAsyncSeach(id string) ([]byte, error) {
	if !strings.Contains(id, tracing.AsyncIdPrefix) {
		return nil, errors.New("invalid quesma async search id : " + id)
	}
	q.AsyncRequestStorage.Delete(id)
	return []byte{}, nil
}

func (q *QueryRunner) reachedQueriesLimit(ctx context.Context, asyncId string, doneCh chan<- AsyncSearchWithError) bool {
	if q.AsyncRequestStorage.Size() < asyncQueriesLimit && q.asyncQueriesCumulatedBodySize() < asyncQueriesLimitBytes {
		return false
	}
	err := errors.New("too many async queries")
	logger.ErrorWithCtx(ctx).Msgf("cannot handle %s, too many async queries", asyncId)
	doneCh <- AsyncSearchWithError{err: err}
	return true
}

func (q *QueryRunner) addAsyncQueryContext(ctx context.Context, cancel context.CancelFunc, asyncRequestIdStr string) {
	q.AsyncQueriesContexts.Store(asyncRequestIdStr, NewAsyncQueryContext(ctx, cancel, asyncRequestIdStr))
}

// This is a HACK
// This should be removed when we have a schema resolver working.
// It ignores queries against data_stream fields. These queries are kibana internal ones.
// Especially kibana searches indexes using 'namespace' field.
// This will be moved to the router.
// TODO remove this and move to the router  https://github.com/QuesmaOrg/quesma/pull/260#discussion_r1627290579
func (q *QueryRunner) isInternalKibanaQuery(query *model.Query) bool {
	for _, column := range query.SelectCommand.Columns {
		if strings.Contains(model.AsString(column), "data_stream.") {
			return true
		}
	}
	return false
}

type QueryJob func(ctx context.Context) ([]model.QueryResultRow, clickhouse.PerformanceResult, error)

func (q *QueryRunner) runQueryJobsSequence(ctx context.Context, jobs []QueryJob) ([][]model.QueryResultRow, []clickhouse.PerformanceResult, error) {
	var results = make([][]model.QueryResultRow, 0)
	var performance = make([]clickhouse.PerformanceResult, 0)
	for _, job := range jobs {
		rows, perf, err := job(ctx)
		if err != nil {
			return nil, nil, err
		}

		results = append(results, rows)
		performance = append(performance, perf)
	}
	return results, performance, nil
}

func (q *QueryRunner) runQueryJobsParallel(ctx context.Context, jobs []QueryJob) ([][]model.QueryResultRow, []clickhouse.PerformanceResult, error) {

	var results = make([][]model.QueryResultRow, len(jobs))
	var performances = make([]clickhouse.PerformanceResult, len(jobs))
	type result struct {
		rows  []model.QueryResultRow
		perf  clickhouse.PerformanceResult
		err   error
		jobId int
	}

	// this is our context to control the execution of the jobs

	// cancellation is done by the parent context
	// or by the first goroutine that returns an error
	ctx, cancel := context.WithCancel(ctx)
	// clean up on return
	defer cancel()

	collector := make(chan result, len(jobs))
	for n, job := range jobs {
		// produce
		go func(ctx context.Context, jobId int, j QueryJob) {
			defer recovery.LogAndHandlePanic(ctx, func(err error) {
				collector <- result{err: err, jobId: jobId}
			})
			start := time.Now()
			rows, perf, err := j(ctx)
			logger.DebugWithCtx(ctx).Msgf("parallel job %d finished in %v", jobId, time.Since(start))
			collector <- result{rows: rows, perf: perf, err: err, jobId: jobId}
		}(ctx, n, job)
	}

	// consume
	for range len(jobs) {
		res := <-collector
		if res.err == nil {
			results[res.jobId] = res.rows
			performances[res.jobId] = res.perf
		} else {
			return nil, nil, res.err
		}
	}

	return results, performances, nil
}

func (q *QueryRunner) runQueryJobs(ctx context.Context, jobs []QueryJob) ([][]model.QueryResultRow, []clickhouse.PerformanceResult, error) {
	const maxParallelQueries = 25 // this is arbitrary value

	numberOfJobs := len(jobs)

	// here we decide if we run queries in parallel or in sequence
	// if we have only one query, we run it in sequence

	// Decision should be based on query durations. Maybe we should run first nth
	// queries in parallel and in sequence and decide which one is faster.
	//
	// Parallel can be slower when we have a fast network connection.
	//
	if numberOfJobs == 1 {
		return q.runQueryJobsSequence(ctx, jobs)
	}

	current := q.currentParallelQueryJobs.Add(int64(numberOfJobs))

	if current > maxParallelQueries {
		q.currentParallelQueryJobs.Add(int64(-numberOfJobs))
		return q.runQueryJobsSequence(ctx, jobs)
	}

	defer q.currentParallelQueryJobs.Add(int64(-numberOfJobs))

	return q.runQueryJobsParallel(ctx, jobs)

}

func (q *QueryRunner) makeJob(table *clickhouse.Table, query *model.Query) QueryJob {
	return func(ctx context.Context) ([]model.QueryResultRow, clickhouse.PerformanceResult, error) {
		var err error
		rows, performance, err := q.logManager.ProcessQuery(ctx, table, query)

		if err != nil {
			logger.ErrorWithCtx(ctx).Msg(err.Error())
			return nil, clickhouse.PerformanceResult{}, err
		}

		return rows, performance, nil
	}
}

func (q *QueryRunner) searchWorkerCommon(
	ctx context.Context,
	plan *model.ExecutionPlan,
	table *clickhouse.Table) (translatedQueryBody []types.TranslatedSQLQuery, hits [][]model.QueryResultRow, err error) {

	queries := plan.Queries

	translatedQueryBody = make([]types.TranslatedSQLQuery, len(queries))
	hits = make([][]model.QueryResultRow, len(queries))

	var jobs []QueryJob
	var jobHitsPosition []int // it keeps the position of the hits array for each job

	for i, query := range queries {
		if query.NoDBQuery {
			logger.InfoWithCtx(ctx).Msgf("pipeline query: %+v", query)
			hits[i] = make([]model.QueryResultRow, 0)
			continue
		}

		sql := query.SelectCommand.String()
		logger.InfoWithCtx(ctx).Msgf("SQL: %s", sql)
		translatedQueryBody[i].Query = []byte(sql)
		if query.OptimizeHints != nil {
			translatedQueryBody[i].PerformedOptimizations = query.OptimizeHints.OptimizationsPerformed
		}

		translatedQueryBody[i].QueryTransformations = query.TransformationHistory.SchemaTransformers

		if q.isInternalKibanaQuery(query) {
			hits[i] = make([]model.QueryResultRow, 0)
			continue
		}

		job := q.makeJob(table, query)
		jobs = append(jobs, job)
		jobHitsPosition = append(jobHitsPosition, i)
	}

	jobResults, performance, err := q.runQueryJobs(ctx, jobs)
	if err != nil {
		return
	}

	// fill the hits array with the results in the order of the database queries
	for jobId, resultPosition := range jobHitsPosition {

		hits[resultPosition] = jobResults[jobId]

		p := performance[jobId]
		translatedQueryBody[resultPosition].QueryID = p.QueryID
		translatedQueryBody[resultPosition].Duration = p.Duration
		translatedQueryBody[resultPosition].ExplainPlan = p.ExplainPlan
		translatedQueryBody[resultPosition].RowsReturned = p.RowsReturned
	}

	// apply the query rows transformers

	for i, t := range plan.QueryRowsTransformers {
		if t != nil {
			hits[i] = t.Transform(ctx, hits[i])
		}
	}

	return
}

func (q *QueryRunner) searchWorker(ctx context.Context,
	plan *model.ExecutionPlan,
	table *clickhouse.Table,
	doneCh chan<- AsyncSearchWithError,
	optAsync *AsyncQuery) (translatedQueryBody []types.TranslatedSQLQuery, resultRows [][]model.QueryResultRow, err error) {
	if optAsync != nil {
		if q.reachedQueriesLimit(ctx, optAsync.asyncId, doneCh) {
			return
		}
		// We need different ctx as our cancel is no longer tied to HTTP request, but to overall timeout.
		dbQueryCtx, dbCancel := context.WithCancel(tracing.NewContextWithRequest(ctx))
		q.addAsyncQueryContext(dbQueryCtx, dbCancel, optAsync.asyncId)
		ctx = dbQueryCtx
	}

	return q.searchWorkerCommon(ctx, plan, table)
}

func (q *QueryRunner) Close() {
	q.cancel()
	logger.Info().Msg("queryRunner Stopped")
}

func (q *QueryRunner) findNonexistingProperties(query *model.Query, table *clickhouse.Table, queryTranslator IQueryTranslator) []string {
	// this is not fully correct, but we keep it backward compatible
	var results = make([]string, 0)
	var allReferencedFields = make([]string, 0)
	for _, col := range query.SelectCommand.Columns {
		for _, c := range model.GetUsedColumns(col) {
			allReferencedFields = append(allReferencedFields, c.ColumnName)
		}
	}
	allReferencedFields = append(allReferencedFields, query.SelectCommand.OrderByFieldNames()...)

	for _, property := range allReferencedFields {
		queryTranslatorValue, ok := queryTranslator.(*queryparser.ClickhouseQueryTranslator)
		if ok {
			property = queryTranslatorValue.ResolveField(q.executionCtx, property)
		}
		if property != "*" && !table.HasColumn(q.executionCtx, property) {
			results = append(results, property)
		}
	}
	return results
}

func (q *QueryRunner) postProcessResults(table *clickhouse.Table, results [][]model.QueryResultRow) ([][]model.QueryResultRow, error) {

	transformer := registry.ResultTransformerFor(table.Name, q.cfg)

	res, err := transformer.Transform(results)

	if err != nil {
		return nil, err
	}

	// TODO this should be created in different place
	geoIpTransformer := GeoIpResultTransformer{schemaRegistry: q.schemaRegistry, fromTable: table.Name}
	return geoIpTransformer.Transform(res)
}

func pushSecondaryInfo(qmc *ui.QuesmaManagementConsole, Id, AsyncId, Path string, IncomingQueryBody []byte, QueryBodyTranslated []types.TranslatedSQLQuery, QueryTranslatedResults []byte, startTime time.Time) {
	qmc.PushSecondaryInfo(&ui.QueryDebugSecondarySource{
		Id:                     Id,
		AsyncId:                AsyncId,
		Path:                   Path,
		IncomingQueryBody:      IncomingQueryBody,
		QueryBodyTranslated:    QueryBodyTranslated,
		QueryTranslatedResults: QueryTranslatedResults,
		SecondaryTook:          time.Since(startTime)})
}<|MERGE_RESOLUTION|>--- conflicted
+++ resolved
@@ -209,7 +209,7 @@
 		}
 
 		if len(results) == 0 {
-			logger.ErrorWithCtx(ctx).Msgf("no hits, sqls: %s", translatedQueryBody)
+			logger.ErrorWithCtx(ctx).Msgf("no hits, sqls: %v", translatedQueryBody)
 			doneCh <- AsyncSearchWithError{translatedQueryBody: translatedQueryBody, err: errors.New("no hits")}
 			return
 		}
@@ -350,59 +350,7 @@
 		plan, err := queryTranslator.ParseQuery(body)
 
 		if err != nil {
-<<<<<<< HEAD
 			logger.ErrorWithCtx(ctx).Msgf("parsing error: %v", err)
-=======
-			logger.ErrorWithCtx(ctx).Msgf("error transforming queries: %v", err)
-		}
-
-		if canParse {
-			queries := plan.Queries
-			if len(queries) > 0 && query_util.IsNonAggregationQuery(queries[0]) {
-				if properties := q.findNonexistingProperties(queries[0], table, queryTranslator); len(properties) > 0 {
-					logger.DebugWithCtx(ctx).Msgf("properties %s not found in table %s", properties, table.Name)
-					if elasticsearch.IsIndexPattern(indexPattern) {
-						return queryparser.EmptySearchResponse(ctx), nil
-					} else {
-						return nil, fmt.Errorf("properties %s not found in table %s", properties, table.Name)
-					}
-				}
-			}
-			go func() {
-				defer recovery.LogAndHandlePanic(ctx, func(err error) {
-					doneCh <- AsyncSearchWithError{err: err}
-				})
-
-				translatedQueryBody, results, err := q.searchWorker(ctx, plan, table, doneCh, optAsync)
-				if err != nil {
-					doneCh <- AsyncSearchWithError{err: err}
-					return
-				}
-
-				if len(results) == 0 {
-					logger.ErrorWithCtx(ctx).Msgf("no hits, sqls: %v", translatedQueryBody)
-					doneCh <- AsyncSearchWithError{translatedQueryBody: translatedQueryBody, err: errors.New("no hits")}
-					return
-				}
-
-				results, err = q.postProcessResults(table, results)
-				if err != nil {
-					doneCh <- AsyncSearchWithError{translatedQueryBody: translatedQueryBody, err: err}
-				}
-
-				if plan.ResultAdapter != nil {
-					results, err = plan.ResultAdapter.Transform(results)
-					if err != nil {
-						doneCh <- AsyncSearchWithError{translatedQueryBody: translatedQueryBody, err: err}
-					}
-				}
-
-				searchResponse := queryTranslator.MakeSearchResponse(plan.Queries, results)
-
-				doneCh <- AsyncSearchWithError{response: searchResponse, translatedQueryBody: translatedQueryBody, err: err}
-			}()
->>>>>>> 769522c8
-
 			queries := plan.Queries
 			queriesBody := make([]types.TranslatedSQLQuery, len(queries))
 			queriesBodyConcat := ""
@@ -424,16 +372,16 @@
 		var alternativePlan *model.ExecutionPlan
 
 		// TODO add alternative plan here
-
-		alternativePlan = &model.ExecutionPlan{
-			IndexPattern:          plan.IndexPattern,
-			QueryRowsTransformers: plan.QueryRowsTransformers,
-			ResultAdapter:         plan.ResultAdapter,
-			Queries:               plan.Queries,
-			StartTime:             plan.StartTime,
-			Name:                  "alternative",
-		}
-
+		/*
+			alternativePlan = &model.ExecutionPlan{
+				IndexPattern:          plan.IndexPattern,
+				QueryRowsTransformers: plan.QueryRowsTransformers,
+				ResultAdapter:         plan.ResultAdapter,
+				Queries:               plan.Queries,
+				StartTime:             plan.StartTime,
+				Name:                  "alternative",
+			}
+		*/
 		var executionChan chan executionPlanResult
 
 		if alternativePlan != nil {
@@ -456,7 +404,7 @@
 				// we have only two plans to execute
 				for range 2 {
 					r := <-executionChan
-					logger.InfoWithCtx(ctx).Msgf("received results  %s", r.plan)
+					logger.InfoWithCtx(ctx).Msgf("received results  %s", r.plan.Name)
 					if r.plan.Name == "alternative" {
 						alternative = r
 					} else if r.plan.Name == "main" {
