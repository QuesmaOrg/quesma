// Copyright Quesma, licensed under the Elastic License 2.0.
// SPDX-License-Identifier: Elastic-2.0
package quesma

import (
	"context"
	"errors"
	"fmt"
	"github.com/QuesmaOrg/quesma/quesma/ab_testing"
	"github.com/QuesmaOrg/quesma/quesma/clickhouse"
	"github.com/QuesmaOrg/quesma/quesma/common_table"
	"github.com/QuesmaOrg/quesma/quesma/elasticsearch"
	"github.com/QuesmaOrg/quesma/quesma/end_user_errors"
	"github.com/QuesmaOrg/quesma/quesma/logger"
	"github.com/QuesmaOrg/quesma/quesma/model"
	"github.com/QuesmaOrg/quesma/quesma/optimize"
	"github.com/QuesmaOrg/quesma/quesma/painful"
	"github.com/QuesmaOrg/quesma/quesma/queryparser"
	"github.com/QuesmaOrg/quesma/quesma/quesma/async_search_storage"
	"github.com/QuesmaOrg/quesma/quesma/quesma/config"
	"github.com/QuesmaOrg/quesma/quesma/quesma/errors"
	"github.com/QuesmaOrg/quesma/quesma/quesma/recovery"
	"github.com/QuesmaOrg/quesma/quesma/quesma/types"
	"github.com/QuesmaOrg/quesma/quesma/quesma/ui"
	"github.com/QuesmaOrg/quesma/quesma/schema"
	"github.com/QuesmaOrg/quesma/quesma/table_resolver"
	"github.com/QuesmaOrg/quesma/quesma/util"
	"github.com/QuesmaOrg/quesma/quesma/v2/core"
	"github.com/QuesmaOrg/quesma/quesma/v2/core/diag"
	"github.com/QuesmaOrg/quesma/quesma/v2/core/tracing"
	"github.com/goccy/go-json"
	"net/http"
	"strings"
	"sync/atomic"
	"time"
)

const (
	asyncQueriesLimit      = 10000
	asyncQueriesLimitBytes = 1024 * 1024 * 500 // 500MB

	maxParallelQueries = 25 // maximum of parallel queries we can, this is arbitrary value and should be adjusted
)

type QueryRunner struct {
	executionCtx         context.Context
	cancel               context.CancelFunc
	AsyncRequestStorage  async_search_storage.AsyncRequestResultStorage
	AsyncQueriesContexts async_search_storage.AsyncQueryContextStorage
	logManager           clickhouse.LogManagerIFace
	cfg                  *config.QuesmaConfiguration
	debugInfoCollector   diag.DebugInfoCollector

	tableDiscovery clickhouse.TableDiscovery
	// configuration

	// this is passed to the QueryTranslator to render date math expressions
	DateMathRenderer         string // "clickhouse_interval" or "literal"  if not set, we use "clickhouse_interval"
	currentParallelQueryJobs atomic.Int64
	transformationPipeline   model.TransformationPipeline
	schemaRegistry           schema.Registry
	ABResultsSender          ab_testing.Sender
	tableResolver            table_resolver.TableResolver

	maxParallelQueries int // if set to 0, we run queries in sequence, it's fine for testing purposes
}

// QueryRunnerIFace is a temporary interface to bridge gap between QueryRunner and QueryRunner2 in `router_v2.go`.
// moving forwards as we remove two implementations we might look at making all these methods private again.
type QueryRunnerIFace interface {
	HandleSearch(ctx context.Context, indexPattern string, body types.JSON) ([]byte, error)
	HandleAsyncSearch(ctx context.Context, indexPattern string, body types.JSON, waitForResultsMs int, keepOnCompletion bool) ([]byte, error)
	HandleAsyncSearchStatus(_ context.Context, id string) ([]byte, error)
	HandleCount(ctx context.Context, indexPattern string) (int64, error)
	// Todo: consider removing this getters for these two below, this was required for temporary Field Caps impl in v2 api
	GetSchemaRegistry() schema.Registry
	GetLogManager() clickhouse.LogManagerIFace
	DeleteAsyncSearch(id string) ([]byte, error)
	HandlePartialAsyncSearch(ctx context.Context, id string) ([]byte, error)
	HandleMultiSearch(ctx context.Context, defaultIndexName string, body types.NDJSON) ([]byte, error)
}

func (q *QueryRunner) EnableQueryOptimization(cfg *config.QuesmaConfiguration) {
	q.transformationPipeline.AddTransformer(optimize.NewOptimizePipeline(cfg))
}

func NewQueryRunner(lm clickhouse.LogManagerIFace,
	cfg *config.QuesmaConfiguration,
	qmc diag.DebugInfoCollector,
	schemaRegistry schema.Registry,
	abResultsRepository ab_testing.Sender,
	resolver table_resolver.TableResolver,
	tableDiscovery clickhouse.TableDiscovery) *QueryRunner {

	ctx, cancel := context.WithCancel(context.Background())
	transformationPipeline := model.NewTransformationPipeline()
	transformationPipeline.AddTransformer(NewSchemaCheckPass(cfg, tableDiscovery, defaultSearchAfterStrategy))
	return &QueryRunner{logManager: lm, cfg: cfg, debugInfoCollector: qmc,
		executionCtx: ctx, cancel: cancel,
<<<<<<< HEAD
		AsyncRequestStorage:  async_search_storage.NewAsyncSearchStorageInMemoryFallbackElastic(cfg.Elasticsearch),
		AsyncQueriesContexts: async_search_storage.NewAsyncQueryContextStorageInMemoryFallbackElasticsearch(cfg.Elasticsearch),
		transformationPipeline: TransformationPipeline{
			transformers: []model.QueryTransformer{
				&SchemaCheckPass{
					cfg:            cfg,
					tableDiscovery: tableDiscovery,
				},
			},
		},
		schemaRegistry:     schemaRegistry,
		ABResultsSender:    abResultsRepository,
		tableResolver:      resolver,
		tableDiscovery:     tableDiscovery,
		maxParallelQueries: maxParallelQueries,
=======
		AsyncRequestStorage:    async_search_storage.NewAsyncSearchStorageInMemory(),
		AsyncQueriesContexts:   async_search_storage.NewAsyncQueryContextStorageInMemory(),
		transformationPipeline: *transformationPipeline,
		schemaRegistry:         schemaRegistry,
		ABResultsSender:        abResultsRepository,
		tableResolver:          resolver,
		tableDiscovery:         tableDiscovery,
		maxParallelQueries:     maxParallelQueries,
>>>>>>> 41c2a02b
	}
}

func (q *QueryRunner) GetSchemaRegistry() schema.Registry {
	return q.schemaRegistry
}

func (q *QueryRunner) GetLogManager() clickhouse.LogManagerIFace {
	return q.logManager
}

func NewQueryRunnerDefaultForTests(db quesma_api.BackendConnector, cfg *config.QuesmaConfiguration,
	tableName string, tables *clickhouse.TableMap, staticRegistry *schema.StaticRegistry) *QueryRunner {

	lm := clickhouse.NewLogManagerWithConnection(db, tables)
	logChan := logger.InitOnlyChannelLoggerForTests()

	resolver := table_resolver.NewEmptyTableResolver()
	resolver.Decisions[tableName] = &quesma_api.Decision{
		UseConnectors: []quesma_api.ConnectorDecision{
			&quesma_api.ConnectorDecisionClickhouse{
				ClickhouseTableName: tableName,
				ClickhouseIndexes:   []string{tableName},
			},
		},
	}

	tableDiscovery := clickhouse.NewEmptyTableDiscovery()
	tableDiscovery.TableMap = tables

	managementConsole := ui.NewQuesmaManagementConsole(cfg, nil, logChan, diag.EmptyPhoneHomeRecentStatsProvider(), nil, resolver)

	go managementConsole.RunOnlyChannelProcessor()

	return NewQueryRunner(lm, cfg, managementConsole, staticRegistry, ab_testing.NewEmptySender(), resolver, tableDiscovery)
}

// HandleCount returns -1 when table name could not be resolved
func (q *QueryRunner) HandleCount(ctx context.Context, indexPattern string) (int64, error) {
	indexes, err := q.logManager.ResolveIndexPattern(ctx, q.schemaRegistry, indexPattern)
	if err != nil {
		return 0, err
	}
	if len(indexes) == 0 {
		if elasticsearch.IsIndexPattern(indexPattern) {
			return 0, nil
		} else {
			logger.WarnWithCtx(ctx).Msgf("could not resolve table name for [%s]", indexPattern)
			return -1, quesma_errors.ErrIndexNotExists()
		}
	}

	// Query execution block
	if len(indexes) == 1 {
		return q.logManager.Count(ctx, indexes[0])
	} else {
		return q.logManager.CountMultiple(ctx, indexes...)
	}
}

type msearchQuery struct {
	indexName string
	query     types.JSON
}

func SplitQueries(body types.NDJSON, defaultIndexName string) ([]msearchQuery, error) {
	var queries []msearchQuery

	var currentQuery *msearchQuery

	for _, line := range body {

		if currentQuery == nil {
			currentQuery = &msearchQuery{}

			if v, ok := line["index"].(string); ok {
				currentQuery.indexName = v
			} else {
				currentQuery.indexName = defaultIndexName
			}
			continue
		}

		newQuery := types.JSON{}

		if query, ok := line["query"]; ok {
			newQuery["query"] = query
		} else {
			return nil, fmt.Errorf("query parameter not found")
		}

		if aggs, ok := line["aggs"]; ok {
			newQuery["aggs"] = aggs
		}
		if size, ok := line["size"]; ok {
			newQuery["size"] = size
		}
		if from, ok := line["from"]; ok {
			newQuery["from"] = from
		}

		currentQuery.query = newQuery
		queries = append(queries, *currentQuery)
		currentQuery = nil

	}
	return queries, nil
}

// Composite search is a search that can contain multiple queries
// like bulk
func (q *QueryRunner) HandleMultiSearch(ctx context.Context, defaultIndexName string, body types.NDJSON) ([]byte, error) {

	// Split the body into queries
	// This is what ParseQuery does or should do
	queries, err := SplitQueries(body, defaultIndexName)

	if err != nil {
		return nil, err
	}

	// Handle each query
	var responses []any

	var queriedIndices []string
	for _, query := range queries {
		queriedIndices = append(queriedIndices, query.indexName)
	}
	logger.DebugWithCtx(ctx).Msgf("handling multisearch: queries=%d, indices=[%s], defaultIndex=[%s]", len(queries), queriedIndices, defaultIndexName)
	for _, query := range queries {

		// TODO ask table resolver here and go to the right connector or connectors

		responseBody, err := q.HandleSearch(ctx, query.indexName, query.query)

		if err != nil {

			var wrappedErr any

			// TODO check if it's correct implementation

			if errors.Is(quesma_errors.ErrIndexNotExists(), err) {
				wrappedErr = &quesma_api.Result{StatusCode: http.StatusNotFound}
			} else if errors.Is(err, quesma_errors.ErrCouldNotParseRequest()) {
				wrappedErr = &quesma_api.Result{
					Body:          string(queryparser.BadRequestParseError(err)),
					StatusCode:    http.StatusBadRequest,
					GenericResult: queryparser.BadRequestParseError(err),
				}
			} else {
				logger.ErrorWithCtx(ctx).Msgf("error handling multisearch: %v", err)
				wrappedErr = &quesma_api.Result{
					Body:          "Internal error",
					StatusCode:    http.StatusInternalServerError,
					GenericResult: queryparser.BadRequestParseError(err),
				}
			}

			responses = append(responses, wrappedErr)
		} else {

			parsedResponseBody, err := types.ParseJSON(string(responseBody))
			if err != nil {
				return nil, err
			}
			responses = append(responses, parsedResponseBody)
		}

	}

	// build the response
	type msearchResponse struct {
		Responses []any `json:"responses"`
	}

	resp := msearchResponse{Responses: responses}

	responseBody, err := json.Marshal(resp)
	if err != nil {
		return nil, err
	}

	return responseBody, nil
}

func (q *QueryRunner) HandleSearch(ctx context.Context, indexPattern string, body types.JSON) ([]byte, error) {
	return q.handleSearchCommon(ctx, indexPattern, body, nil)
}

func (q *QueryRunner) HandleAsyncSearch(ctx context.Context, indexPattern string, body types.JSON,
	waitForResultsMs int, keepOnCompletion bool) ([]byte, error) {
	// AsyncQuery marker should be result of ParseQuery
	async := AsyncQuery{
		asyncId:          tracing.GetAsyncId(),
		waitForResultsMs: waitForResultsMs,
		keepOnCompletion: keepOnCompletion,
		startTime:        time.Now(),
	}
	ctx = context.WithValue(ctx, tracing.AsyncIdCtxKey, async.asyncId)
	logger.InfoWithCtx(ctx).Msgf("async search request id: %s started", async.asyncId)
	return q.handleSearchCommon(ctx, indexPattern, body, &async)
}

type asyncSearchWithError struct {
	response            *model.SearchResp
	translatedQueryBody []diag.TranslatedSQLQuery
	err                 error
}

type AsyncQuery struct {
	asyncId          string
	waitForResultsMs int
	keepOnCompletion bool
	startTime        time.Time
}

func (q *QueryRunner) transformQueries(plan *model.ExecutionPlan) error {
	var err error
	plan.Queries, err = q.transformationPipeline.Transform(plan.Queries)
	if err != nil {
		return fmt.Errorf("error transforming queries: %v", err)
	}
	return nil
}

func (q *QueryRunner) runExecutePlanAsync(ctx context.Context, plan *model.ExecutionPlan, queryTranslator IQueryTranslator, table *clickhouse.Table, doneCh chan asyncSearchWithError, optAsync *AsyncQuery) {
	go func() {
		defer recovery.LogAndHandlePanic(ctx, func(err error) {
			doneCh <- asyncSearchWithError{err: err}
		})

		translatedQueryBody, results, err := q.searchWorker(ctx, plan, table, doneCh, optAsync)
		if err != nil {
			doneCh <- asyncSearchWithError{translatedQueryBody: translatedQueryBody, err: err}
			return
		}

		if len(plan.Queries) > 0 && len(results) == 0 {
			// if there are no queries, empty results are fine
			logger.ErrorWithCtx(ctx).Msgf("no hits, sqls: %v", translatedQueryBody)
			doneCh <- asyncSearchWithError{translatedQueryBody: translatedQueryBody, err: errors.New("no hits")}
			return
		}

		results, err = q.postProcessResults(plan, results)
		if err != nil {
			doneCh <- asyncSearchWithError{translatedQueryBody: translatedQueryBody, err: err}
		}

		searchResponse := queryTranslator.MakeSearchResponse(plan.Queries, results)

		doneCh <- asyncSearchWithError{response: searchResponse, translatedQueryBody: translatedQueryBody, err: err}
	}()
}

func (q *QueryRunner) executePlan(ctx context.Context, plan *model.ExecutionPlan, queryTranslator IQueryTranslator, table *clickhouse.Table, body types.JSON, optAsync *AsyncQuery, optComparePlansCh chan<- executionPlanResult, abTestingMainPlan bool) (responseBody []byte, err error) {
	contextValues := tracing.ExtractValues(ctx)
	id := contextValues.RequestId
	path := contextValues.RequestPath
	opaqueId := contextValues.OpaqueId

	doneCh := make(chan asyncSearchWithError, 1)

	sendMainPlanResult := func(responseBody []byte, err error) {
		if optComparePlansCh != nil {
			optComparePlansCh <- executionPlanResult{
				isMain:       abTestingMainPlan,
				plan:         plan,
				err:          err,
				responseBody: responseBody,
				endTime:      time.Now(),
			}
		}
	}

	q.runExecutePlanAsync(ctx, plan, queryTranslator, table, doneCh, optAsync)

	if optAsync == nil {
		bodyAsBytes, _ := body.Bytes()
		response := <-doneCh
		if response.err != nil {
			err = response.err
			if len(plan.Queries) > 0 {
				logger.ErrorWithCtx(ctx).Msgf("error making response: %v, queries[0]: %+v", err, plan.Queries[0])
			} else {
				logger.ErrorWithCtx(ctx).Msgf("error making response: %v, queries empty", err)
			}
		} else {
			responseBody, err = response.response.Marshal()
		}
		pushSecondaryInfo(q.debugInfoCollector, id, "", path, bodyAsBytes, response.translatedQueryBody, responseBody, plan.StartTime)
		sendMainPlanResult(responseBody, err)
		return responseBody, err
	} else {
		select {
		case <-time.After(time.Duration(optAsync.waitForResultsMs) * time.Millisecond):
			go func() { // Async search takes longer. Return partial results and wait for
				defer recovery.LogPanicWithCtx(ctx)
				res := <-doneCh
				responseBody, err = q.storeAsyncSearch(q.debugInfoCollector, id, optAsync.asyncId, optAsync.startTime, path, body, res, true, opaqueId)
				sendMainPlanResult(responseBody, err)
			}()
			return q.HandlePartialAsyncSearch(ctx, optAsync.asyncId)
		case res := <-doneCh:
			responseBody, err = q.storeAsyncSearch(q.debugInfoCollector, id, optAsync.asyncId, optAsync.startTime, path, body, res,
				optAsync.keepOnCompletion, opaqueId)
			sendMainPlanResult(responseBody, err)
			return responseBody, err
		}
	}
}

func (q *QueryRunner) handleSearchCommon(ctx context.Context, indexPattern string, body types.JSON, optAsync *AsyncQuery) ([]byte, error) {

	decision := q.tableResolver.Resolve(quesma_api.QueryPipeline, indexPattern)

	if decision.Err != nil {

		var resp []byte
		if optAsync != nil {
			resp, _ = queryparser.EmptyAsyncSearchResponse(optAsync.asyncId, false, 200)
		} else {
			resp = queryparser.EmptySearchResponse(ctx)
		}
		return resp, decision.Err
	}

	if decision.IsEmpty {
		if optAsync != nil {
			return queryparser.EmptyAsyncSearchResponse(optAsync.asyncId, false, 200)
		} else {
			return queryparser.EmptySearchResponse(ctx), nil
		}
	}

	if decision.IsClosed {
		return nil, quesma_errors.ErrIndexNotExists() // TODO
	}

	if len(decision.UseConnectors) == 0 {
		return nil, end_user_errors.ErrSearchCondition.New(fmt.Errorf("no connectors to use"))
	}

	var clickhouseConnector *quesma_api.ConnectorDecisionClickhouse

	for _, connector := range decision.UseConnectors {
		switch c := connector.(type) {

		case *quesma_api.ConnectorDecisionClickhouse:
			clickhouseConnector = c

		case *quesma_api.ConnectorDecisionElastic:
			// NOP

		default:
			return nil, fmt.Errorf("unknown connector type: %T", c)
		}
	}

	if clickhouseConnector == nil {
		// TODO: at this moment it's possible to land in this situation if `_msearch` payload contains Elasticsearch-targetted query
		logger.Warn().Msgf("multi-search payload contains Elasticsearch-targetted query")
		return nil, fmt.Errorf("quesma-processed _msearch payload contains Elasticsearch-targetted query")
	}

	var responseBody []byte

	startTime := time.Now()
	id := "FAKE_ID"
	if val := ctx.Value(tracing.RequestIdCtxKey); val != nil {
		id = val.(string)
	}
	path := ""
	if value := ctx.Value(tracing.RequestPath); value != nil {
		if str, ok := value.(string); ok {
			path = str
		}
	}

	tables, err := q.logManager.GetTableDefinitions()
	if err != nil {
		return nil, err
	}

	var table *clickhouse.Table // TODO we should use schema here only
	var currentSchema schema.Schema
	resolvedIndexes := clickhouseConnector.ClickhouseIndexes

	if !clickhouseConnector.IsCommonTable {
		if len(resolvedIndexes) < 1 {
			return []byte{}, end_user_errors.ErrNoSuchTable.New(fmt.Errorf("can't load [%s] schema", resolvedIndexes)).Details("Table: [%v]", resolvedIndexes)
		}
		indexName := resolvedIndexes[0] // we got exactly one table here because of the check above
		resolvedTableName := q.cfg.IndexConfig[indexName].TableName(indexName)

		resolvedSchema, ok := q.schemaRegistry.FindSchema(schema.IndexName(indexName))
		if !ok {
			return []byte{}, end_user_errors.ErrNoSuchTable.New(fmt.Errorf("can't load %s schema", resolvedTableName)).Details("Table: %s", resolvedTableName)
		}

		table, _ = tables.Load(resolvedTableName)
		if table == nil {
			return []byte{}, end_user_errors.ErrNoSuchTable.New(fmt.Errorf("can't load %s table", resolvedTableName)).Details("Table: %s", resolvedTableName)
		}

		currentSchema = resolvedSchema

	} else {

		// here we filter out indexes that are not stored in the common table
		var virtualOnlyTables []string
		for _, indexName := range resolvedIndexes {
			table, _ = tables.Load(q.cfg.IndexConfig[indexName].TableName(indexName))
			if table == nil {
				continue
			}
			if table.VirtualTable {
				virtualOnlyTables = append(virtualOnlyTables, indexName)
			}
		}
		resolvedIndexes = virtualOnlyTables

		if len(resolvedIndexes) == 0 {
			if optAsync != nil {
				return queryparser.EmptyAsyncSearchResponse(optAsync.asyncId, false, 200)
			} else {
				return queryparser.EmptySearchResponse(ctx), nil
			}
		}

		commonTable, ok := tables.Load(common_table.TableName)
		if !ok {
			return []byte{}, end_user_errors.ErrNoSuchTable.New(fmt.Errorf("can't load %s table", common_table.TableName)).Details("Table: %s", common_table.TableName)
		}

		// Let's build a  union of schemas
		resolvedSchema := schema.Schema{
			Fields:             make(map[schema.FieldName]schema.Field),
			Aliases:            make(map[schema.FieldName]schema.FieldName),
			ExistsInDataSource: false,
			DatabaseName:       "", // it doesn't matter here, common table will be used
		}

		schemas := q.schemaRegistry.AllSchemas()

		for _, idx := range resolvedIndexes {
			scm, ok := schemas[schema.IndexName(idx)]
			if !ok {
				return []byte{}, end_user_errors.ErrNoSuchTable.New(fmt.Errorf("can't load %s schema", idx)).Details("Table: %s", idx)
			}

			for fieldName := range scm.Fields {
				// here we construct our runtime  schema by merging fields from all resolved indexes
				resolvedSchema.Fields[fieldName] = scm.Fields[fieldName]
			}
		}

		currentSchema = resolvedSchema
		table = commonTable
	}

	queryTranslator := NewQueryTranslator(ctx, currentSchema, table, q.logManager, q.DateMathRenderer, resolvedIndexes)

	plan, err := queryTranslator.ParseQuery(body)

	if err != nil {
		logger.ErrorWithCtx(ctx).Msgf("parsing error: %v", err)
		queries := plan.Queries
		queriesBody := make([]diag.TranslatedSQLQuery, len(queries))
		queriesBodyConcat := ""
		for i, query := range queries {
			queriesBody[i].Query = []byte(query.SelectCommand.String())
			queriesBodyConcat += query.SelectCommand.String() + "\n"
		}
		responseBody = []byte(fmt.Sprintf("Invalid Queries: %v, err: %v", queriesBody, err))
		logger.ErrorWithCtxAndReason(ctx, "Quesma generated invalid SQL query").Msg(queriesBodyConcat)
		bodyAsBytes, _ := body.Bytes()
		pushSecondaryInfo(q.debugInfoCollector, id, "", path, bodyAsBytes, queriesBody, responseBody, startTime)
		return responseBody, errors.New(string(responseBody))
	}
	err = q.transformQueries(plan)
	if err != nil {
		return responseBody, err
	}
	plan.IndexPattern = indexPattern
	plan.StartTime = startTime
	plan.Name = model.MainExecutionPlan

	if decision.EnableABTesting {
		return q.executeABTesting(ctx, plan, queryTranslator, table, body, optAsync, decision, indexPattern)
	}
	return q.executePlan(ctx, plan, queryTranslator, table, body, optAsync, nil, true)

}

func (q *QueryRunner) storeAsyncSearch(qmc diag.DebugInfoCollector, id, asyncId string,
	startTime time.Time, path string, body types.JSON, result asyncSearchWithError, keep bool, opaqueId string) (responseBody []byte, err error) {

	if result.err == nil {
		okStatus := 200
		asyncResponse := queryparser.SearchToAsyncSearchResponse(result.response, asyncId, false, &okStatus)
		responseBody, err = asyncResponse.Marshal()
	} else {
		responseBody, _ = queryparser.EmptyAsyncSearchResponse(asyncId, false, 503)
		err = result.err
	}

	if qmc != nil {
		took := time.Since(startTime)
		bodyAsBytes, _ := body.Bytes()
		qmc.PushSecondaryInfo(&diag.QueryDebugSecondarySource{
			Id:                     id,
			AsyncId:                asyncId,
			OpaqueId:               opaqueId,
			Path:                   path,
			IncomingQueryBody:      bodyAsBytes,
			QueryBodyTranslated:    result.translatedQueryBody,
			QueryTranslatedResults: responseBody,
			SecondaryTook:          took,
		})
	}

	if keep {
		compressedBody := responseBody
		isCompressed := false
		if err == nil {
			if compressed, compErr := util.Compress(responseBody); compErr == nil {
				compressedBody = compressed
				isCompressed = true
			}
		}
		q.AsyncRequestStorage.Store(asyncId, async_search_storage.NewAsyncRequestResult(compressedBody, err, time.Now(), isCompressed))
	}

	return
}

<<<<<<< HEAD
func (q *QueryRunner) handleAsyncSearchStatus(_ context.Context, id string) ([]byte, error) {
	if _, err := q.AsyncRequestStorage.Load(id); err != nil { // there IS a result in storage, so query is completed/no longer running,
=======
func (q *QueryRunner) asyncQueriesCumulatedBodySize() int {
	size := 0
	q.AsyncRequestStorage.Range(func(key string, value *async_search_storage.AsyncRequestResult) bool {
		size += len(value.GetResponseBody())
		return true
	})
	return size
}

func (q *QueryRunner) HandleAsyncSearchStatus(ctx context.Context, id string) ([]byte, error) {
	logger.DebugWithCtx(ctx).Msgf("handling async search status for id: %s", id)
	if _, ok := q.AsyncRequestStorage.Load(id); ok { // there IS a result in storage, so query is completed/no longer running,
>>>>>>> 41c2a02b
		return queryparser.EmptyAsyncSearchStatusResponse(id, false, false, 200)
	} else { // there is no result so query is might be(*) running
		return queryparser.EmptyAsyncSearchStatusResponse(id, true, true, 0) // 0 is a placeholder for missing completion status
	}
	// (*) - it is an oversimplification as we're responding with "still running" status even for queries that might not exist.
	// However since you're referring to async ID given from Quesma, we naively assume it *does* exist.
}

func (q *QueryRunner) HandlePartialAsyncSearch(ctx context.Context, id string) ([]byte, error) {
	if !strings.Contains(id, tracing.AsyncIdPrefix) {
		logger.ErrorWithCtx(ctx).Msgf("non quesma async id: %v", id)
		return queryparser.EmptyAsyncSearchResponse(id, false, 503)
	}
	if result, err := q.AsyncRequestStorage.Load(id); result != nil && err != nil {
		if result.Err != nil {
			q.AsyncRequestStorage.Delete(id)
			logger.ErrorWithCtx(ctx).Msgf("error processing async query: %v", err)
			return queryparser.EmptyAsyncSearchResponse(id, false, 503)
		}
		q.AsyncRequestStorage.Delete(id)
		// We use zstd to conserve memory, as we have a lot of async queries
		if result.IsCompressed {
			buf, err := util.Decompress(result.ResponseBody)
			if err == nil {
				// Mark trace end is called only when the async query is fully processed
				// which means that isPartial is false
				logger.MarkTraceEndWithCtx(ctx).Msgf("Async query id : %s ended successfully", id)
				return buf, nil
			} else {
				return nil, err
			}
		}
		// Mark trace end is called only when the async query is fully processed
		// which means that isPartial is false
		logger.MarkTraceEndWithCtx(ctx).Msgf("Async query id : %s ended successfully", id)
		return result.ResponseBody, nil
	} else {
		const isPartial = true
		logger.InfoWithCtx(ctx).Msgf("async query id : %s partial result", id)
		return queryparser.EmptyAsyncSearchResponse(id, isPartial, 200)
	}
}

func (q *QueryRunner) DeleteAsyncSearch(id string) ([]byte, error) {
	if !strings.Contains(id, tracing.AsyncIdPrefix) {
		return nil, errors.New("invalid quesma async search id : " + id)
	}
	q.AsyncRequestStorage.Delete(id)
	return []byte(`{"acknowledged":true}`), nil
}

func (q *QueryRunner) reachedQueriesLimit(ctx context.Context, asyncId string, doneCh chan<- asyncSearchWithError) bool {
	if q.AsyncRequestStorage.DocCount() < asyncQueriesLimit && q.AsyncRequestStorage.SpaceInUse() < asyncQueriesLimitBytes {
		return false
	}
	err := errors.New("too many async queries")
	logger.ErrorWithCtx(ctx).Msgf("cannot handle %s, too many async queries", asyncId)
	doneCh <- asyncSearchWithError{err: err}
	return true
}

func (q *QueryRunner) addAsyncQueryContext(ctx context.Context, cancel context.CancelFunc, asyncRequestIdStr string) {
	q.AsyncQueriesContexts.Store(async_search_storage.NewAsyncQueryContext(ctx, cancel, asyncRequestIdStr))
}

// This is a HACK
// This should be removed when we have a schema resolver working.
// It ignores queries against data_stream fields. These queries are kibana internal ones.
// Especially kibana searches indexes using 'namespace' field.
// This will be moved to the router.
// TODO remove this and move to the router  https://github.com/QuesmaOrg/quesma/pull/260#discussion_r1627290579
func (q *QueryRunner) isInternalKibanaQuery(query *model.Query) bool {
	for _, column := range query.SelectCommand.Columns {
		if strings.Contains(model.AsString(column), "data_stream.") {
			return true
		}
	}
	return false
}

type QueryJob func(ctx context.Context) ([]model.QueryResultRow, clickhouse.PerformanceResult, error)

func (q *QueryRunner) runQueryJobsSequence(ctx context.Context, jobs []QueryJob) ([][]model.QueryResultRow, []clickhouse.PerformanceResult, error) {
	var results = make([][]model.QueryResultRow, 0)
	var performance = make([]clickhouse.PerformanceResult, 0)
	for _, job := range jobs {
		rows, perf, err := job(ctx)
		performance = append(performance, perf)
		if err != nil {
			return nil, performance, err
		}

		results = append(results, rows)
	}
	return results, performance, nil
}

func (q *QueryRunner) runQueryJobsParallel(ctx context.Context, jobs []QueryJob) ([][]model.QueryResultRow, []clickhouse.PerformanceResult, error) {

	var results = make([][]model.QueryResultRow, len(jobs))
	var performances = make([]clickhouse.PerformanceResult, len(jobs))
	type result struct {
		rows  []model.QueryResultRow
		perf  clickhouse.PerformanceResult
		err   error
		jobId int
	}

	// this is our context to control the execution of the jobs

	// cancellation is done by the parent context
	// or by the first goroutine that returns an error
	ctx, cancel := context.WithCancel(ctx)
	// clean up on return
	defer cancel()

	collector := make(chan result, len(jobs))
	for n, job := range jobs {
		// produce
		go func(ctx context.Context, jobId int, j QueryJob) {
			defer recovery.LogAndHandlePanic(ctx, func(err error) {
				collector <- result{err: err, jobId: jobId}
			})
			start := time.Now()
			rows, perf, err := j(ctx)
			logger.DebugWithCtx(ctx).Msgf("parallel job %d finished in %v", jobId, time.Since(start))
			collector <- result{rows: rows, perf: perf, err: err, jobId: jobId}
		}(ctx, n, job)
	}

	// consume
	for range len(jobs) {
		res := <-collector
		performances[res.jobId] = res.perf
		if res.err == nil {
			results[res.jobId] = res.rows
		} else {
			return nil, performances, res.err
		}
	}

	return results, performances, nil
}

func (q *QueryRunner) runQueryJobs(ctx context.Context, jobs []QueryJob) ([][]model.QueryResultRow, []clickhouse.PerformanceResult, error) {

	numberOfJobs := len(jobs)

	// here we decide if we run queries in parallel or in sequence
	// if we have only one query, we run it in sequence

	// Decision should be based on query durations. Maybe we should run first nth
	// queries in parallel and in sequence and decide which one is faster.
	//
	// Parallel can be slower when we have a fast network connection.
	//
	if numberOfJobs == 1 || q.maxParallelQueries == 0 {
		return q.runQueryJobsSequence(ctx, jobs)
	}

	current := q.currentParallelQueryJobs.Add(int64(numberOfJobs))

	if current > maxParallelQueries {
		q.currentParallelQueryJobs.Add(int64(-numberOfJobs))
		return q.runQueryJobsSequence(ctx, jobs)
	}

	defer q.currentParallelQueryJobs.Add(int64(-numberOfJobs))

	return q.runQueryJobsParallel(ctx, jobs)

}

func (q *QueryRunner) makeJob(table *clickhouse.Table, query *model.Query) QueryJob {
	return func(ctx context.Context) ([]model.QueryResultRow, clickhouse.PerformanceResult, error) {
		var err error
		rows, performance, err := q.logManager.ProcessQuery(ctx, table, query)

		if err != nil {
			logger.ErrorWithCtx(ctx).Msg(err.Error())
			performance.Error = err
			return nil, performance, err
		}

		return rows, performance, nil
	}
}

func (q *QueryRunner) searchWorkerCommon(
	ctx context.Context,
	plan *model.ExecutionPlan,
	table *clickhouse.Table) (translatedQueryBody []diag.TranslatedSQLQuery, hits [][]model.QueryResultRow, err error) {

	queries := plan.Queries

	translatedQueryBody = make([]diag.TranslatedSQLQuery, len(queries))
	hits = make([][]model.QueryResultRow, len(queries))

	var jobs []QueryJob
	var jobHitsPosition []int // it keeps the position of the hits array for each job

	for i, query := range queries {
		sql := query.SelectCommand.String()

		if q.cfg.Logging.EnableSQLTracing {
			logger.InfoWithCtx(ctx).Msgf("SQL: %s", sql)
		}

		translatedQueryBody[i].Query = []byte(sql)
		if query.OptimizeHints != nil {
			translatedQueryBody[i].PerformedOptimizations = query.OptimizeHints.OptimizationsPerformed
		}
		translatedQueryBody[i].ExecutionPlanName = plan.Name
		translatedQueryBody[i].QueryTransformations = query.TransformationHistory.SchemaTransformers

		if q.isInternalKibanaQuery(query) {
			hits[i] = make([]model.QueryResultRow, 0)
			continue
		}

		job := q.makeJob(table, query)
		jobs = append(jobs, job)
		jobHitsPosition = append(jobHitsPosition, i)
	}

	jobResults, performance, err := q.runQueryJobs(ctx, jobs)
	if err != nil {
		for jobId, resultPosition := range jobHitsPosition {

			if jobId < len(performance) {
				p := performance[jobId]
				translatedQueryBody[resultPosition].QueryID = p.QueryID
				translatedQueryBody[resultPosition].Duration = p.Duration
				translatedQueryBody[resultPosition].ExplainPlan = p.ExplainPlan
				translatedQueryBody[resultPosition].RowsReturned = p.RowsReturned
				translatedQueryBody[resultPosition].Error = p.Error
			}
		}
		return
	}

	// fill the hits array with the results in the order of the database queries
	for jobId, resultPosition := range jobHitsPosition {

		hits[resultPosition] = jobResults[jobId]

		p := performance[jobId]
		translatedQueryBody[resultPosition].QueryID = p.QueryID
		translatedQueryBody[resultPosition].Duration = p.Duration
		translatedQueryBody[resultPosition].ExplainPlan = p.ExplainPlan
		translatedQueryBody[resultPosition].RowsReturned = p.RowsReturned
	}

	// apply the query rows transformers

	for i, t := range plan.QueryRowsTransformers {
		if t != nil {
			hits[i] = t.Transform(ctx, hits[i])
		}
	}

	return
}

func (q *QueryRunner) searchWorker(ctx context.Context,
	plan *model.ExecutionPlan,
	table *clickhouse.Table,
	doneCh chan<- asyncSearchWithError,
	optAsync *AsyncQuery) (translatedQueryBody []diag.TranslatedSQLQuery, resultRows [][]model.QueryResultRow, err error) {
	if optAsync != nil {
		if q.reachedQueriesLimit(ctx, optAsync.asyncId, doneCh) {
			return
		}
		// We need different ctx as our cancel is no longer tied to HTTP request, but to overall timeout.
		dbQueryCtx, dbCancel := context.WithCancel(tracing.NewContextWithRequest(ctx))
		q.addAsyncQueryContext(dbQueryCtx, dbCancel, optAsync.asyncId)
		ctx = dbQueryCtx
	}

	return q.searchWorkerCommon(ctx, plan, table)
}

func (q *QueryRunner) Close() {
	q.cancel()
	logger.Info().Msg("queryRunner Stopped")
}

func (q *QueryRunner) postProcessResults(plan *model.ExecutionPlan, results [][]model.QueryResultRow) ([][]model.QueryResultRow, error) {

	if len(plan.Queries) == 0 {
		return results, nil
	}

	// maybe model.Schema should be part of ExecutionPlan instead of Query
	indexSchema := plan.Queries[0].Schema

	type pipelineElement struct {
		name        string
		transformer model.ResultTransformer
	}

	var pipeline []pipelineElement

	pipeline = append(pipeline, pipelineElement{"replaceColumNamesWithFieldNames", &replaceColumNamesWithFieldNames{indexSchema: indexSchema}})

	// we can take the first one because all queries have the same runtime mappings
	if len(plan.Queries[0].RuntimeMappings) > 0 {

		// this transformer must be called after replaceColumNamesWithFieldNames
		// painless scripts rely on field names not column names

		fieldScripts := make(map[string]painful.Expr)

		for field, runtimeMapping := range plan.Queries[0].RuntimeMappings {
			if runtimeMapping.PostProcessExpression != nil {
				fieldScripts[field] = runtimeMapping.PostProcessExpression
			}
		}

		if len(fieldScripts) > 0 {
			pipeline = append(pipeline, pipelineElement{"applyPainlessScripts", &EvalPainlessScriptOnColumnsTransformer{FieldScripts: fieldScripts}})
		}

	}

	var err error
	for _, t := range pipeline {

		// TODO we should check if the transformer is applicable here
		// for example if the schema doesn't hava array fields, we should skip the arrayResultTransformer
		// these transformers can be cpu and mem consuming

		results, err = t.transformer.Transform(results)
		if err != nil {
			return nil, fmt.Errorf("resuls transformer %s has failed: %w", t.name, err)
		}
	}

	return results, nil
}

func pushPrimaryInfo(qmc diag.DebugInfoCollector, Id string, QueryResp []byte, startTime time.Time) {
	qmc.PushPrimaryInfo(&diag.QueryDebugPrimarySource{
		Id:          Id,
		QueryResp:   QueryResp,
		PrimaryTook: time.Since(startTime),
	})
}

func pushSecondaryInfo(qmc diag.DebugInfoCollector, Id, AsyncId, Path string, IncomingQueryBody []byte, QueryBodyTranslated []diag.TranslatedSQLQuery, QueryTranslatedResults []byte, startTime time.Time) {
	qmc.PushSecondaryInfo(&diag.QueryDebugSecondarySource{
		Id:                     Id,
		AsyncId:                AsyncId,
		Path:                   Path,
		IncomingQueryBody:      IncomingQueryBody,
		QueryBodyTranslated:    QueryBodyTranslated,
		QueryTranslatedResults: QueryTranslatedResults,
		SecondaryTook:          time.Since(startTime)})
}<|MERGE_RESOLUTION|>--- conflicted
+++ resolved
@@ -97,32 +97,15 @@
 	transformationPipeline.AddTransformer(NewSchemaCheckPass(cfg, tableDiscovery, defaultSearchAfterStrategy))
 	return &QueryRunner{logManager: lm, cfg: cfg, debugInfoCollector: qmc,
 		executionCtx: ctx, cancel: cancel,
-<<<<<<< HEAD
 		AsyncRequestStorage:  async_search_storage.NewAsyncSearchStorageInMemoryFallbackElastic(cfg.Elasticsearch),
 		AsyncQueriesContexts: async_search_storage.NewAsyncQueryContextStorageInMemoryFallbackElasticsearch(cfg.Elasticsearch),
-		transformationPipeline: TransformationPipeline{
-			transformers: []model.QueryTransformer{
-				&SchemaCheckPass{
-					cfg:            cfg,
-					tableDiscovery: tableDiscovery,
-				},
-			},
-		},
-		schemaRegistry:     schemaRegistry,
-		ABResultsSender:    abResultsRepository,
-		tableResolver:      resolver,
-		tableDiscovery:     tableDiscovery,
-		maxParallelQueries: maxParallelQueries,
-=======
-		AsyncRequestStorage:    async_search_storage.NewAsyncSearchStorageInMemory(),
-		AsyncQueriesContexts:   async_search_storage.NewAsyncQueryContextStorageInMemory(),
+
 		transformationPipeline: *transformationPipeline,
 		schemaRegistry:         schemaRegistry,
 		ABResultsSender:        abResultsRepository,
 		tableResolver:          resolver,
 		tableDiscovery:         tableDiscovery,
 		maxParallelQueries:     maxParallelQueries,
->>>>>>> 41c2a02b
 	}
 }
 
@@ -660,23 +643,9 @@
 	return
 }
 
-<<<<<<< HEAD
-func (q *QueryRunner) handleAsyncSearchStatus(_ context.Context, id string) ([]byte, error) {
+func (q *QueryRunner) HandleAsyncSearchStatus(_ context.Context, id string) ([]byte, error) {
 	if _, err := q.AsyncRequestStorage.Load(id); err != nil { // there IS a result in storage, so query is completed/no longer running,
-=======
-func (q *QueryRunner) asyncQueriesCumulatedBodySize() int {
-	size := 0
-	q.AsyncRequestStorage.Range(func(key string, value *async_search_storage.AsyncRequestResult) bool {
-		size += len(value.GetResponseBody())
-		return true
-	})
-	return size
-}
-
-func (q *QueryRunner) HandleAsyncSearchStatus(ctx context.Context, id string) ([]byte, error) {
-	logger.DebugWithCtx(ctx).Msgf("handling async search status for id: %s", id)
-	if _, ok := q.AsyncRequestStorage.Load(id); ok { // there IS a result in storage, so query is completed/no longer running,
->>>>>>> 41c2a02b
+
 		return queryparser.EmptyAsyncSearchStatusResponse(id, false, false, 200)
 	} else { // there is no result so query is might be(*) running
 		return queryparser.EmptyAsyncSearchStatusResponse(id, true, true, 0) // 0 is a placeholder for missing completion status
