--- conflicted
+++ resolved
@@ -62,13 +62,9 @@
 	// configuration
 
 	// this is passed to the QueryTranslator to render date math expressions
-<<<<<<< HEAD
 	DateMathRenderer         string // "clickhouse_interval" or "literal"  if not set, we use "clickhouse_interval"
 	currentParallelQueryJobs atomic.Int64
-=======
-	DateMathRenderer       string // "clickhouse_interval" or "literal"  if not set, we use "clickhouse_interval"
-	transformationPipeline TransformationPipeline
->>>>>>> f14217f8
+	transformationPipeline   TransformationPipeline
 }
 
 func NewQueryRunner(lm *clickhouse.LogManager, cfg config.QuesmaConfiguration, im elasticsearch.IndexManagement, qmc *ui.QuesmaManagementConsole) *QueryRunner {
