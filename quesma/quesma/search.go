package quesma

import (
	"context"
	"errors"
	"fmt"
	"mitmproxy/quesma/clickhouse"
	"mitmproxy/quesma/concurrent"
	"mitmproxy/quesma/elasticsearch"
	"mitmproxy/quesma/end_user_errors"
	"mitmproxy/quesma/logger"
	"mitmproxy/quesma/model"
	"mitmproxy/quesma/plugins"
	"mitmproxy/quesma/plugins/registry"
	"mitmproxy/quesma/queryparser"
	"mitmproxy/quesma/queryparser/query_util"
	"mitmproxy/quesma/quesma/config"
	"mitmproxy/quesma/quesma/recovery"
	"mitmproxy/quesma/quesma/types"
	"mitmproxy/quesma/quesma/ui"
	"mitmproxy/quesma/tracing"
	"mitmproxy/quesma/util"
	"slices"
	"strconv"
	"strings"
	"sync/atomic"
	"time"
)

const asyncQueriesLimit = 10000
const asyncQueriesLimitBytes = 1024 * 1024 * 500 // 500MB

var (
	errIndexNotExists       = errors.New("table does not exist")
	errCouldNotParseRequest = errors.New("parse exception")
)
var asyncRequestId atomic.Int64

type AsyncRequestResult struct {
	responseBody []byte
	added        time.Time
	isCompressed bool
	err          error
}

type AsyncQueryContext struct {
	id     string
	ctx    context.Context
	cancel context.CancelFunc
	added  time.Time
}

type QueryRunner struct {
	executionCtx            context.Context
	cancel                  context.CancelFunc
	AsyncRequestStorage     *concurrent.Map[string, AsyncRequestResult]
	AsyncQueriesContexts    *concurrent.Map[string, *AsyncQueryContext]
	logManager              *clickhouse.LogManager
	cfg                     config.QuesmaConfiguration
	im                      elasticsearch.IndexManagement
	quesmaManagementConsole *ui.QuesmaManagementConsole

	// configuration

	// this is passed to the QueryTranslator to render date math expressions
	DateMathRenderer         string // "clickhouse_interval" or "literal"  if not set, we use "clickhouse_interval"
	currentParallelQueryJobs atomic.Int64
	transformationPipeline   TransformationPipeline
}

func NewQueryRunner(lm *clickhouse.LogManager, cfg config.QuesmaConfiguration, im elasticsearch.IndexManagement, qmc *ui.QuesmaManagementConsole) *QueryRunner {
	ctx, cancel := context.WithCancel(context.Background())
	return &QueryRunner{logManager: lm, cfg: cfg, im: im, quesmaManagementConsole: qmc,
		executionCtx: ctx, cancel: cancel, AsyncRequestStorage: concurrent.NewMap[string, AsyncRequestResult](),
		AsyncQueriesContexts: concurrent.NewMap[string, *AsyncQueryContext](),
		transformationPipeline: TransformationPipeline{
			transformers: []plugins.QueryTransformer{
<<<<<<< HEAD
=======
				registry.DefaultPlugin.QueryTransformer(),
>>>>>>> 597af307
				&SchemaCheckPass{cfg: cfg.IndexConfig}, // this can be a part of another plugin
			},
		}}
}

func NewAsyncQueryContext(ctx context.Context, cancel context.CancelFunc, id string) *AsyncQueryContext {
	return &AsyncQueryContext{ctx: ctx, cancel: cancel, added: time.Now(), id: id}
}

// returns -1 when table name could not be resolved
func (q *QueryRunner) handleCount(ctx context.Context, indexPattern string) (int64, error) {
	indexes, err := q.logManager.ResolveIndexes(ctx, indexPattern)
	if err != nil {
		return 0, err
	}
	if len(indexes) == 0 {
		if elasticsearch.IsIndexPattern(indexPattern) {
			return 0, nil
		} else {
			logger.WarnWithCtx(ctx).Msgf("could not resolve table name for [%s]", indexPattern)
			return -1, errIndexNotExists
		}
	}

	if len(indexes) == 1 {
		return q.logManager.Count(ctx, indexes[0])
	} else {
		return q.logManager.CountMultiple(ctx, indexes...)
	}
}

func (q *QueryRunner) handleSearch(ctx context.Context, indexPattern string, body types.JSON) ([]byte, error) {
	return q.handleSearchCommon(ctx, indexPattern, body, nil, QueryLanguageDefault)
}

func (q *QueryRunner) handleEQLSearch(ctx context.Context, indexPattern string, body types.JSON) ([]byte, error) {
	return q.handleSearchCommon(ctx, indexPattern, body, nil, QueryLanguageEQL)
}

func (q *QueryRunner) handleAsyncSearch(ctx context.Context, indexPattern string, body types.JSON,
	waitForResultsMs int, keepOnCompletion bool) ([]byte, error) {
	async := AsyncQuery{
		asyncRequestIdStr: generateAsyncRequestId(),
		waitForResultsMs:  waitForResultsMs,
		keepOnCompletion:  keepOnCompletion,
		startTime:         time.Now(),
	}
	ctx = context.WithValue(ctx, tracing.AsyncIdCtxKey, async.asyncRequestIdStr)
	logger.InfoWithCtx(ctx).Msgf("async search request id: %s started", async.asyncRequestIdStr)
	return q.handleSearchCommon(ctx, indexPattern, body, &async, QueryLanguageDefault)
}

type AsyncSearchWithError struct {
	response            *model.SearchResp
	translatedQueryBody []byte
	err                 error
}

type AsyncQuery struct {
	asyncRequestIdStr string
	waitForResultsMs  int
	keepOnCompletion  bool
	startTime         time.Time
}

func (q *QueryRunner) handleSearchCommon(ctx context.Context, indexPattern string, body types.JSON, optAsync *AsyncQuery, queryLanguage QueryLanguage) ([]byte, error) {
	sources, sourcesElastic, sourcesClickhouse := ResolveSources(indexPattern, q.cfg, q.im)

	switch sources {
	case sourceBoth:

		err := end_user_errors.ErrSearchCondition.New(fmt.Errorf("index pattern [%s] resolved to both elasticsearch indices: [%s] and clickhouse tables: [%s]", indexPattern, sourcesElastic, sourcesClickhouse))

		var resp []byte
		if optAsync != nil {
			resp, _ = queryparser.EmptyAsyncSearchResponse(optAsync.asyncRequestIdStr, false, 200)
		} else {
			resp = queryparser.EmptySearchResponse(ctx)
		}
		return resp, err
	case sourceNone:
		if elasticsearch.IsIndexPattern(indexPattern) {
			if optAsync != nil {
				return queryparser.EmptyAsyncSearchResponse(optAsync.asyncRequestIdStr, false, 200)
			} else {
				return queryparser.EmptySearchResponse(ctx), nil
			}
		} else {
			logger.WarnWithCtx(ctx).Msgf("could not resolve any table name for [%s]", indexPattern)
			return nil, errIndexNotExists
		}
	case sourceClickhouse:
		logger.Debug().Msgf("index pattern [%s] resolved to clickhouse tables: [%s]", indexPattern, sourcesClickhouse)
		if elasticsearch.IsIndexPattern(indexPattern) {
			sourcesClickhouse = q.removeNotExistingTables(sourcesClickhouse)
		}
	case sourceElasticsearch:
		return nil, end_user_errors.ErrSearchCondition.New(fmt.Errorf("index pattern [%s] resolved to elasticsearch indices: [%s]", indexPattern, sourcesElastic))
	}
	logger.Debug().Msgf("resolved sources for index pattern %s -> %s", indexPattern, sources)

	if len(sourcesClickhouse) == 0 {
		if elasticsearch.IsIndexPattern(indexPattern) {
			if optAsync != nil {
				return queryparser.EmptyAsyncSearchResponse(optAsync.asyncRequestIdStr, false, 200)
			} else {
				return queryparser.EmptySearchResponse(ctx), nil
			}
		} else {
			logger.WarnWithCtx(ctx).Msgf("could not resolve any table name for [%s]", indexPattern)
			return nil, errIndexNotExists
		}
	} else if len(sourcesClickhouse) > 1 { // async search never worked for multiple indexes, TODO fix
		logger.WarnWithCtx(ctx).Msgf("requires union of multiple tables [%s], not yet supported, picking just one", indexPattern)
		sourcesClickhouse = sourcesClickhouse[1:2]
	}

	var responseBody []byte

	startTime := time.Now()
	id := ctx.Value(tracing.RequestIdCtxKey).(string)
	path := ""
	if value := ctx.Value(tracing.RequestPath); value != nil {
		if str, ok := value.(string); ok {
			path = str
		}
	}

	tables, err := q.logManager.GetTableDefinitions()
	if err != nil {
		return nil, err
	}

	for _, resolvedTableName := range sourcesClickhouse {
		var err error
		doneCh := make(chan AsyncSearchWithError, 1)

		table, _ := tables.Load(resolvedTableName)
		if table == nil {
			return []byte{}, end_user_errors.ErrNoSuchTable.New(fmt.Errorf("can't load %s table", resolvedTableName)).Details("Table: %s", resolvedTableName)
		}

		queryTranslator := NewQueryTranslator(ctx, queryLanguage, table, q.logManager, q.DateMathRenderer)

		queries, canParse, err := queryTranslator.ParseQuery(body)
		if err != nil {
			logger.ErrorWithCtx(ctx).Msgf("parsing error: %v", err)
		}
		queries, err = q.transformationPipeline.Transform(queries)
		if err != nil {
			logger.ErrorWithCtx(ctx).Msgf("error transforming queries: %v", err)
		}

		queries, err = registry.QueryTransformerFor(table.Name, q.cfg).Transform(queries)
		if err != nil {
			logger.ErrorWithCtx(ctx).Msgf("error transforming queries: %v", err)
		}

		if canParse {
			if len(queries) > 0 && query_util.IsNonAggregationQuery(queries[0]) {
				if properties := q.findNonexistingProperties(queries[0], table); len(properties) > 0 {
					logger.DebugWithCtx(ctx).Msgf("properties %s not found in table %s", properties, table.Name)
					if elasticsearch.IsIndexPattern(indexPattern) {
						return queryparser.EmptySearchResponse(ctx), nil
					} else {
						return nil, fmt.Errorf("properties %s not found in table %s", properties, table.Name)
					}
				}
			}
			go func() {
				defer recovery.LogAndHandlePanic(ctx, func(err error) {
					doneCh <- AsyncSearchWithError{err: err}
				})

				translatedQueryBody, results, err := q.searchWorker(ctx, queries, table, doneCh, optAsync)
				if err != nil {
					doneCh <- AsyncSearchWithError{err: err}
					return
				}

				if len(results) == 0 {
					logger.ErrorWithCtx(ctx).Msgf("no hits, sqls: %s", translatedQueryBody)
					doneCh <- AsyncSearchWithError{translatedQueryBody: translatedQueryBody, err: errors.New("no hits")}
					return
				}

				results, err = q.postProcessResults(table, results)
				if err != nil {
					doneCh <- AsyncSearchWithError{translatedQueryBody: translatedQueryBody, err: err}
				}

				searchResponse := queryTranslator.MakeSearchResponse(queries, results)

				doneCh <- AsyncSearchWithError{response: searchResponse, translatedQueryBody: translatedQueryBody, err: err}
			}()

		} else {
			queriesBody := ""
			for _, query := range queries {
				queriesBody += query.SelectCommand.String() + "\n"
			}
			responseBody = []byte(fmt.Sprintf("Invalid Queries: %s, err: %v", queriesBody, err))
			logger.ErrorWithCtxAndReason(ctx, "Quesma generated invalid SQL query").Msg(queriesBody)
			bodyAsBytes, _ := body.Bytes()
			pushSecondaryInfo(q.quesmaManagementConsole, id, path, bodyAsBytes, []byte(queriesBody), responseBody, startTime)
			return responseBody, errors.New(string(responseBody))
		}

		if optAsync == nil {
			bodyAsBytes, _ := body.Bytes()
			response := <-doneCh
			if response.err != nil {
				err = response.err
				if len(queries) > 0 {
					logger.ErrorWithCtx(ctx).Msgf("error making response: %v, queries[0]: %+v", err, queries[0])
				} else {
					logger.ErrorWithCtx(ctx).Msgf("error making response: %v, queries empty", err)
				}
			} else {
				responseBody, err = response.response.Marshal()
			}
			pushSecondaryInfo(q.quesmaManagementConsole, id, path, bodyAsBytes, response.translatedQueryBody, responseBody, startTime)
			return responseBody, err
		} else {
			select {
			case <-time.After(time.Duration(optAsync.waitForResultsMs) * time.Millisecond):
				go func() { // Async search takes longer. Return partial results and wait for
					recovery.LogPanicWithCtx(ctx)
					res := <-doneCh
					q.storeAsyncSearch(q.quesmaManagementConsole, id, optAsync.asyncRequestIdStr, optAsync.startTime, path, body, res, true)
				}()
				return q.handlePartialAsyncSearch(ctx, optAsync.asyncRequestIdStr)
			case res := <-doneCh:
				responseBody, err = q.storeAsyncSearch(q.quesmaManagementConsole, id, optAsync.asyncRequestIdStr, optAsync.startTime, path, body, res,
					optAsync.keepOnCompletion)

				return responseBody, err
			}
		}
	}

	return responseBody, nil
}

func (q *QueryRunner) removeNotExistingTables(sourcesClickhouse []string) []string {
	allKnownTables, _ := q.logManager.GetTableDefinitions()
	return slices.DeleteFunc(sourcesClickhouse, func(s string) bool {
		_, exists := allKnownTables.Load(s)
		return !exists
	})
}

func (q *QueryRunner) storeAsyncSearch(qmc *ui.QuesmaManagementConsole, id, asyncRequestIdStr string,
	startTime time.Time, path string, body types.JSON, result AsyncSearchWithError, keep bool) (responseBody []byte, err error) {
	took := time.Since(startTime)
	if result.err != nil {
		if keep {
			q.AsyncRequestStorage.Store(asyncRequestIdStr, AsyncRequestResult{err: result.err, added: time.Now(),
				isCompressed: false})
		}
		responseBody, _ = queryparser.EmptyAsyncSearchResponse(asyncRequestIdStr, false, 503)
		err = result.err
		bodyAsBytes, _ := body.Bytes()
		qmc.PushSecondaryInfo(&ui.QueryDebugSecondarySource{
			Id:                     id,
			Path:                   path,
			IncomingQueryBody:      bodyAsBytes,
			QueryBodyTranslated:    result.translatedQueryBody,
			QueryTranslatedResults: responseBody,
			SecondaryTook:          took,
		})
		return
	}
	asyncResponse := queryparser.SearchToAsyncSearchResponse(result.response, asyncRequestIdStr, false, 200)
	responseBody, err = asyncResponse.Marshal()
	bodyAsBytes, _ := body.Bytes()
	qmc.PushSecondaryInfo(&ui.QueryDebugSecondarySource{
		Id:                     id,
		Path:                   path,
		IncomingQueryBody:      bodyAsBytes,
		QueryBodyTranslated:    result.translatedQueryBody,
		QueryTranslatedResults: responseBody,
		SecondaryTook:          took,
	})
	if keep {
		compressedBody := responseBody
		isCompressed := false
		if err == nil {
			if compressed, compErr := util.Compress(responseBody); compErr == nil {
				compressedBody = compressed
				isCompressed = true
			}
		}
		q.AsyncRequestStorage.Store(asyncRequestIdStr,
			AsyncRequestResult{responseBody: compressedBody, added: time.Now(), err: err, isCompressed: isCompressed})
	}
	return
}

func (q *QueryRunner) asyncQueriesCumulatedBodySize() int {
	size := 0
	q.AsyncRequestStorage.Range(func(key string, value AsyncRequestResult) bool {
		size += len(value.responseBody)
		return true
	})
	return size
}

func generateAsyncRequestId() string {
	return "quesma_async_search_id_" + strconv.FormatInt(asyncRequestId.Add(1), 10)
}

func (q *QueryRunner) handlePartialAsyncSearch(ctx context.Context, id string) ([]byte, error) {
	if !strings.Contains(id, "quesma_async_search_id_") {
		logger.ErrorWithCtx(ctx).Msgf("non quesma async id: %v", id)
		return queryparser.EmptyAsyncSearchResponse(id, false, 503)
	}
	if result, ok := q.AsyncRequestStorage.Load(id); ok {
		if result.err != nil {
			q.AsyncRequestStorage.Delete(id)
			logger.ErrorWithCtx(ctx).Msgf("error processing async query: %v", result.err)
			return queryparser.EmptyAsyncSearchResponse(id, false, 503)
		}
		q.AsyncRequestStorage.Delete(id)
		// We use zstd to conserve memory, as we have a lot of async queries
		if result.isCompressed {
			buf, err := util.Decompress(result.responseBody)
			if err == nil {
				// Mark trace end is called only when the async query is fully processed
				// which means that isPartial is false
				logger.MarkTraceEndWithCtx(ctx).Msgf("Async query id : %s ended successfully", id)
				return buf, nil
			} else {
				return nil, err
			}
		}
		// Mark trace end is called only when the async query is fully processed
		// which means that isPartial is false
		logger.MarkTraceEndWithCtx(ctx).Msgf("Async query id : %s ended successfully", id)
		return result.responseBody, nil
	} else {
		const isPartial = true
		logger.InfoWithCtx(ctx).Msgf("async query id : %s partial result", id)
		return queryparser.EmptyAsyncSearchResponse(id, isPartial, 200)
	}
}

func (q *QueryRunner) deleteAsyncSeach(id string) ([]byte, error) {
	if !strings.Contains(id, "quesma_async_search_id_") {
		return nil, errors.New("invalid quesma async search id : " + id)
	}
	q.AsyncRequestStorage.Delete(id)
	return []byte{}, nil
}

func (q *QueryRunner) reachedQueriesLimit(ctx context.Context, asyncRequestIdStr string, doneCh chan<- AsyncSearchWithError) bool {
	if q.AsyncRequestStorage.Size() < asyncQueriesLimit && q.asyncQueriesCumulatedBodySize() < asyncQueriesLimitBytes {
		return false
	}
	err := errors.New("too many async queries")
	logger.ErrorWithCtx(ctx).Msgf("cannot handle %s, too many async queries", asyncRequestIdStr)
	doneCh <- AsyncSearchWithError{err: err}
	return true
}

func (q *QueryRunner) addAsyncQueryContext(ctx context.Context, cancel context.CancelFunc, asyncRequestIdStr string) {
	q.AsyncQueriesContexts.Store(asyncRequestIdStr, NewAsyncQueryContext(ctx, cancel, asyncRequestIdStr))
}

// This is a HACK
// This should be removed when we have a schema resolver working.
// It ignores queries against data_stream fields. These queries are kibana internal ones.
// Especially kibana searches indexes using 'namespace' field.
// This will be moved to the router.
// TODO remove this and move to the router  https://github.com/QuesmaOrg/quesma/pull/260#discussion_r1627290579
func (q *QueryRunner) isInternalKibanaQuery(query *model.Query) bool {
	for _, column := range query.SelectCommand.Columns {
		if strings.Contains(model.AsString(column), "data_stream.") {
			return true
		}
	}
	return false
}

type QueryJob func(ctx context.Context) ([]model.QueryResultRow, error)

func (q *QueryRunner) runQueryJobsSequence(jobs []QueryJob) ([][]model.QueryResultRow, error) {
	var results = make([][]model.QueryResultRow, 0)
	for _, job := range jobs {
		rows, err := job(q.executionCtx)
		if err != nil {
			return nil, err
		}
		results = append(results, rows)
	}
	return results, nil
}

func (q *QueryRunner) runQueryJobsParallel(jobs []QueryJob) ([][]model.QueryResultRow, error) {

	var results = make([][]model.QueryResultRow, len(jobs))

	type result struct {
		rows  []model.QueryResultRow
		err   error
		jobId int
	}

	// this is our context to control the execution of the jobs

	// cancellation is done by the parent context
	// or by the first goroutine that returns an error
	ctx, cancel := context.WithCancel(q.executionCtx)
	// clean up on return
	defer cancel()

	collector := make(chan result, len(jobs))
	for n, job := range jobs {
		// produce
		go func(ctx context.Context, jobId int, j QueryJob) {
			defer recovery.LogAndHandlePanic(ctx, func(err error) {
				collector <- result{err: err, jobId: jobId}
			})
			start := time.Now()
			rows, err := j(ctx)
			logger.DebugWithCtx(ctx).Msgf("parallel job %d finished in %v", jobId, time.Since(start))
			collector <- result{rows: rows, err: err, jobId: jobId}
		}(ctx, n, job)
	}

	// consume
	for range len(jobs) {
		res := <-collector
		if res.err == nil {
			results[res.jobId] = res.rows
		} else {
			return nil, res.err
		}
	}

	return results, nil
}

func (q *QueryRunner) runQueryJobs(jobs []QueryJob) ([][]model.QueryResultRow, error) {
	const maxParallelQueries = 25 // this is arbitrary value

	numberOfJobs := len(jobs)

	// here we decide if we run queries in parallel or in sequence
	// if we have only one query, we run it in sequence

	// Decision should be based on query durations. Maybe we should run first nth
	// queries in parallel and in sequence and decide which one is faster.
	//
	// Parallel can be slower when we have a fast network connection.
	//
	if numberOfJobs == 1 {
		return q.runQueryJobsSequence(jobs)
	}

	current := q.currentParallelQueryJobs.Add(int64(numberOfJobs))

	if current > maxParallelQueries {
		q.currentParallelQueryJobs.Add(int64(-numberOfJobs))
		return q.runQueryJobsSequence(jobs)
	}

	defer q.currentParallelQueryJobs.Add(int64(-numberOfJobs))

	return q.runQueryJobsParallel(jobs)

}

func (q *QueryRunner) searchWorkerCommon(
	ctx context.Context,
	queries []*model.Query,
	table *clickhouse.Table) (translatedQueryBody []byte, hits [][]model.QueryResultRow, err error) {
	sqls := ""

	hits = make([][]model.QueryResultRow, len(queries))

	var jobs []QueryJob
	var jobHitsPosition []int // it keeps the position of the hits array for each job

	for i, query := range queries {
		if query.NoDBQuery {
			logger.InfoWithCtx(ctx).Msgf("pipeline query: %+v", query)
			hits[i] = make([]model.QueryResultRow, 0)
			continue
		}

		sql := query.SelectCommand.String()
		logger.InfoWithCtx(ctx).Msgf("SQL: %s", sql)
		sqls += sql + "\n"

		if q.isInternalKibanaQuery(query) {
			hits[i] = make([]model.QueryResultRow, 0)
			continue
		}

		job := func(ctx context.Context) ([]model.QueryResultRow, error) {
			var err error
			rows, err := q.logManager.ProcessQuery(ctx, table, query)

			if err != nil {
				logger.ErrorWithCtx(ctx).Msg(err.Error())
				return nil, err
			}

			if query.Type != nil {
				rows = query.Type.PostprocessResults(rows)
			}

			return rows, nil
		}
		jobs = append(jobs, job)
		jobHitsPosition = append(jobHitsPosition, i)
	}
	dbHits, err := q.runQueryJobs(jobs)
	if err != nil {
		return
	}

	// fill the hits array with the results in the order of the database queries
	for jobId := range jobHitsPosition {
		hitsPosition := jobHitsPosition[jobId]
		hits[hitsPosition] = dbHits[jobId]
	}

	translatedQueryBody = []byte(sqls)
	return
}

func (q *QueryRunner) searchWorker(ctx context.Context,
	aggregations []*model.Query,
	table *clickhouse.Table,
	doneCh chan<- AsyncSearchWithError,
	optAsync *AsyncQuery) (translatedQueryBody []byte, resultRows [][]model.QueryResultRow, err error) {
	if optAsync != nil {
		if q.reachedQueriesLimit(ctx, optAsync.asyncRequestIdStr, doneCh) {
			return
		}
		// We need different ctx as our cancel is no longer tied to HTTP request, but to overall timeout.
		dbQueryCtx, dbCancel := context.WithCancel(tracing.NewContextWithRequest(ctx))
		q.addAsyncQueryContext(dbQueryCtx, dbCancel, optAsync.asyncRequestIdStr)
		ctx = dbQueryCtx
	}

	return q.searchWorkerCommon(ctx, aggregations, table)
}

func (q *QueryRunner) Close() {
	q.cancel()
	logger.Info().Msg("queryRunner Stopped")
}

func (q *QueryRunner) findNonexistingProperties(query *model.Query, table *clickhouse.Table) []string {
	// this is not fully correct, but we keep it backward compatible
	var results = make([]string, 0)
	var allReferencedFields = make([]string, 0)
	for _, col := range query.SelectCommand.Columns {
		for _, c := range model.GetUsedColumns(col) {
			allReferencedFields = append(allReferencedFields, c.ColumnName)
		}
	}
	allReferencedFields = append(allReferencedFields, query.SelectCommand.OrderByFieldNames()...)

	for _, property := range allReferencedFields {
		if property != "*" && !table.HasColumn(q.executionCtx, property) {
			results = append(results, property)
		}
	}
	return results
}

func (q *QueryRunner) postProcessResults(table *clickhouse.Table, results [][]model.QueryResultRow) ([][]model.QueryResultRow, error) {

<<<<<<< HEAD
	transformer := registry.ResultTransformerFor(table.Name, q.cfg)

	res, err := transformer.Transform(results)
=======
	processor := registry.DefaultPlugin.ResultTransformer()

	res, err := processor.Transform(results)
>>>>>>> 597af307
	if err != nil {
		return nil, err
	}
	return res, nil
}

func pushSecondaryInfo(qmc *ui.QuesmaManagementConsole, Id, Path string, IncomingQueryBody, QueryBodyTranslated, QueryTranslatedResults []byte, startTime time.Time) {
	qmc.PushSecondaryInfo(&ui.QueryDebugSecondarySource{
		Id:                     Id,
		Path:                   Path,
		IncomingQueryBody:      IncomingQueryBody,
		QueryBodyTranslated:    QueryBodyTranslated,
		QueryTranslatedResults: QueryTranslatedResults,
		SecondaryTook:          time.Since(startTime)})
}<|MERGE_RESOLUTION|>--- conflicted
+++ resolved
@@ -75,10 +75,6 @@
 		AsyncQueriesContexts: concurrent.NewMap[string, *AsyncQueryContext](),
 		transformationPipeline: TransformationPipeline{
 			transformers: []plugins.QueryTransformer{
-<<<<<<< HEAD
-=======
-				registry.DefaultPlugin.QueryTransformer(),
->>>>>>> 597af307
 				&SchemaCheckPass{cfg: cfg.IndexConfig}, // this can be a part of another plugin
 			},
 		}}
@@ -656,15 +652,10 @@
 
 func (q *QueryRunner) postProcessResults(table *clickhouse.Table, results [][]model.QueryResultRow) ([][]model.QueryResultRow, error) {
 
-<<<<<<< HEAD
 	transformer := registry.ResultTransformerFor(table.Name, q.cfg)
 
 	res, err := transformer.Transform(results)
-=======
-	processor := registry.DefaultPlugin.ResultTransformer()
-
-	res, err := processor.Transform(results)
->>>>>>> 597af307
+
 	if err != nil {
 		return nil, err
 	}
