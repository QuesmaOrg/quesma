--- conflicted
+++ resolved
@@ -208,13 +208,8 @@
 		queries, isAggregation, canParse, err := queryTranslator.ParseQuery(body)
 
 		if canParse {
-<<<<<<< HEAD
 			if query_util.IsNonAggregationQuery(queries[0].QueryInfoType, body) {
 				if properties := q.findNonexistingProperties(queries[0], table); len(properties) > 0 {
-=======
-			if query_util.IsNonAggregationQuery(queries[0].QueryInfo, body) {
-				if properties := q.findNonexistingProperties(queries[0].QueryInfo, queries[0].OrderBy, table); len(properties) > 0 {
->>>>>>> 388f884b
 					logger.DebugWithCtx(ctx).Msgf("properties %s not found in table %s", properties, table.Name)
 					if elasticsearch.IsIndexPattern(indexPattern) {
 						return queryparser.EmptySearchResponse(ctx), nil
@@ -482,7 +477,6 @@
 	logger.Info().Msg("queryRunner Stopped")
 }
 
-<<<<<<< HEAD
 func (q *QueryRunner) findNonexistingProperties(query model.Query, table *clickhouse.Table) []string {
 	// this is not fully correct, but we keep it backward compatible
 	var results = make([]string, 0)
@@ -492,19 +486,9 @@
 			allReferencedFields = append(allReferencedFields, c.ColumnName)
 		}
 	}
-	for _, field := range query.SortFields {
-		allReferencedFields = append(allReferencedFields, field.Field)
-	}
-=======
-func (q *QueryRunner) findNonexistingProperties(queryInfo model.SearchQueryInfo, sortFields []model.SelectColumn, table *clickhouse.Table) []string {
-	var results = make([]string, 0)
-	var allReferencedFields = make([]string, 0)
-	allReferencedFields = append(allReferencedFields, queryInfo.RequestedFields...)
-
-	// adds fields from 'sortFields'
-	temporarySlightlyHackishQuery := &model.Query{OrderBy: sortFields}
-	allReferencedFields = append(allReferencedFields, temporarySlightlyHackishQuery.OrderByFieldNames()...)
->>>>>>> 388f884b
+	for _, field := range query.OrderByFieldNames() {
+		allReferencedFields = append(allReferencedFields, field)
+	}
 
 	for _, property := range allReferencedFields {
 		if property != "*" && !table.HasColumn(q.executionCtx, property) {
