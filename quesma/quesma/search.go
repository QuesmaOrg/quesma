--- conflicted
+++ resolved
@@ -225,23 +225,13 @@
 
 	tables := lm.GetTableDefinitions()
 
-<<<<<<< HEAD
-	// TODO: variables below should be per table. Now they are not, as we only support one table.
-	var queryTranslator IQueryTranslator
-	var highlighter queryparser.Highlighter
-	var aggregations []model.QueryWithAggregation
-	var err error
-	var queryInfo model.SearchQueryInfo
-	var count int
-=======
 	for _, resolvedTableName := range sourcesClickhouse {
-		var queryTranslator *queryparser.ClickhouseQueryTranslator
+		var queryTranslator IQueryTranslator
 		var highlighter queryparser.Highlighter
 		var aggregations []model.QueryWithAggregation
 		var err error
 		var queryInfo model.SearchQueryInfo
 		var count int
->>>>>>> fc42b899
 
 		table, _ := tables.Load(resolvedTableName)
 
