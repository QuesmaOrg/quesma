// Copyright Quesma, licensed under the Elastic License 2.0.
// SPDX-License-Identifier: Elastic-2.0
package quesma

import (
	"context"
	"database/sql"
	"errors"
	"fmt"
	"github.com/k0kubun/pp"
	"quesma/ab_testing"
	"quesma/clickhouse"
	"quesma/common_table"
	"quesma/elasticsearch"
	"quesma/end_user_errors"
	"quesma/logger"
	"quesma/model"
	"quesma/optimize"
	"quesma/painful"
	"quesma/queryparser"
	"quesma/quesma/async_search_storage"
	"quesma/quesma/config"
	"quesma/quesma/errors"
	"quesma/quesma/recovery"
	"quesma/quesma/types"
	"quesma/quesma/ui"
	"quesma/schema"
	"quesma/table_resolver"
	"quesma/util"
	"quesma_v2/core"
	"quesma_v2/core/diag"
	tracing "quesma_v2/core/tracing"
	"strings"
	"sync/atomic"
	"time"
)

const (
	asyncQueriesLimit      = 10000
	asyncQueriesLimitBytes = 1024 * 1024 * 500 // 500MB

	maxParallelQueries = 25 // maximum of parallel queries we can, this is arbitrary value and should be adjusted
)

type QueryRunner struct {
	executionCtx         context.Context
	cancel               context.CancelFunc
	AsyncRequestStorage  async_search_storage.AsyncRequestResultStorage
	AsyncQueriesContexts async_search_storage.AsyncQueryContextStorage
	logManager           *clickhouse.LogManager
	cfg                  *config.QuesmaConfiguration
	im                   elasticsearch.IndexManagement
	debugInfoCollector   diag.DebugInfoCollector

	tableDiscovery clickhouse.TableDiscovery
	// configuration

	// this is passed to the QueryTranslator to render date math expressions
	DateMathRenderer         string // "clickhouse_interval" or "literal"  if not set, we use "clickhouse_interval"
	currentParallelQueryJobs atomic.Int64
	transformationPipeline   TransformationPipeline
	schemaRegistry           schema.Registry
	ABResultsSender          ab_testing.Sender
	tableResolver            table_resolver.TableResolver

	maxParallelQueries int // if set to 0, we run queries in sequence, it's fine for testing purposes
}

func (q *QueryRunner) EnableQueryOptimization(cfg *config.QuesmaConfiguration) {
	q.transformationPipeline.transformers = append(q.transformationPipeline.transformers, optimize.NewOptimizePipeline(cfg))
}

func NewQueryRunner(lm *clickhouse.LogManager,
	cfg *config.QuesmaConfiguration,
	im elasticsearch.IndexManagement,
	qmc diag.DebugInfoCollector,
	schemaRegistry schema.Registry,
	abResultsRepository ab_testing.Sender,
	resolver table_resolver.TableResolver,
	tableDiscovery clickhouse.TableDiscovery) *QueryRunner {

	ctx, cancel := context.WithCancel(context.Background())

<<<<<<< HEAD
	pp.Println("cfg tuz przed", cfg)

	return &QueryRunner{logManager: lm, cfg: cfg, im: im, quesmaManagementConsole: qmc,
=======
	return &QueryRunner{logManager: lm, cfg: cfg, im: im, debugInfoCollector: qmc,
>>>>>>> 7b4de208
		executionCtx: ctx, cancel: cancel,
		AsyncRequestStorage:  async_search_storage.NewAsyncSearchStorageInMemoryFallbackElastic(cfg.Elasticsearch),
		AsyncQueriesContexts: async_search_storage.NewAsyncQueryContextStorageInMemoryFallbackElasticsearch(cfg.Elasticsearch),
		transformationPipeline: TransformationPipeline{
			transformers: []model.QueryTransformer{
				&SchemaCheckPass{
					cfg:            cfg,
					tableDiscovery: tableDiscovery,
				},
			},
		},
		schemaRegistry:     schemaRegistry,
		ABResultsSender:    abResultsRepository,
		tableResolver:      resolver,
		tableDiscovery:     tableDiscovery,
		maxParallelQueries: maxParallelQueries,
	}
}

func NewQueryRunnerDefaultForTests(db *sql.DB, cfg *config.QuesmaConfiguration,
	tableName string, tables *clickhouse.TableMap, staticRegistry *schema.StaticRegistry) *QueryRunner {

	lm := clickhouse.NewLogManagerWithConnection(db, tables)
	logChan := logger.InitOnlyChannelLoggerForTests()

	resolver := table_resolver.NewEmptyTableResolver()
	resolver.Decisions[tableName] = &quesma_api.Decision{
		UseConnectors: []quesma_api.ConnectorDecision{
			&quesma_api.ConnectorDecisionClickhouse{
				ClickhouseTableName: tableName,
				ClickhouseIndexes:   []string{tableName},
			},
		},
	}

	tableDiscovery := clickhouse.NewEmptyTableDiscovery()
	tableDiscovery.TableMap = tables

	managementConsole := ui.NewQuesmaManagementConsole(cfg, nil, nil, logChan, diag.EmptyPhoneHomeRecentStatsProvider(), nil, resolver)

	go managementConsole.RunOnlyChannelProcessor()

	return NewQueryRunner(lm, cfg, nil, managementConsole, staticRegistry, ab_testing.NewEmptySender(), resolver, tableDiscovery)
}

// returns -1 when table name could not be resolved
func (q *QueryRunner) handleCount(ctx context.Context, indexPattern string) (int64, error) {
	indexes, err := q.logManager.ResolveIndexPattern(ctx, q.schemaRegistry, indexPattern)
	if err != nil {
		return 0, err
	}
	if len(indexes) == 0 {
		if elasticsearch.IsIndexPattern(indexPattern) {
			return 0, nil
		} else {
			logger.WarnWithCtx(ctx).Msgf("could not resolve table name for [%s]", indexPattern)
			return -1, quesma_errors.ErrIndexNotExists()
		}
	}

	if len(indexes) == 1 {
		return q.logManager.Count(ctx, indexes[0])
	} else {
		return q.logManager.CountMultiple(ctx, indexes...)
	}
}

func (q *QueryRunner) handleSearch(ctx context.Context, indexPattern string, body types.JSON) ([]byte, error) {
	return q.handleSearchCommon(ctx, indexPattern, body, nil, QueryLanguageDefault)
}

func (q *QueryRunner) handleEQLSearch(ctx context.Context, indexPattern string, body types.JSON) ([]byte, error) {
	return q.handleSearchCommon(ctx, indexPattern, body, nil, QueryLanguageEQL)
}

func (q *QueryRunner) handleAsyncSearch(ctx context.Context, indexPattern string, body types.JSON,
	waitForResultsMs int, keepOnCompletion bool) ([]byte, error) {
	async := AsyncQuery{
		asyncId:          tracing.GetAsyncId(),
		waitForResultsMs: waitForResultsMs,
		keepOnCompletion: keepOnCompletion,
		startTime:        time.Now(),
	}
	ctx = context.WithValue(ctx, tracing.AsyncIdCtxKey, async.asyncId)
	logger.InfoWithCtx(ctx).Msgf("async search request id: %s started", async.asyncId)
	return q.handleSearchCommon(ctx, indexPattern, body, &async, QueryLanguageDefault)
}

type asyncSearchWithError struct {
	response            *model.SearchResp
	translatedQueryBody []diag.TranslatedSQLQuery
	err                 error
}

type AsyncQuery struct {
	asyncId          string
	waitForResultsMs int
	keepOnCompletion bool
	startTime        time.Time
}

func (q *QueryRunner) transformQueries(ctx context.Context, plan *model.ExecutionPlan) error {
	var err error
	plan.Queries, err = q.transformationPipeline.Transform(plan.Queries)
	if err != nil {
		return fmt.Errorf("error transforming queries: %v", err)
	}
	return nil
}

func (q *QueryRunner) runExecutePlanAsync(ctx context.Context, plan *model.ExecutionPlan, queryTranslator IQueryTranslator, table *clickhouse.Table, doneCh chan asyncSearchWithError, optAsync *AsyncQuery) {
	go func() {
		defer recovery.LogAndHandlePanic(ctx, func(err error) {
			doneCh <- asyncSearchWithError{err: err}
		})

		translatedQueryBody, results, err := q.searchWorker(ctx, plan, table, doneCh, optAsync)
		if err != nil {
			doneCh <- asyncSearchWithError{translatedQueryBody: translatedQueryBody, err: err}
			return
		}

		if len(plan.Queries) > 0 && len(results) == 0 {
			// if there are no queries, empty results are fine
			logger.ErrorWithCtx(ctx).Msgf("no hits, sqls: %v", translatedQueryBody)
			doneCh <- asyncSearchWithError{translatedQueryBody: translatedQueryBody, err: errors.New("no hits")}
			return
		}

		results, err = q.postProcessResults(plan, results)
		if err != nil {
			doneCh <- asyncSearchWithError{translatedQueryBody: translatedQueryBody, err: err}
		}

		searchResponse := queryTranslator.MakeSearchResponse(plan.Queries, results)

		doneCh <- asyncSearchWithError{response: searchResponse, translatedQueryBody: translatedQueryBody, err: err}
	}()
}

func (q *QueryRunner) executePlan(ctx context.Context, plan *model.ExecutionPlan, queryTranslator IQueryTranslator, table *clickhouse.Table, body types.JSON, optAsync *AsyncQuery, optComparePlansCh chan<- executionPlanResult, abTestingMainPlan bool) (responseBody []byte, err error) {
	contextValues := tracing.ExtractValues(ctx)
	id := contextValues.RequestId
	path := contextValues.RequestPath
	opaqueId := contextValues.OpaqueId

	doneCh := make(chan asyncSearchWithError, 1)

	sendMainPlanResult := func(responseBody []byte, err error) {
		if optComparePlansCh != nil {
			optComparePlansCh <- executionPlanResult{
				isMain:       abTestingMainPlan,
				plan:         plan,
				err:          err,
				responseBody: responseBody,
				endTime:      time.Now(),
			}
		}
	}

	err = q.transformQueries(ctx, plan)
	if err != nil {
		return responseBody, err
	}

	q.runExecutePlanAsync(ctx, plan, queryTranslator, table, doneCh, optAsync)

	if optAsync == nil {
		bodyAsBytes, _ := body.Bytes()
		response := <-doneCh
		if response.err != nil {
			err = response.err
			if len(plan.Queries) > 0 {
				logger.ErrorWithCtx(ctx).Msgf("error making response: %v, queries[0]: %+v", err, plan.Queries[0])
			} else {
				logger.ErrorWithCtx(ctx).Msgf("error making response: %v, queries empty", err)
			}
		} else {
			responseBody, err = response.response.Marshal()
		}
		pushSecondaryInfo(q.debugInfoCollector, id, "", path, bodyAsBytes, response.translatedQueryBody, responseBody, plan.StartTime)
		sendMainPlanResult(responseBody, err)
		return responseBody, err
	} else {
		select {
		case <-time.After(time.Duration(optAsync.waitForResultsMs) * time.Millisecond):
			go func() { // Async search takes longer. Return partial results and wait for
				defer recovery.LogPanicWithCtx(ctx)
				res := <-doneCh
				responseBody, err = q.storeAsyncSearch(q.debugInfoCollector, id, optAsync.asyncId, optAsync.startTime, path, body, res, true, opaqueId)
				sendMainPlanResult(responseBody, err)
			}()
			return q.handlePartialAsyncSearch(ctx, optAsync.asyncId)
		case res := <-doneCh:
			responseBody, err = q.storeAsyncSearch(q.debugInfoCollector, id, optAsync.asyncId, optAsync.startTime, path, body, res,
				optAsync.keepOnCompletion, opaqueId)
			sendMainPlanResult(responseBody, err)
			return responseBody, err
		}
	}
}

func (q *QueryRunner) handleSearchCommon(ctx context.Context, indexPattern string, body types.JSON, optAsync *AsyncQuery, queryLanguage QueryLanguage) ([]byte, error) {

	decision := q.tableResolver.Resolve(quesma_api.QueryPipeline, indexPattern)

	if decision.Err != nil {

		var resp []byte
		if optAsync != nil {
			resp, _ = queryparser.EmptyAsyncSearchResponse(optAsync.asyncId, false, 200)
		} else {
			resp = queryparser.EmptySearchResponse(ctx)
		}
		return resp, decision.Err
	}

	if decision.IsEmpty {
		if optAsync != nil {
			return queryparser.EmptyAsyncSearchResponse(optAsync.asyncId, false, 200)
		} else {
			return queryparser.EmptySearchResponse(ctx), nil
		}
	}

	if decision.IsClosed {
		return nil, quesma_errors.ErrIndexNotExists() // TODO
	}

	if len(decision.UseConnectors) == 0 {
		return nil, end_user_errors.ErrSearchCondition.New(fmt.Errorf("no connectors to use"))
	}

	var clickhouseConnector *quesma_api.ConnectorDecisionClickhouse

	for _, connector := range decision.UseConnectors {
		switch c := connector.(type) {

		case *quesma_api.ConnectorDecisionClickhouse:
			clickhouseConnector = c

		case *quesma_api.ConnectorDecisionElastic:
			// NOP

		default:
			return nil, fmt.Errorf("unknown connector type: %T", c)
		}
	}

	// it's impossible here to don't have a clickhouse decision
	if clickhouseConnector == nil {
		return nil, fmt.Errorf("no clickhouse connector")
	}

	var responseBody []byte

	startTime := time.Now()
	id := ctx.Value(tracing.RequestIdCtxKey).(string)
	path := ""
	if value := ctx.Value(tracing.RequestPath); value != nil {
		if str, ok := value.(string); ok {
			path = str
		}
	}

	tables, err := q.logManager.GetTableDefinitions()
	if err != nil {
		return nil, err
	}

	var table *clickhouse.Table // TODO we should use schema here only
	var currentSchema schema.Schema
	resolvedIndexes := clickhouseConnector.ClickhouseIndexes

	if len(resolvedIndexes) == 1 {
		indexName := resolvedIndexes[0] // we got exactly one table here because of the check above
		resolvedTableName := q.cfg.IndexConfig[indexName].TableName(indexName)

		resolvedSchema, ok := q.schemaRegistry.FindSchema(schema.IndexName(indexName))
		if !ok {
			return []byte{}, end_user_errors.ErrNoSuchTable.New(fmt.Errorf("can't load %s schema", resolvedTableName)).Details("Table: %s", resolvedTableName)
		}

		table, _ = tables.Load(resolvedTableName)
		if table == nil {
			return []byte{}, end_user_errors.ErrNoSuchTable.New(fmt.Errorf("can't load %s table", resolvedTableName)).Details("Table: %s", resolvedTableName)
		}

		currentSchema = resolvedSchema

	} else {

		// here we filter out indexes that are not stored in the common table
		var virtualOnlyTables []string
		for _, indexName := range resolvedIndexes {
			table, _ = tables.Load(q.cfg.IndexConfig[indexName].TableName(indexName))
			if table == nil {
				return []byte{}, end_user_errors.ErrNoSuchTable.New(fmt.Errorf("can't load %s table", indexName)).Details("Table: %s", indexName)
			}
			if table.VirtualTable {
				virtualOnlyTables = append(virtualOnlyTables, indexName)
			}
		}
		resolvedIndexes = virtualOnlyTables

		if len(resolvedIndexes) == 0 {
			if optAsync != nil {
				return queryparser.EmptyAsyncSearchResponse(optAsync.asyncId, false, 200)
			} else {
				return queryparser.EmptySearchResponse(ctx), nil
			}
		}

		commonTable, ok := tables.Load(common_table.TableName)
		if !ok {
			return []byte{}, end_user_errors.ErrNoSuchTable.New(fmt.Errorf("can't load %s table", common_table.TableName)).Details("Table: %s", common_table.TableName)
		}

		// Let's build a  union of schemas
		resolvedSchema := schema.Schema{
			Fields:             make(map[schema.FieldName]schema.Field),
			Aliases:            make(map[schema.FieldName]schema.FieldName),
			ExistsInDataSource: false,
			DatabaseName:       "", // it doesn't matter here, common table will be used
		}

		for _, idx := range resolvedIndexes {
			scm, ok := q.schemaRegistry.FindSchema(schema.IndexName(idx))
			if !ok {
				return []byte{}, end_user_errors.ErrNoSuchTable.New(fmt.Errorf("can't load %s schema", idx)).Details("Table: %s", idx)
			}

			for fieldName := range scm.Fields {
				// here we construct our runtime  schema by merging fields from all resolved indexes
				resolvedSchema.Fields[fieldName] = scm.Fields[fieldName]
			}
		}

		currentSchema = resolvedSchema
		table = commonTable
	}

	queryTranslator := NewQueryTranslator(ctx, queryLanguage, currentSchema, table, q.logManager, q.DateMathRenderer, resolvedIndexes, q.cfg)

	plan, err := queryTranslator.ParseQuery(body)

	if err != nil {
		logger.ErrorWithCtx(ctx).Msgf("parsing error: %v", err)
		queries := plan.Queries
		queriesBody := make([]diag.TranslatedSQLQuery, len(queries))
		queriesBodyConcat := ""
		for i, query := range queries {
			queriesBody[i].Query = []byte(query.SelectCommand.String())
			queriesBodyConcat += query.SelectCommand.String() + "\n"
		}
		responseBody = []byte(fmt.Sprintf("Invalid Queries: %v, err: %v", queriesBody, err))
		logger.ErrorWithCtxAndReason(ctx, "Quesma generated invalid SQL query").Msg(queriesBodyConcat)
		bodyAsBytes, _ := body.Bytes()
		pushSecondaryInfo(q.debugInfoCollector, id, "", path, bodyAsBytes, queriesBody, responseBody, startTime)
		return responseBody, errors.New(string(responseBody))
	}

	plan.IndexPattern = indexPattern
	plan.StartTime = startTime
	plan.Name = model.MainExecutionPlan

	if decision.EnableABTesting {
		return q.executeABTesting(ctx, plan, queryTranslator, table, body, optAsync, decision, indexPattern)
	}

	return q.executePlan(ctx, plan, queryTranslator, table, body, optAsync, nil, true)

}

func (q *QueryRunner) storeAsyncSearch(qmc diag.DebugInfoCollector, id, asyncId string,
	startTime time.Time, path string, body types.JSON, result asyncSearchWithError, keep bool, opaqueId string) (responseBody []byte, err error) {

	took := time.Since(startTime)
	bodyAsBytes, _ := body.Bytes()
	if result.err == nil {
		okStatus := 200
		asyncResponse := queryparser.SearchToAsyncSearchResponse(result.response, asyncId, false, &okStatus)
		responseBody, err = asyncResponse.Marshal()
	} else {
		responseBody, _ = queryparser.EmptyAsyncSearchResponse(asyncId, false, 503)
		err = result.err
	}

	qmc.PushSecondaryInfo(&diag.QueryDebugSecondarySource{
		Id:                     id,
		AsyncId:                asyncId,
		OpaqueId:               opaqueId,
		Path:                   path,
		IncomingQueryBody:      bodyAsBytes,
		QueryBodyTranslated:    result.translatedQueryBody,
		QueryTranslatedResults: responseBody,
		SecondaryTook:          took,
	})

	if keep {
		compressedBody := responseBody
		isCompressed := false
		if err == nil {
			if compressed, compErr := util.Compress(responseBody); compErr == nil {
				compressedBody = compressed
				isCompressed = true
			}
		}
		q.AsyncRequestStorage.Store(asyncId, async_search_storage.NewAsyncRequestResult(compressedBody, err, time.Now(), isCompressed))
	}

	return
}

<<<<<<< HEAD
=======
func (q *QueryRunner) asyncQueriesCumulatedBodySize() int {
	size := 0
	q.AsyncRequestStorage.Range(func(key string, value *async_search_storage.AsyncRequestResult) bool {
		size += len(value.GetResponseBody())
		return true
	})
	return size
}

func (q *QueryRunner) handleAsyncSearchStatus(_ context.Context, id string) ([]byte, error) {
	if _, ok := q.AsyncRequestStorage.Load(id); ok { // there IS a result in storage, so query is completed/no longer running,
		return queryparser.EmptyAsyncSearchStatusResponse(id, false, false, 200)
	} else { // there is no result so query is might be(*) running
		return queryparser.EmptyAsyncSearchStatusResponse(id, true, true, 0) // 0 is a placeholder for missing completion status
	}
	// (*) - it is an oversimplification as we're responding with "still running" status even for queries that might not exist.
	// However since you're referring to async ID given from Quesma, we naively assume it *does* exist.
}

>>>>>>> 7b4de208
func (q *QueryRunner) handlePartialAsyncSearch(ctx context.Context, id string) ([]byte, error) {
	if !strings.Contains(id, tracing.AsyncIdPrefix) {
		logger.ErrorWithCtx(ctx).Msgf("non quesma async id: %v", id)
		return queryparser.EmptyAsyncSearchResponse(id, false, 503)
	}
	if result, err := q.AsyncRequestStorage.Load(id); result != nil && err != nil {
		if result.Err != nil {
			q.AsyncRequestStorage.Delete(id)
			logger.ErrorWithCtx(ctx).Msgf("error processing async query: %v", err)
			return queryparser.EmptyAsyncSearchResponse(id, false, 503)
		}
		q.AsyncRequestStorage.Delete(id)
		// We use zstd to conserve memory, as we have a lot of async queries
		if result.IsCompressed {
			buf, err := util.Decompress(result.ResponseBody)
			if err == nil {
				// Mark trace end is called only when the async query is fully processed
				// which means that isPartial is false
				logger.MarkTraceEndWithCtx(ctx).Msgf("Async query id : %s ended successfully", id)
				return buf, nil
			} else {
				return nil, err
			}
		}
		// Mark trace end is called only when the async query is fully processed
		// which means that isPartial is false
		logger.MarkTraceEndWithCtx(ctx).Msgf("Async query id : %s ended successfully", id)
		return result.ResponseBody, nil
	} else {
		const isPartial = true
		logger.InfoWithCtx(ctx).Msgf("async query id : %s partial result", id)
		return queryparser.EmptyAsyncSearchResponse(id, isPartial, 200)
	}
}

func (q *QueryRunner) deleteAsyncSearch(id string) ([]byte, error) {
	if !strings.Contains(id, tracing.AsyncIdPrefix) {
		return nil, errors.New("invalid quesma async search id : " + id)
	}
	q.AsyncRequestStorage.Delete(id)
	return []byte(`{"acknowledged":true}`), nil
}

func (q *QueryRunner) reachedQueriesLimit(ctx context.Context, asyncId string, doneCh chan<- asyncSearchWithError) bool {
	if q.AsyncRequestStorage.DocCount() < asyncQueriesLimit && q.AsyncRequestStorage.SpaceInUse() < asyncQueriesLimitBytes {
		return false
	}
	err := errors.New("too many async queries")
	logger.ErrorWithCtx(ctx).Msgf("cannot handle %s, too many async queries", asyncId)
	doneCh <- asyncSearchWithError{err: err}
	return true
}

func (q *QueryRunner) addAsyncQueryContext(ctx context.Context, cancel context.CancelFunc, asyncRequestIdStr string) {
	q.AsyncQueriesContexts.Store(async_search_storage.NewAsyncQueryContext(ctx, cancel, asyncRequestIdStr))
}

// This is a HACK
// This should be removed when we have a schema resolver working.
// It ignores queries against data_stream fields. These queries are kibana internal ones.
// Especially kibana searches indexes using 'namespace' field.
// This will be moved to the router.
// TODO remove this and move to the router  https://github.com/QuesmaOrg/quesma/pull/260#discussion_r1627290579
func (q *QueryRunner) isInternalKibanaQuery(query *model.Query) bool {
	for _, column := range query.SelectCommand.Columns {
		if strings.Contains(model.AsString(column), "data_stream.") {
			return true
		}
	}
	return false
}

type QueryJob func(ctx context.Context) ([]model.QueryResultRow, clickhouse.PerformanceResult, error)

func (q *QueryRunner) runQueryJobsSequence(ctx context.Context, jobs []QueryJob) ([][]model.QueryResultRow, []clickhouse.PerformanceResult, error) {
	var results = make([][]model.QueryResultRow, 0)
	var performance = make([]clickhouse.PerformanceResult, 0)
	for _, job := range jobs {
		rows, perf, err := job(ctx)
		performance = append(performance, perf)
		if err != nil {
			return nil, performance, err
		}

		results = append(results, rows)
	}
	return results, performance, nil
}

func (q *QueryRunner) runQueryJobsParallel(ctx context.Context, jobs []QueryJob) ([][]model.QueryResultRow, []clickhouse.PerformanceResult, error) {

	var results = make([][]model.QueryResultRow, len(jobs))
	var performances = make([]clickhouse.PerformanceResult, len(jobs))
	type result struct {
		rows  []model.QueryResultRow
		perf  clickhouse.PerformanceResult
		err   error
		jobId int
	}

	// this is our context to control the execution of the jobs

	// cancellation is done by the parent context
	// or by the first goroutine that returns an error
	ctx, cancel := context.WithCancel(ctx)
	// clean up on return
	defer cancel()

	collector := make(chan result, len(jobs))
	for n, job := range jobs {
		// produce
		go func(ctx context.Context, jobId int, j QueryJob) {
			defer recovery.LogAndHandlePanic(ctx, func(err error) {
				collector <- result{err: err, jobId: jobId}
			})
			start := time.Now()
			rows, perf, err := j(ctx)
			logger.DebugWithCtx(ctx).Msgf("parallel job %d finished in %v", jobId, time.Since(start))
			collector <- result{rows: rows, perf: perf, err: err, jobId: jobId}
		}(ctx, n, job)
	}

	// consume
	for range len(jobs) {
		res := <-collector
		performances[res.jobId] = res.perf
		if res.err == nil {
			results[res.jobId] = res.rows
		} else {
			return nil, performances, res.err
		}
	}

	return results, performances, nil
}

func (q *QueryRunner) runQueryJobs(ctx context.Context, jobs []QueryJob) ([][]model.QueryResultRow, []clickhouse.PerformanceResult, error) {

	numberOfJobs := len(jobs)

	// here we decide if we run queries in parallel or in sequence
	// if we have only one query, we run it in sequence

	// Decision should be based on query durations. Maybe we should run first nth
	// queries in parallel and in sequence and decide which one is faster.
	//
	// Parallel can be slower when we have a fast network connection.
	//
	if numberOfJobs == 1 || q.maxParallelQueries == 0 {
		return q.runQueryJobsSequence(ctx, jobs)
	}

	current := q.currentParallelQueryJobs.Add(int64(numberOfJobs))

	if current > maxParallelQueries {
		q.currentParallelQueryJobs.Add(int64(-numberOfJobs))
		return q.runQueryJobsSequence(ctx, jobs)
	}

	defer q.currentParallelQueryJobs.Add(int64(-numberOfJobs))

	return q.runQueryJobsParallel(ctx, jobs)

}

func (q *QueryRunner) makeJob(table *clickhouse.Table, query *model.Query) QueryJob {
	return func(ctx context.Context) ([]model.QueryResultRow, clickhouse.PerformanceResult, error) {
		var err error
		rows, performance, err := q.logManager.ProcessQuery(ctx, table, query)

		if err != nil {
			logger.ErrorWithCtx(ctx).Msg(err.Error())
			performance.Error = err
			return nil, performance, err
		}

		return rows, performance, nil
	}
}

func (q *QueryRunner) searchWorkerCommon(
	ctx context.Context,
	plan *model.ExecutionPlan,
	table *clickhouse.Table) (translatedQueryBody []diag.TranslatedSQLQuery, hits [][]model.QueryResultRow, err error) {

	queries := plan.Queries

	translatedQueryBody = make([]diag.TranslatedSQLQuery, len(queries))
	hits = make([][]model.QueryResultRow, len(queries))

	var jobs []QueryJob
	var jobHitsPosition []int // it keeps the position of the hits array for each job

	for i, query := range queries {
		sql := query.SelectCommand.String()

		if q.cfg.Logging.EnableSQLTracing {
			logger.InfoWithCtx(ctx).Msgf("SQL: %s", sql)
		}

		translatedQueryBody[i].Query = []byte(sql)
		if query.OptimizeHints != nil {
			translatedQueryBody[i].PerformedOptimizations = query.OptimizeHints.OptimizationsPerformed
		}
		translatedQueryBody[i].ExecutionPlanName = plan.Name
		translatedQueryBody[i].QueryTransformations = query.TransformationHistory.SchemaTransformers

		if q.isInternalKibanaQuery(query) {
			hits[i] = make([]model.QueryResultRow, 0)
			continue
		}

		job := q.makeJob(table, query)
		jobs = append(jobs, job)
		jobHitsPosition = append(jobHitsPosition, i)
	}

	jobResults, performance, err := q.runQueryJobs(ctx, jobs)
	if err != nil {
		for jobId, resultPosition := range jobHitsPosition {

			if jobId < len(performance) {
				p := performance[jobId]
				translatedQueryBody[resultPosition].QueryID = p.QueryID
				translatedQueryBody[resultPosition].Duration = p.Duration
				translatedQueryBody[resultPosition].ExplainPlan = p.ExplainPlan
				translatedQueryBody[resultPosition].RowsReturned = p.RowsReturned
				translatedQueryBody[resultPosition].Error = p.Error
			}
		}
		return
	}

	// fill the hits array with the results in the order of the database queries
	for jobId, resultPosition := range jobHitsPosition {

		hits[resultPosition] = jobResults[jobId]

		p := performance[jobId]
		translatedQueryBody[resultPosition].QueryID = p.QueryID
		translatedQueryBody[resultPosition].Duration = p.Duration
		translatedQueryBody[resultPosition].ExplainPlan = p.ExplainPlan
		translatedQueryBody[resultPosition].RowsReturned = p.RowsReturned
	}

	// apply the query rows transformers

	for i, t := range plan.QueryRowsTransformers {
		if t != nil {
			hits[i] = t.Transform(ctx, hits[i])
		}
	}

	return
}

func (q *QueryRunner) searchWorker(ctx context.Context,
	plan *model.ExecutionPlan,
	table *clickhouse.Table,
	doneCh chan<- asyncSearchWithError,
	optAsync *AsyncQuery) (translatedQueryBody []diag.TranslatedSQLQuery, resultRows [][]model.QueryResultRow, err error) {
	if optAsync != nil {
		if q.reachedQueriesLimit(ctx, optAsync.asyncId, doneCh) {
			return
		}
		// We need different ctx as our cancel is no longer tied to HTTP request, but to overall timeout.
		dbQueryCtx, dbCancel := context.WithCancel(tracing.NewContextWithRequest(ctx))
		q.addAsyncQueryContext(dbQueryCtx, dbCancel, optAsync.asyncId)
		ctx = dbQueryCtx
	}

	return q.searchWorkerCommon(ctx, plan, table)
}

func (q *QueryRunner) Close() {
	q.cancel()
	logger.Info().Msg("queryRunner Stopped")
}

func (q *QueryRunner) postProcessResults(plan *model.ExecutionPlan, results [][]model.QueryResultRow) ([][]model.QueryResultRow, error) {

	if len(plan.Queries) == 0 {
		return results, nil
	}

	// maybe model.Schema should be part of ExecutionPlan instead of Query
	indexSchema := plan.Queries[0].Schema

	type pipelineElement struct {
		name        string
		transformer model.ResultTransformer
	}

	var pipeline []pipelineElement

	pipeline = append(pipeline, pipelineElement{"replaceColumNamesWithFieldNames", &replaceColumNamesWithFieldNames{indexSchema: indexSchema}})

	// we can take the first one because all queries have the same runtime mappings
	if len(plan.Queries[0].RuntimeMappings) > 0 {

		// this transformer must be called after replaceColumNamesWithFieldNames
		// painless scripts rely on field names not column names

		fieldScripts := make(map[string]painful.Expr)

		for field, runtimeMapping := range plan.Queries[0].RuntimeMappings {
			if runtimeMapping.PostProcessExpression != nil {
				fieldScripts[field] = runtimeMapping.PostProcessExpression
			}
		}

		if len(fieldScripts) > 0 {
			pipeline = append(pipeline, pipelineElement{"applyPainlessScripts", &EvalPainlessScriptOnColumnsTransformer{FieldScripts: fieldScripts}})
		}

	}

	var err error
	for _, t := range pipeline {

		// TODO we should check if the transformer is applicable here
		// for example if the schema doesn't hava array fields, we should skip the arrayResultTransformer
		// these transformers can be cpu and mem consuming

		results, err = t.transformer.Transform(results)
		if err != nil {
			return nil, fmt.Errorf("resuls transformer %s has failed: %w", t.name, err)
		}
	}

	return results, nil
}

func pushPrimaryInfo(qmc diag.DebugInfoCollector, Id string, QueryResp []byte, startTime time.Time) {
	qmc.PushPrimaryInfo(&diag.QueryDebugPrimarySource{
		Id:          Id,
		QueryResp:   QueryResp,
		PrimaryTook: time.Since(startTime),
	})
}

func pushSecondaryInfo(qmc diag.DebugInfoCollector, Id, AsyncId, Path string, IncomingQueryBody []byte, QueryBodyTranslated []diag.TranslatedSQLQuery, QueryTranslatedResults []byte, startTime time.Time) {
	qmc.PushSecondaryInfo(&diag.QueryDebugSecondarySource{
		Id:                     Id,
		AsyncId:                AsyncId,
		Path:                   Path,
		IncomingQueryBody:      IncomingQueryBody,
		QueryBodyTranslated:    QueryBodyTranslated,
		QueryTranslatedResults: QueryTranslatedResults,
		SecondaryTook:          time.Since(startTime)})
}<|MERGE_RESOLUTION|>--- conflicted
+++ resolved
@@ -7,7 +7,6 @@
 	"database/sql"
 	"errors"
 	"fmt"
-	"github.com/k0kubun/pp"
 	"quesma/ab_testing"
 	"quesma/clickhouse"
 	"quesma/common_table"
@@ -81,13 +80,7 @@
 
 	ctx, cancel := context.WithCancel(context.Background())
 
-<<<<<<< HEAD
-	pp.Println("cfg tuz przed", cfg)
-
-	return &QueryRunner{logManager: lm, cfg: cfg, im: im, quesmaManagementConsole: qmc,
-=======
 	return &QueryRunner{logManager: lm, cfg: cfg, im: im, debugInfoCollector: qmc,
->>>>>>> 7b4de208
 		executionCtx: ctx, cancel: cancel,
 		AsyncRequestStorage:  async_search_storage.NewAsyncSearchStorageInMemoryFallbackElastic(cfg.Elasticsearch),
 		AsyncQueriesContexts: async_search_storage.NewAsyncQueryContextStorageInMemoryFallbackElasticsearch(cfg.Elasticsearch),
@@ -502,19 +495,8 @@
 	return
 }
 
-<<<<<<< HEAD
-=======
-func (q *QueryRunner) asyncQueriesCumulatedBodySize() int {
-	size := 0
-	q.AsyncRequestStorage.Range(func(key string, value *async_search_storage.AsyncRequestResult) bool {
-		size += len(value.GetResponseBody())
-		return true
-	})
-	return size
-}
-
 func (q *QueryRunner) handleAsyncSearchStatus(_ context.Context, id string) ([]byte, error) {
-	if _, ok := q.AsyncRequestStorage.Load(id); ok { // there IS a result in storage, so query is completed/no longer running,
+	if _, err := q.AsyncRequestStorage.Load(id); err != nil { // there IS a result in storage, so query is completed/no longer running,
 		return queryparser.EmptyAsyncSearchStatusResponse(id, false, false, 200)
 	} else { // there is no result so query is might be(*) running
 		return queryparser.EmptyAsyncSearchStatusResponse(id, true, true, 0) // 0 is a placeholder for missing completion status
@@ -523,7 +505,6 @@
 	// However since you're referring to async ID given from Quesma, we naively assume it *does* exist.
 }
 
->>>>>>> 7b4de208
 func (q *QueryRunner) handlePartialAsyncSearch(ctx context.Context, id string) ([]byte, error) {
 	if !strings.Contains(id, tracing.AsyncIdPrefix) {
 		logger.ErrorWithCtx(ctx).Msgf("non quesma async id: %v", id)
