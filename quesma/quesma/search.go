--- conflicted
+++ resolved
@@ -487,28 +487,9 @@
 	plan.StartTime = startTime
 	plan.Name = model.MainExecutionPlan
 
-<<<<<<< HEAD
-	var alternativePlan *model.ExecutionPlan
-
-	// TODO add alternative plan here
-
-	/* You may use this code to run alternative plan for checking how it works
-	   It breaks the tests. So, it is commented out.
-
-	alternativePlan = &model.ExecutionPlan{
-		IndexPattern:          plan.IndexPattern,
-		QueryRowsTransformers: plan.QueryRowsTransformers,
-		ResultAdapter:         plan.ResultAdapter,
-		Queries:               plan.Queries,
-		StartTime:             plan.StartTime,
-		Name:                  model.AlternativeExecutionPlan,
-	}
-	*/
-=======
 	// Some flags may trigger alternative execution plans, this is primary for dev
 	alternativePlan := q.maybeCreateAlternativeExecutionPlan(ctx, resolvedTableName, plan, queryTranslator, body)
 
->>>>>>> 1b982f41
 	var optComparePlansCh chan<- executionPlanResult
 
 	if alternativePlan != nil {
