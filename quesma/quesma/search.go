--- conflicted
+++ resolved
@@ -533,13 +533,8 @@
 	return []byte(`{"acknowledged":true}`), nil
 }
 
-<<<<<<< HEAD
-func (q *QueryRunner) reachedQueriesLimit(ctx context.Context, asyncId string, doneCh chan<- AsyncSearchWithError) bool {
+func (q *QueryRunner) reachedQueriesLimit(ctx context.Context, asyncId string, doneCh chan<- asyncSearchWithError) bool {
 	if q.AsyncRequestStorage.DocCount() < asyncQueriesLimit && q.AsyncRequestStorage.SizeInBytes() < asyncQueriesLimitBytes {
-=======
-func (q *QueryRunner) reachedQueriesLimit(ctx context.Context, asyncId string, doneCh chan<- asyncSearchWithError) bool {
-	if q.AsyncRequestStorage.Size() < asyncQueriesLimit && q.asyncQueriesCumulatedBodySize() < asyncQueriesLimitBytes {
->>>>>>> 34ce6d0a
 		return false
 	}
 	err := errors.New("too many async queries")
