package quesma

import (
	"context"
	"errors"
	"fmt"
	"mitmproxy/quesma/clickhouse"
	"mitmproxy/quesma/concurrent"
	"mitmproxy/quesma/elasticsearch"
	"mitmproxy/quesma/end_user_errors"
	"mitmproxy/quesma/logger"
	"mitmproxy/quesma/model"
	"mitmproxy/quesma/queryparser"
	"mitmproxy/quesma/queryparser/query_util"
	"mitmproxy/quesma/quesma/config"
	"mitmproxy/quesma/quesma/recovery"
	"mitmproxy/quesma/quesma/types"
	"mitmproxy/quesma/quesma/ui"
	"mitmproxy/quesma/tracing"
	"mitmproxy/quesma/util"
	"strconv"
	"strings"
	"sync/atomic"
	"time"
)

const asyncQueriesLimit = 10000
const asyncQueriesLimitBytes = 1024 * 1024 * 500 // 500MB

var (
	errIndexNotExists       = errors.New("table does not exist")
	errCouldNotParseRequest = errors.New("parse exception")
)
var asyncRequestId atomic.Int64

type AsyncRequestResult struct {
	responseBody []byte
	added        time.Time
	isCompressed bool
	err          error
}

type AsyncQueryContext struct {
	id     string
	ctx    context.Context
	cancel context.CancelFunc
	added  time.Time
}

type QueryRunner struct {
	executionCtx            context.Context
	cancel                  context.CancelFunc
	AsyncRequestStorage     *concurrent.Map[string, AsyncRequestResult]
	AsyncQueriesContexts    *concurrent.Map[string, *AsyncQueryContext]
	logManager              *clickhouse.LogManager
	cfg                     config.QuesmaConfiguration
	im                      elasticsearch.IndexManagement
	quesmaManagementConsole *ui.QuesmaManagementConsole

	// configuration

	// this is passed to the QueryTranslator to render date math expressions
	DateMathRenderer string // "clickhouse_interval" or "literal"  if not set, we use "clickhouse_interval"
}

func NewQueryRunner(lm *clickhouse.LogManager, cfg config.QuesmaConfiguration, im elasticsearch.IndexManagement, qmc *ui.QuesmaManagementConsole) *QueryRunner {
	ctx, cancel := context.WithCancel(context.Background())
	return &QueryRunner{logManager: lm, cfg: cfg, im: im, quesmaManagementConsole: qmc, executionCtx: ctx, cancel: cancel, AsyncRequestStorage: concurrent.NewMap[string, AsyncRequestResult](), AsyncQueriesContexts: concurrent.NewMap[string, *AsyncQueryContext]()}
}

func NewAsyncQueryContext(ctx context.Context, cancel context.CancelFunc, id string) *AsyncQueryContext {
	return &AsyncQueryContext{ctx: ctx, cancel: cancel, added: time.Now(), id: id}
}

// returns -1 when table name could not be resolved
func (q *QueryRunner) handleCount(ctx context.Context, indexPattern string) (int64, error) {
	indexes := q.logManager.ResolveIndexes(ctx, indexPattern)
	if len(indexes) == 0 {
		if elasticsearch.IsIndexPattern(indexPattern) {
			return 0, nil
		} else {
			logger.WarnWithCtx(ctx).Msgf("could not resolve table name for [%s]", indexPattern)
			return -1, errIndexNotExists
		}
	}

	if len(indexes) == 1 {
		return q.logManager.Count(ctx, indexes[0])
	} else {
		return q.logManager.CountMultiple(ctx, indexes...)
	}
}

func (q *QueryRunner) handleSearch(ctx context.Context, indexPattern string, body types.JSON) ([]byte, error) {
	return q.handleSearchCommon(ctx, indexPattern, body, nil, QueryLanguageDefault)
}

func (q *QueryRunner) handleEQLSearch(ctx context.Context, indexPattern string, body types.JSON) ([]byte, error) {
	return q.handleSearchCommon(ctx, indexPattern, body, nil, QueryLanguageEQL)
}

func (q *QueryRunner) handleAsyncSearch(ctx context.Context, indexPattern string, body types.JSON,
	waitForResultsMs int, keepOnCompletion bool) ([]byte, error) {
	async := AsyncQuery{
		asyncRequestIdStr: generateAsyncRequestId(),
		waitForResultsMs:  waitForResultsMs,
		keepOnCompletion:  keepOnCompletion,
		startTime:         time.Now(),
	}
	ctx = context.WithValue(ctx, tracing.AsyncIdCtxKey, async.asyncRequestIdStr)
	logger.InfoWithCtx(ctx).Msgf("async search request id: %s started", async.asyncRequestIdStr)
	return q.handleSearchCommon(ctx, indexPattern, body, &async, QueryLanguageDefault)
}

type AsyncSearchWithError struct {
	response            *model.SearchResp
	translatedQueryBody []byte
	err                 error
}

type AsyncQuery struct {
	asyncRequestIdStr string
	waitForResultsMs  int
	keepOnCompletion  bool
	startTime         time.Time
}

func (q *QueryRunner) handleSearchCommon(ctx context.Context, indexPattern string, body types.JSON, optAsync *AsyncQuery, queryLanguage QueryLanguage) ([]byte, error) {

	bodyAsBytes, err := body.Bytes()
	if err != nil {
		return nil, err
	}

	sources, sourcesElastic, sourcesClickhouse := ResolveSources(indexPattern, q.cfg, q.im)

	switch sources {
	case sourceBoth:

		err := end_user_errors.ErrSearchCondition.New(fmt.Errorf("index pattern [%s] resolved to both elasticsearch indices: [%s] and clickhouse tables: [%s]", indexPattern, sourcesElastic, sourcesClickhouse))

		var resp []byte
		if optAsync != nil {
			resp, _ = queryparser.EmptyAsyncSearchResponse(optAsync.asyncRequestIdStr, false, 200)
		} else {
			resp = queryparser.EmptySearchResponse(ctx)
		}
		return resp, err
	case sourceNone:
		if elasticsearch.IsIndexPattern(indexPattern) {
			if optAsync != nil {
				return queryparser.EmptyAsyncSearchResponse(optAsync.asyncRequestIdStr, false, 200)
			} else {
				return queryparser.EmptySearchResponse(ctx), nil
			}
		} else {
			logger.WarnWithCtx(ctx).Msgf("could not resolve any table name for [%s]", indexPattern)
			return nil, errIndexNotExists
		}
	case sourceClickhouse:
		logger.Debug().Msgf("index pattern [%s] resolved to clickhouse tables: [%s]", indexPattern, sourcesClickhouse)
	case sourceElasticsearch:
		return nil, end_user_errors.ErrSearchCondition.New(fmt.Errorf("index pattern [%s] resolved to elasticsearch indices: [%s]", indexPattern, sourcesElastic))
	}
	logger.Debug().Msgf("resolved sources for index pattern %s -> %s", indexPattern, sources)

	if len(sourcesClickhouse) == 0 {
		if elasticsearch.IsIndexPattern(indexPattern) {
			if optAsync != nil {
				return queryparser.EmptyAsyncSearchResponse(optAsync.asyncRequestIdStr, false, 200)
			} else {
				return queryparser.EmptySearchResponse(ctx), nil
			}
		} else {
			logger.WarnWithCtx(ctx).Msgf("could not resolve any table name for [%s]", indexPattern)
			return nil, errIndexNotExists
		}
	} else if len(sourcesClickhouse) > 1 { // async search never worked for multiple indexes, TODO fix
		logger.WarnWithCtx(ctx).Msgf("requires union of multiple tables [%s], not yet supported, picking just one", indexPattern)
		sourcesClickhouse = sourcesClickhouse[1:2]
	}

	var responseBody []byte

	startTime := time.Now()
	id := ctx.Value(tracing.RequestIdCtxKey).(string)
	path := ""
	if value := ctx.Value(tracing.RequestPath); value != nil {
		if str, ok := value.(string); ok {
			path = str
		}
	}

	tables := q.logManager.GetTableDefinitions()

	for _, resolvedTableName := range sourcesClickhouse {
		var err error
		doneCh := make(chan AsyncSearchWithError, 1)

		table, _ := tables.Load(resolvedTableName)
		if table == nil {
			return []byte{}, end_user_errors.ErrNoSuchTable.New(fmt.Errorf("can't load %s table", resolvedTableName)).Details("Table: %s", resolvedTableName)
		}

		queryTranslator := NewQueryTranslator(ctx, queryLanguage, table, q.logManager, q.DateMathRenderer)

<<<<<<< HEAD
		queries, isAggregation, canParse, err := queryTranslator.ParseQuery(bodyAsBytes)
=======
		queries, columns, isAggregation, canParse, err := queryTranslator.ParseQuery(body)
>>>>>>> 2ff67ae2

		if canParse {
			if query_util.IsNonAggregationQuery(queries[0].QueryInfo, body) {
				if properties := q.findNonexistingProperties(queries[0].QueryInfo, queries[0].SortFields, table); len(properties) > 0 {
					logger.DebugWithCtx(ctx).Msgf("properties %s not found in table %s", properties, table.Name)
					if elasticsearch.IsIndexPattern(indexPattern) {
						return queryparser.EmptySearchResponse(ctx), nil
					} else {
						return nil, fmt.Errorf("properties %s not found in table %s", properties, table.Name)
					}
				}
			}

			if !isAggregation {
				go func() {
					defer recovery.LogAndHandlePanic(ctx, func() {
						doneCh <- AsyncSearchWithError{err: errors.New("panic")}
					})

					translatedQueryBody, hitsSlice := q.searchWorker(ctx, queries, table, doneCh, optAsync)
					if len(hitsSlice) == 0 {
						logger.ErrorWithCtx(ctx).Msgf("no hits, queryInfo: %d", translatedQueryBody)
						doneCh <- AsyncSearchWithError{translatedQueryBody: translatedQueryBody, err: errors.New("no hits")}
						return
					}
					searchResponse, err := queryTranslator.MakeSearchResponse(hitsSlice[0], queries[0])
					if err != nil {
						logger.ErrorWithCtx(ctx).Msgf("error making response: %v, queryInfo: %+v, rows: %v", err, queries[0].QueryInfo, hitsSlice[0])
					}
					doneCh <- AsyncSearchWithError{response: searchResponse, translatedQueryBody: translatedQueryBody, err: err}
				}()
			} else {
				go func() {
					defer recovery.LogAndHandlePanic(ctx, func() {
						doneCh <- AsyncSearchWithError{err: errors.New("panic")}
					})

					translatedQueryBody, aggregationResults := q.searchWorker(ctx, queries, table, doneCh, optAsync)
					searchResponse := queryTranslator.MakeResponseAggregation(queries, aggregationResults)
					doneCh <- AsyncSearchWithError{response: searchResponse, translatedQueryBody: translatedQueryBody}
				}()
			}
		} else {
			queriesBody := ""
			for _, query := range queries {
				queriesBody += query.String() + "\n"
			}
			responseBody = []byte(fmt.Sprintf("Invalid Queries: %s, err: %v", queriesBody, err))
			logger.ErrorWithCtxAndReason(ctx, "Quesma generated invalid SQL query").Msg(queriesBody)
			pushSecondaryInfo(q.quesmaManagementConsole, id, path, bodyAsBytes, []byte(queriesBody), responseBody, startTime)
			return responseBody, errors.New(string(responseBody))
		}

		if optAsync == nil {
			response := <-doneCh
			if response.err != nil {
				err = response.err
				logger.ErrorWithCtx(ctx).Msgf("error making response: %v, queryInfo: %+v", err, queries[0].QueryInfo)
			} else {
				responseBody, err = response.response.Marshal()
			}
			pushSecondaryInfo(q.quesmaManagementConsole, id, path, bodyAsBytes, response.translatedQueryBody, responseBody, startTime)
			return responseBody, err
		} else {
			select {
			case <-time.After(time.Duration(optAsync.waitForResultsMs) * time.Millisecond):
				go func() { // Async search takes longer. Return partial results and wait for
					recovery.LogPanicWithCtx(ctx)
					res := <-doneCh
					q.storeAsyncSearch(q.quesmaManagementConsole, id, optAsync.asyncRequestIdStr, optAsync.startTime, path, body, res, true)
				}()
				return q.handlePartialAsyncSearch(ctx, optAsync.asyncRequestIdStr)
			case res := <-doneCh:
				responseBody, err = q.storeAsyncSearch(q.quesmaManagementConsole, id, optAsync.asyncRequestIdStr, optAsync.startTime, path, body, res,
					optAsync.keepOnCompletion)

				return responseBody, err
			}
		}
	}

	return responseBody, nil
}

func (q *QueryRunner) storeAsyncSearch(qmc *ui.QuesmaManagementConsole, id, asyncRequestIdStr string,
	startTime time.Time, path string, body types.JSON, result AsyncSearchWithError, keep bool) (responseBody []byte, err error) {
	took := time.Since(startTime)
	if result.err != nil {
		if keep {
			q.AsyncRequestStorage.Store(asyncRequestIdStr, AsyncRequestResult{err: result.err, added: time.Now(),
				isCompressed: false})
		}
		responseBody, _ = queryparser.EmptyAsyncSearchResponse(asyncRequestIdStr, false, 503)
		err = result.err
		bodyAsBytes, _ := body.Bytes()
		qmc.PushSecondaryInfo(&ui.QueryDebugSecondarySource{
			Id:                     id,
			Path:                   path,
			IncomingQueryBody:      bodyAsBytes,
			QueryBodyTranslated:    result.translatedQueryBody,
			QueryTranslatedResults: responseBody,
			SecondaryTook:          took,
		})
		return
	}
	asyncResponse := queryparser.SearchToAsyncSearchResponse(result.response, asyncRequestIdStr, false, 200)
	responseBody, err = asyncResponse.Marshal()
	bodyAsBytes, _ := body.Bytes()
	qmc.PushSecondaryInfo(&ui.QueryDebugSecondarySource{
		Id:                     id,
		Path:                   path,
		IncomingQueryBody:      bodyAsBytes,
		QueryBodyTranslated:    result.translatedQueryBody,
		QueryTranslatedResults: responseBody,
		SecondaryTook:          took,
	})
	if keep {
		compressedBody := responseBody
		isCompressed := false
		if err == nil {
			if compressed, compErr := util.Compress(responseBody); compErr == nil {
				compressedBody = compressed
				isCompressed = true
			}
		}
		q.AsyncRequestStorage.Store(asyncRequestIdStr,
			AsyncRequestResult{responseBody: compressedBody, added: time.Now(), err: err, isCompressed: isCompressed})
	}
	return
}

func (q *QueryRunner) asyncQueriesCumulatedBodySize() int {
	size := 0
	q.AsyncRequestStorage.Range(func(key string, value AsyncRequestResult) bool {
		size += len(value.responseBody)
		return true
	})
	return size
}

func generateAsyncRequestId() string {
	return "quesma_async_search_id_" + strconv.FormatInt(asyncRequestId.Add(1), 10)
}

func (q *QueryRunner) handlePartialAsyncSearch(ctx context.Context, id string) ([]byte, error) {
	if !strings.Contains(id, "quesma_async_search_id_") {
		logger.ErrorWithCtx(ctx).Msgf("non quesma async id: %v", id)
		return queryparser.EmptyAsyncSearchResponse(id, false, 503)
	}
	if result, ok := q.AsyncRequestStorage.Load(id); ok {
		if result.err != nil {
			q.AsyncRequestStorage.Delete(id)
			logger.ErrorWithCtx(ctx).Msgf("error processing async query: %v", result.err)
			return queryparser.EmptyAsyncSearchResponse(id, false, 503)
		}
		q.AsyncRequestStorage.Delete(id)
		// We use zstd to conserve memory, as we have a lot of async queries
		if result.isCompressed {
			buf, err := util.Decompress(result.responseBody)
			if err == nil {
				// Mark trace end is called only when the async query is fully processed
				// which means that isPartial is false
				logger.MarkTraceEndWithCtx(ctx).Msgf("Async query id : %s ended successfully", id)
				return buf, nil
			} else {
				return nil, err
			}
		}
		// Mark trace end is called only when the async query is fully processed
		// which means that isPartial is false
		logger.MarkTraceEndWithCtx(ctx).Msgf("Async query id : %s ended successfully", id)
		return result.responseBody, nil
	} else {
		const isPartial = true
		logger.InfoWithCtx(ctx).Msgf("async query id : %s partial result", id)
		return queryparser.EmptyAsyncSearchResponse(id, isPartial, 200)
	}
}

func (q *QueryRunner) deleteAsyncSeach(id string) ([]byte, error) {
	if !strings.Contains(id, "quesma_async_search_id_") {
		return nil, errors.New("invalid quesma async search id : " + id)
	}
	q.AsyncRequestStorage.Delete(id)
	return []byte{}, nil
}

func (q *QueryRunner) reachedQueriesLimit(ctx context.Context, asyncRequestIdStr string, doneCh chan<- AsyncSearchWithError) bool {
	if q.AsyncRequestStorage.Size() < asyncQueriesLimit && q.asyncQueriesCumulatedBodySize() < asyncQueriesLimitBytes {
		return false
	}
	err := errors.New("too many async queries")
	logger.ErrorWithCtx(ctx).Msgf("cannot handle %s, too many async queries", asyncRequestIdStr)
	doneCh <- AsyncSearchWithError{err: err}
	return true
}

func (q *QueryRunner) addAsyncQueryContext(ctx context.Context, cancel context.CancelFunc, asyncRequestIdStr string) {
	q.AsyncQueriesContexts.Store(asyncRequestIdStr, NewAsyncQueryContext(ctx, cancel, asyncRequestIdStr))
}

func (q *QueryRunner) searchWorkerCommon(
	ctx context.Context,
	queries []model.Query,
	table *clickhouse.Table) (translatedQueryBody []byte, hits [][]model.QueryResultRow) {
	sqls := ""
	for _, query := range queries {
		if query.NoDBQuery {
			logger.InfoWithCtx(ctx).Msgf("pipeline query: %+v", query)
		} else {
			logger.InfoWithCtx(ctx).Msgf("SQL: %s", query.String())
			sqls += query.String() + "\n"
		}
		rows, err := q.logManager.ProcessQuery(ctx, table, &query)
		if err != nil {
			logger.ErrorWithCtx(ctx).Msg(err.Error())
			continue
		}
		if query.Type != nil {
			rows = query.Type.PostprocessResults(rows)
		}
		hits = append(hits, rows)
	}
	translatedQueryBody = []byte(sqls)
	return
}

func (q *QueryRunner) searchWorker(ctx context.Context,
	aggregations []model.Query,
	table *clickhouse.Table,
	doneCh chan<- AsyncSearchWithError,
	optAsync *AsyncQuery) (translatedQueryBody []byte, resultRows [][]model.QueryResultRow) {
	if optAsync != nil {
		if q.reachedQueriesLimit(ctx, optAsync.asyncRequestIdStr, doneCh) {
			return
		}
		dbQueryCtx, dbCancel := context.WithCancel(context.Background())
		q.addAsyncQueryContext(dbQueryCtx, dbCancel, optAsync.asyncRequestIdStr)
		ctx = dbQueryCtx
	}

	return q.searchWorkerCommon(ctx, aggregations, table)
}

func (q *QueryRunner) Close() {
	q.cancel()
	logger.Info().Msg("queryRunner Stopped")
}

func (q *QueryRunner) findNonexistingProperties(queryInfo model.SearchQueryInfo, sortFields []model.SortField, table *clickhouse.Table) []string {
	var results = make([]string, 0)
	var allReferencedFields = make([]string, 0)
	allReferencedFields = append(allReferencedFields, queryInfo.RequestedFields...)
	for _, field := range sortFields {
		allReferencedFields = append(allReferencedFields, field.Field)
	}

	for _, property := range allReferencedFields {
		if property != "*" && !table.HasColumn(q.executionCtx, property) {
			results = append(results, property)
		}
	}
	return results
}

func pushSecondaryInfo(qmc *ui.QuesmaManagementConsole, Id, Path string, IncomingQueryBody, QueryBodyTranslated, QueryTranslatedResults []byte, startTime time.Time) {
	qmc.PushSecondaryInfo(&ui.QueryDebugSecondarySource{
		Id:                     Id,
		Path:                   Path,
		IncomingQueryBody:      IncomingQueryBody,
		QueryBodyTranslated:    QueryBodyTranslated,
		QueryTranslatedResults: QueryTranslatedResults,
		SecondaryTook:          time.Since(startTime)})
}<|MERGE_RESOLUTION|>--- conflicted
+++ resolved
@@ -204,11 +204,7 @@
 
 		queryTranslator := NewQueryTranslator(ctx, queryLanguage, table, q.logManager, q.DateMathRenderer)
 
-<<<<<<< HEAD
-		queries, isAggregation, canParse, err := queryTranslator.ParseQuery(bodyAsBytes)
-=======
-		queries, columns, isAggregation, canParse, err := queryTranslator.ParseQuery(body)
->>>>>>> 2ff67ae2
+		queries, isAggregation, canParse, err := queryTranslator.ParseQuery(body)
 
 		if canParse {
 			if query_util.IsNonAggregationQuery(queries[0].QueryInfo, body) {
