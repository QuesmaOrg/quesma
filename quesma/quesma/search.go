// Copyright Quesma, licensed under the Elastic License 2.0.
// SPDX-License-Identifier: Elastic-2.0
package quesma

import (
	"context"
	"errors"
	"fmt"
	"quesma/ab_testing"
	"quesma/clickhouse"
	"quesma/common_table"
	"quesma/concurrent"
	"quesma/elasticsearch"
	"quesma/end_user_errors"
	"quesma/index_registry"
	"quesma/logger"
	"quesma/model"
	"quesma/optimize"
	"quesma/queryparser"
	"quesma/queryparser/query_util"
	"quesma/quesma/config"
	"quesma/quesma/errors"
	"quesma/quesma/recovery"
	"quesma/quesma/types"
	"quesma/quesma/ui"
	"quesma/schema"
	"quesma/tracing"
	"quesma/util"
	"slices"
	"strings"
	"sync/atomic"
	"time"
)

const (
	asyncQueriesLimit      = 10000
	asyncQueriesLimitBytes = 1024 * 1024 * 500 // 500MB

	maxParallelQueries = 25 // maximum of parallel queries we can, this is arbitrary value and should be adjusted
)

type AsyncRequestResult struct {
	responseBody []byte
	added        time.Time
	isCompressed bool
	err          error
}

type AsyncQueryContext struct {
	id     string
	ctx    context.Context
	cancel context.CancelFunc
	added  time.Time
}

type QueryRunner struct {
	executionCtx            context.Context
	cancel                  context.CancelFunc
	AsyncRequestStorage     *concurrent.Map[string, AsyncRequestResult]
	AsyncQueriesContexts    *concurrent.Map[string, *AsyncQueryContext]
	logManager              *clickhouse.LogManager
	cfg                     *config.QuesmaConfiguration
	im                      elasticsearch.IndexManagement
	quesmaManagementConsole *ui.QuesmaManagementConsole

	// configuration

	// this is passed to the QueryTranslator to render date math expressions
	DateMathRenderer         string // "clickhouse_interval" or "literal"  if not set, we use "clickhouse_interval"
	currentParallelQueryJobs atomic.Int64
	transformationPipeline   TransformationPipeline
	schemaRegistry           schema.Registry
	ABResultsSender          ab_testing.Sender
<<<<<<< HEAD
	indexRegistry            index_registry.IndexRegistry
=======
	maxParallelQueries       int // if set to 0, we run queries in sequence, it's fine for testing purposes
>>>>>>> 94f33668
}

func (q *QueryRunner) EnableQueryOptimization(cfg *config.QuesmaConfiguration) {
	q.transformationPipeline.transformers = append(q.transformationPipeline.transformers, optimize.NewOptimizePipeline(cfg))
}

func NewQueryRunner(lm *clickhouse.LogManager, cfg *config.QuesmaConfiguration, im elasticsearch.IndexManagement, qmc *ui.QuesmaManagementConsole, schemaRegistry schema.Registry, abResultsRepository ab_testing.Sender, indexRegistry index_registry.IndexRegistry) *QueryRunner {
	ctx, cancel := context.WithCancel(context.Background())

	return &QueryRunner{logManager: lm, cfg: cfg, im: im, quesmaManagementConsole: qmc,
		executionCtx: ctx, cancel: cancel, AsyncRequestStorage: concurrent.NewMap[string, AsyncRequestResult](),
		AsyncQueriesContexts: concurrent.NewMap[string, *AsyncQueryContext](),
		transformationPipeline: TransformationPipeline{
			transformers: []model.QueryTransformer{
				&SchemaCheckPass{cfg: cfg.IndexConfig},
			},
		},
<<<<<<< HEAD
		schemaRegistry:  schemaRegistry,
		ABResultsSender: abResultsRepository,
		indexRegistry:   indexRegistry,
=======
		schemaRegistry:     schemaRegistry,
		ABResultsSender:    abResultsRepository,
		maxParallelQueries: maxParallelQueries,
>>>>>>> 94f33668
	}
}

func NewAsyncQueryContext(ctx context.Context, cancel context.CancelFunc, id string) *AsyncQueryContext {
	return &AsyncQueryContext{ctx: ctx, cancel: cancel, added: time.Now(), id: id}
}

// returns -1 when table name could not be resolved
func (q *QueryRunner) handleCount(ctx context.Context, indexPattern string) (int64, error) {
	indexes, err := q.logManager.ResolveIndexPattern(ctx, indexPattern)
	if err != nil {
		return 0, err
	}
	if len(indexes) == 0 {
		if elasticsearch.IsIndexPattern(indexPattern) {
			return 0, nil
		} else {
			logger.WarnWithCtx(ctx).Msgf("could not resolve table name for [%s]", indexPattern)
			return -1, quesma_errors.ErrIndexNotExists()
		}
	}

	if len(indexes) == 1 {
		return q.logManager.Count(ctx, indexes[0])
	} else {
		return q.logManager.CountMultiple(ctx, indexes...)
	}
}

func (q *QueryRunner) handleSearch(ctx context.Context, indexPattern string, body types.JSON) ([]byte, error) {
	return q.handleSearchCommon(ctx, indexPattern, body, nil, QueryLanguageDefault)
}

func (q *QueryRunner) handleEQLSearch(ctx context.Context, indexPattern string, body types.JSON) ([]byte, error) {
	return q.handleSearchCommon(ctx, indexPattern, body, nil, QueryLanguageEQL)
}

func (q *QueryRunner) handleAsyncSearch(ctx context.Context, indexPattern string, body types.JSON,
	waitForResultsMs int, keepOnCompletion bool) ([]byte, error) {
	async := AsyncQuery{
		asyncId:          tracing.GetAsyncId(),
		waitForResultsMs: waitForResultsMs,
		keepOnCompletion: keepOnCompletion,
		startTime:        time.Now(),
	}
	ctx = context.WithValue(ctx, tracing.AsyncIdCtxKey, async.asyncId)
	logger.InfoWithCtx(ctx).Msgf("async search request id: %s started", async.asyncId)
	return q.handleSearchCommon(ctx, indexPattern, body, &async, QueryLanguageDefault)
}

type AsyncSearchWithError struct {
	response            *model.SearchResp
	translatedQueryBody []types.TranslatedSQLQuery
	err                 error
}

type AsyncQuery struct {
	asyncId          string
	waitForResultsMs int
	keepOnCompletion bool
	startTime        time.Time
}

func (q *QueryRunner) transformQueries(ctx context.Context, plan *model.ExecutionPlan) error {
	var err error
	plan.Queries, err = q.transformationPipeline.Transform(plan.Queries)
	if err != nil {
		return fmt.Errorf("error transforming queries: %v", err)
	}
	return nil
}

// Deprecated - this method should be examined and potentially removed
func (q *QueryRunner) checkProperties(ctx context.Context, plan *model.ExecutionPlan, table *clickhouse.Table, queryTranslator IQueryTranslator) ([]byte, error) {
	queries := plan.Queries
	if len(queries) > 0 && query_util.IsNonAggregationQuery(queries[0]) {
		if properties := q.findNonexistingProperties(queries[0], table, queryTranslator); len(properties) > 0 {
			logger.DebugWithCtx(ctx).Msgf("properties %s not found in table %s", properties, table.Name)
			if elasticsearch.IsIndexPattern(plan.IndexPattern) {
				return queryparser.EmptySearchResponse(ctx), nil
			} else {
				return nil, fmt.Errorf("properties %s not found in table %s", properties, table.Name)
			}
		}
	}
	return nil, nil
}

func (q *QueryRunner) runExecutePlanAsync(ctx context.Context, plan *model.ExecutionPlan, queryTranslator IQueryTranslator, table *clickhouse.Table, doneCh chan AsyncSearchWithError, optAsync *AsyncQuery) {
	go func() {
		defer recovery.LogAndHandlePanic(ctx, func(err error) {
			doneCh <- AsyncSearchWithError{err: err}
		})

		translatedQueryBody, results, err := q.searchWorker(ctx, plan, table, doneCh, optAsync)
		if err != nil {
			doneCh <- AsyncSearchWithError{translatedQueryBody: translatedQueryBody, err: err}
			return
		}

		if len(plan.Queries) > 0 && len(results) == 0 {
			// if there are no queries, empty results are fine
			logger.ErrorWithCtx(ctx).Msgf("no hits, sqls: %v", translatedQueryBody)
			doneCh <- AsyncSearchWithError{translatedQueryBody: translatedQueryBody, err: errors.New("no hits")}
			return
		}

		results, err = q.postProcessResults(plan, results)
		if err != nil {
			doneCh <- AsyncSearchWithError{translatedQueryBody: translatedQueryBody, err: err}
		}

		searchResponse := queryTranslator.MakeSearchResponse(plan.Queries, results)

		doneCh <- AsyncSearchWithError{response: searchResponse, translatedQueryBody: translatedQueryBody, err: err}
	}()
}

func (q *QueryRunner) executePlan(ctx context.Context, plan *model.ExecutionPlan, queryTranslator IQueryTranslator, table *clickhouse.Table, body types.JSON, optAsync *AsyncQuery, optComparePlansCh chan<- executionPlanResult) (responseBody []byte, err error) {
	contextValues := tracing.ExtractValues(ctx)
	id := contextValues.RequestId
	path := contextValues.RequestPath
	opaqueId := contextValues.OpaqueId

	doneCh := make(chan AsyncSearchWithError, 1)

	sendMainPlanResult := func(responseBody []byte, err error) {
		if optComparePlansCh != nil {
			optComparePlansCh <- executionPlanResult{
				isMain:       true,
				plan:         plan,
				err:          err,
				responseBody: responseBody,
				endTime:      time.Now(),
			}
		}
	}

	err = q.transformQueries(ctx, plan)
	if err != nil {
		return responseBody, err
	}

	if resp, err := q.checkProperties(ctx, plan, table, queryTranslator); err != nil {
		return resp, err
	}

	q.runExecutePlanAsync(ctx, plan, queryTranslator, table, doneCh, optAsync)

	if optAsync == nil {
		bodyAsBytes, _ := body.Bytes()
		response := <-doneCh
		if response.err != nil {
			err = response.err
			if len(plan.Queries) > 0 {
				logger.ErrorWithCtx(ctx).Msgf("error making response: %v, queries[0]: %+v", err, plan.Queries[0])
			} else {
				logger.ErrorWithCtx(ctx).Msgf("error making response: %v, queries empty", err)
			}
		} else {
			responseBody, err = response.response.Marshal()
		}
		pushSecondaryInfo(q.quesmaManagementConsole, id, "", path, bodyAsBytes, response.translatedQueryBody, responseBody, plan.StartTime)
		sendMainPlanResult(responseBody, err)
		return responseBody, err
	} else {
		select {
		case <-time.After(time.Duration(optAsync.waitForResultsMs) * time.Millisecond):
			go func() { // Async search takes longer. Return partial results and wait for
				recovery.LogPanicWithCtx(ctx)
				res := <-doneCh
				responseBody, err = q.storeAsyncSearch(q.quesmaManagementConsole, id, optAsync.asyncId, optAsync.startTime, path, body, res, true, opaqueId)
				sendMainPlanResult(responseBody, err)
			}()
			return q.handlePartialAsyncSearch(ctx, optAsync.asyncId)
		case res := <-doneCh:
			responseBody, err = q.storeAsyncSearch(q.quesmaManagementConsole, id, optAsync.asyncId, optAsync.startTime, path, body, res,
				optAsync.keepOnCompletion, opaqueId)
			sendMainPlanResult(responseBody, err)
			return responseBody, err
		}
	}
}

func (q *QueryRunner) handleSearchCommon(ctx context.Context, indexPattern string, body types.JSON, optAsync *AsyncQuery, queryLanguage QueryLanguage) ([]byte, error) {

	decision := q.indexRegistry.Resolve(index_registry.QueryPipeline, indexPattern)
	index_registry.TODO("handleSearchCommon", indexPattern, " -> ", decision)

	sources, sourcesElastic, sourcesClickhouse := ResolveSources(indexPattern, q.cfg, q.im, q.schemaRegistry)

	switch sources {
	case sourceBoth:

		err := end_user_errors.ErrSearchCondition.New(fmt.Errorf("index pattern [%s] resolved to both elasticsearch indices: [%s] and clickhouse tables: [%s]", indexPattern, sourcesElastic, sourcesClickhouse))

		var resp []byte
		if optAsync != nil {
			resp, _ = queryparser.EmptyAsyncSearchResponse(optAsync.asyncId, false, 200)
		} else {
			resp = queryparser.EmptySearchResponse(ctx)
		}
		return resp, err
	case sourceNone:
		if elasticsearch.IsIndexPattern(indexPattern) {
			if optAsync != nil {
				return queryparser.EmptyAsyncSearchResponse(optAsync.asyncId, false, 200)
			} else {
				return queryparser.EmptySearchResponse(ctx), nil
			}
		} else {
			logger.WarnWithCtx(ctx).Msgf("could not resolve any table name for [%s]", indexPattern)
			return nil, quesma_errors.ErrIndexNotExists()
		}
	case sourceClickhouse:
		logger.Debug().Msgf("index pattern [%s] resolved to clickhouse tables: [%s]", indexPattern, sourcesClickhouse)
		if elasticsearch.IsIndexPattern(indexPattern) {
			sourcesClickhouse = q.removeNotExistingTables(sourcesClickhouse)
		}
	case sourceElasticsearch:
		return nil, end_user_errors.ErrSearchCondition.New(fmt.Errorf("index pattern [%s] resolved to elasticsearch indices: [%s]", indexPattern, sourcesElastic))
	}
	logger.Debug().Msgf("resolved sources for index pattern %s -> %s", indexPattern, sources)

	if len(sourcesClickhouse) == 0 {
		if elasticsearch.IsIndexPattern(indexPattern) {
			if optAsync != nil {
				return queryparser.EmptyAsyncSearchResponse(optAsync.asyncId, false, 200)
			} else {
				return queryparser.EmptySearchResponse(ctx), nil
			}
		} else {
			logger.WarnWithCtx(ctx).Msgf("could not resolve any table name for [%s]", indexPattern)
			return nil, quesma_errors.ErrIndexNotExists()
		}
	}

	var responseBody []byte

	startTime := time.Now()
	id := ctx.Value(tracing.RequestIdCtxKey).(string)
	path := ""
	if value := ctx.Value(tracing.RequestPath); value != nil {
		if str, ok := value.(string); ok {
			path = str
		}
	}

	tables, err := q.logManager.GetTableDefinitions()
	if err != nil {
		return nil, err
	}

	var table *clickhouse.Table // TODO we should use schema here only
	var currentSchema schema.Schema
	resolvedIndexes := sourcesClickhouse

	if len(resolvedIndexes) == 1 {
		indexName := resolvedIndexes[0] // we got exactly one table here because of the check above
		resolvedTableName := indexName

		if len(q.cfg.IndexConfig[indexName].Override) > 0 {
			resolvedTableName = q.cfg.IndexConfig[indexName].Override
		}

		resolvedSchema, ok := q.schemaRegistry.FindSchema(schema.TableName(indexName))
		if !ok {
			return []byte{}, end_user_errors.ErrNoSuchTable.New(fmt.Errorf("can't load %s schema", resolvedTableName)).Details("Table: %s", resolvedTableName)
		}

		table, _ = tables.Load(resolvedTableName)
		if table == nil {
			return []byte{}, end_user_errors.ErrNoSuchTable.New(fmt.Errorf("can't load %s table", resolvedTableName)).Details("Table: %s", resolvedTableName)
		}

		currentSchema = resolvedSchema

	} else {

		// here we filter out indexes that are not stored in the common table
		var virtualOnlyTables []string
		for _, indexName := range resolvedIndexes {
			tableName := indexName
			if len(q.cfg.IndexConfig[indexName].Override) > 0 {
				tableName = q.cfg.IndexConfig[indexName].Override
			}

			table, _ = tables.Load(tableName)
			if table == nil {
				return []byte{}, end_user_errors.ErrNoSuchTable.New(fmt.Errorf("can't load %s table", indexName)).Details("Table: %s", indexName)
			}
			if table.VirtualTable {
				virtualOnlyTables = append(virtualOnlyTables, indexName)
			}
		}
		resolvedIndexes = virtualOnlyTables

		if len(resolvedIndexes) == 0 {
			if optAsync != nil {
				return queryparser.EmptyAsyncSearchResponse(optAsync.asyncId, false, 200)
			} else {
				return queryparser.EmptySearchResponse(ctx), nil
			}
		}

		commonTable, ok := tables.Load(common_table.TableName)
		if !ok {
			return []byte{}, end_user_errors.ErrNoSuchTable.New(fmt.Errorf("can't load %s table", common_table.TableName)).Details("Table: %s", common_table.TableName)
		}

		// Let's build a  union of schemas
		resolvedSchema := schema.Schema{
			Fields:             make(map[schema.FieldName]schema.Field),
			Aliases:            make(map[schema.FieldName]schema.FieldName),
			ExistsInDataSource: false,
			DatabaseName:       "", // it doesn't matter here, common table will be used
		}

		for _, idx := range resolvedIndexes {
			scm, ok := q.schemaRegistry.FindSchema(schema.TableName(idx))
			if !ok {
				return []byte{}, end_user_errors.ErrNoSuchTable.New(fmt.Errorf("can't load %s schema", idx)).Details("Table: %s", idx)
			}

			for fieldName := range scm.Fields {
				// here we construct our runtime  schema by merging fields from all resolved indexes
				resolvedSchema.Fields[fieldName] = scm.Fields[fieldName]
			}
		}

		currentSchema = resolvedSchema
		table = commonTable
	}

	queryTranslator := NewQueryTranslator(ctx, queryLanguage, currentSchema, table, q.logManager, q.DateMathRenderer, resolvedIndexes, q.cfg)

	plan, err := queryTranslator.ParseQuery(body)

	if err != nil {
		logger.ErrorWithCtx(ctx).Msgf("parsing error: %v", err)
		queries := plan.Queries
		queriesBody := make([]types.TranslatedSQLQuery, len(queries))
		queriesBodyConcat := ""
		for i, query := range queries {
			queriesBody[i].Query = []byte(query.SelectCommand.String())
			queriesBodyConcat += query.SelectCommand.String() + "\n"
		}
		responseBody = []byte(fmt.Sprintf("Invalid Queries: %v, err: %v", queriesBody, err))
		logger.ErrorWithCtxAndReason(ctx, "Quesma generated invalid SQL query").Msg(queriesBodyConcat)
		bodyAsBytes, _ := body.Bytes()
		pushSecondaryInfo(q.quesmaManagementConsole, id, "", path, bodyAsBytes, queriesBody, responseBody, startTime)
		return responseBody, errors.New(string(responseBody))
	}

	plan.IndexPattern = indexPattern
	plan.StartTime = startTime
	plan.Name = model.MainExecutionPlan

	// Some flags may trigger alternative execution plans, this is primary for dev
	alternativePlan, alternativePlanExecutor := q.maybeCreateAlternativeExecutionPlan(ctx, resolvedIndexes, plan, queryTranslator, body, table, optAsync != nil)

	var optComparePlansCh chan<- executionPlanResult

	if alternativePlan != nil {
		optComparePlansCh = q.runAlternativePlanAndComparison(ctx, alternativePlan, alternativePlanExecutor, body)
	}

	return q.executePlan(ctx, plan, queryTranslator, table, body, optAsync, optComparePlansCh)
}

func (q *QueryRunner) removeNotExistingTables(sourcesClickhouse []string) []string {
	allKnownTables, _ := q.logManager.GetTableDefinitions()
	return slices.DeleteFunc(sourcesClickhouse, func(s string) bool {
		if len(q.cfg.IndexConfig[s].Override) > 0 {
			s = q.cfg.IndexConfig[s].Override
		}

		_, exists := allKnownTables.Load(s)
		return !exists
	})
}

func (q *QueryRunner) storeAsyncSearch(qmc *ui.QuesmaManagementConsole, id, asyncId string,
	startTime time.Time, path string, body types.JSON, result AsyncSearchWithError, keep bool, opaqueId string) (responseBody []byte, err error) {
	took := time.Since(startTime)
	if result.err != nil {
		if keep {
			q.AsyncRequestStorage.Store(asyncId, AsyncRequestResult{err: result.err, added: time.Now(),
				isCompressed: false})
		}
		responseBody, _ = queryparser.EmptyAsyncSearchResponse(asyncId, false, 503)
		err = result.err
		bodyAsBytes, _ := body.Bytes()
		qmc.PushSecondaryInfo(&ui.QueryDebugSecondarySource{
			Id:                     id,
			AsyncId:                asyncId,
			OpaqueId:               opaqueId,
			Path:                   path,
			IncomingQueryBody:      bodyAsBytes,
			QueryBodyTranslated:    result.translatedQueryBody,
			QueryTranslatedResults: responseBody,
			SecondaryTook:          took,
		})
		return
	}
	okStatus := 200
	asyncResponse := queryparser.SearchToAsyncSearchResponse(result.response, asyncId, false, &okStatus)
	responseBody, err = asyncResponse.Marshal()
	bodyAsBytes, _ := body.Bytes()
	qmc.PushSecondaryInfo(&ui.QueryDebugSecondarySource{
		Id:                     id,
		AsyncId:                asyncId,
		OpaqueId:               opaqueId,
		Path:                   path,
		IncomingQueryBody:      bodyAsBytes,
		QueryBodyTranslated:    result.translatedQueryBody,
		QueryTranslatedResults: responseBody,
		SecondaryTook:          took,
	})
	if keep {
		compressedBody := responseBody
		isCompressed := false
		if err == nil {
			if compressed, compErr := util.Compress(responseBody); compErr == nil {
				compressedBody = compressed
				isCompressed = true
			}
		}
		q.AsyncRequestStorage.Store(asyncId,
			AsyncRequestResult{responseBody: compressedBody, added: time.Now(), err: err, isCompressed: isCompressed})
	}
	return
}

func (q *QueryRunner) asyncQueriesCumulatedBodySize() int {
	size := 0
	q.AsyncRequestStorage.Range(func(key string, value AsyncRequestResult) bool {
		size += len(value.responseBody)
		return true
	})
	return size
}

func (q *QueryRunner) handlePartialAsyncSearch(ctx context.Context, id string) ([]byte, error) {
	if !strings.Contains(id, tracing.AsyncIdPrefix) {
		logger.ErrorWithCtx(ctx).Msgf("non quesma async id: %v", id)
		return queryparser.EmptyAsyncSearchResponse(id, false, 503)
	}
	if result, ok := q.AsyncRequestStorage.Load(id); ok {
		if result.err != nil {
			q.AsyncRequestStorage.Delete(id)
			logger.ErrorWithCtx(ctx).Msgf("error processing async query: %v", result.err)
			return queryparser.EmptyAsyncSearchResponse(id, false, 503)
		}
		q.AsyncRequestStorage.Delete(id)
		// We use zstd to conserve memory, as we have a lot of async queries
		if result.isCompressed {
			buf, err := util.Decompress(result.responseBody)
			if err == nil {
				// Mark trace end is called only when the async query is fully processed
				// which means that isPartial is false
				logger.MarkTraceEndWithCtx(ctx).Msgf("Async query id : %s ended successfully", id)
				return buf, nil
			} else {
				return nil, err
			}
		}
		// Mark trace end is called only when the async query is fully processed
		// which means that isPartial is false
		logger.MarkTraceEndWithCtx(ctx).Msgf("Async query id : %s ended successfully", id)
		return result.responseBody, nil
	} else {
		const isPartial = true
		logger.InfoWithCtx(ctx).Msgf("async query id : %s partial result", id)
		return queryparser.EmptyAsyncSearchResponse(id, isPartial, 200)
	}
}

func (q *QueryRunner) deleteAsyncSeach(id string) ([]byte, error) {
	if !strings.Contains(id, tracing.AsyncIdPrefix) {
		return nil, errors.New("invalid quesma async search id : " + id)
	}
	q.AsyncRequestStorage.Delete(id)
	return []byte(`{"acknowledged":true}`), nil
}

func (q *QueryRunner) reachedQueriesLimit(ctx context.Context, asyncId string, doneCh chan<- AsyncSearchWithError) bool {
	if q.AsyncRequestStorage.Size() < asyncQueriesLimit && q.asyncQueriesCumulatedBodySize() < asyncQueriesLimitBytes {
		return false
	}
	err := errors.New("too many async queries")
	logger.ErrorWithCtx(ctx).Msgf("cannot handle %s, too many async queries", asyncId)
	doneCh <- AsyncSearchWithError{err: err}
	return true
}

func (q *QueryRunner) addAsyncQueryContext(ctx context.Context, cancel context.CancelFunc, asyncRequestIdStr string) {
	q.AsyncQueriesContexts.Store(asyncRequestIdStr, NewAsyncQueryContext(ctx, cancel, asyncRequestIdStr))
}

// This is a HACK
// This should be removed when we have a schema resolver working.
// It ignores queries against data_stream fields. These queries are kibana internal ones.
// Especially kibana searches indexes using 'namespace' field.
// This will be moved to the router.
// TODO remove this and move to the router  https://github.com/QuesmaOrg/quesma/pull/260#discussion_r1627290579
func (q *QueryRunner) isInternalKibanaQuery(query *model.Query) bool {
	for _, column := range query.SelectCommand.Columns {
		if strings.Contains(model.AsString(column), "data_stream.") {
			return true
		}
	}
	return false
}

type QueryJob func(ctx context.Context) ([]model.QueryResultRow, clickhouse.PerformanceResult, error)

func (q *QueryRunner) runQueryJobsSequence(ctx context.Context, jobs []QueryJob) ([][]model.QueryResultRow, []clickhouse.PerformanceResult, error) {
	var results = make([][]model.QueryResultRow, 0)
	var performance = make([]clickhouse.PerformanceResult, 0)
	for _, job := range jobs {
		rows, perf, err := job(ctx)
		performance = append(performance, perf)
		if err != nil {
			return nil, performance, err
		}

		results = append(results, rows)
	}
	return results, performance, nil
}

func (q *QueryRunner) runQueryJobsParallel(ctx context.Context, jobs []QueryJob) ([][]model.QueryResultRow, []clickhouse.PerformanceResult, error) {

	var results = make([][]model.QueryResultRow, len(jobs))
	var performances = make([]clickhouse.PerformanceResult, len(jobs))
	type result struct {
		rows  []model.QueryResultRow
		perf  clickhouse.PerformanceResult
		err   error
		jobId int
	}

	// this is our context to control the execution of the jobs

	// cancellation is done by the parent context
	// or by the first goroutine that returns an error
	ctx, cancel := context.WithCancel(ctx)
	// clean up on return
	defer cancel()

	collector := make(chan result, len(jobs))
	for n, job := range jobs {
		// produce
		go func(ctx context.Context, jobId int, j QueryJob) {
			defer recovery.LogAndHandlePanic(ctx, func(err error) {
				collector <- result{err: err, jobId: jobId}
			})
			start := time.Now()
			rows, perf, err := j(ctx)
			logger.DebugWithCtx(ctx).Msgf("parallel job %d finished in %v", jobId, time.Since(start))
			collector <- result{rows: rows, perf: perf, err: err, jobId: jobId}
		}(ctx, n, job)
	}

	// consume
	for range len(jobs) {
		res := <-collector
		performances[res.jobId] = res.perf
		if res.err == nil {
			results[res.jobId] = res.rows
		} else {
			return nil, performances, res.err
		}
	}

	return results, performances, nil
}

func (q *QueryRunner) runQueryJobs(ctx context.Context, jobs []QueryJob) ([][]model.QueryResultRow, []clickhouse.PerformanceResult, error) {

	numberOfJobs := len(jobs)

	// here we decide if we run queries in parallel or in sequence
	// if we have only one query, we run it in sequence

	// Decision should be based on query durations. Maybe we should run first nth
	// queries in parallel and in sequence and decide which one is faster.
	//
	// Parallel can be slower when we have a fast network connection.
	//
	if numberOfJobs == 1 || q.maxParallelQueries == 0 {
		return q.runQueryJobsSequence(ctx, jobs)
	}

	current := q.currentParallelQueryJobs.Add(int64(numberOfJobs))

	if current > maxParallelQueries {
		q.currentParallelQueryJobs.Add(int64(-numberOfJobs))
		return q.runQueryJobsSequence(ctx, jobs)
	}

	defer q.currentParallelQueryJobs.Add(int64(-numberOfJobs))

	return q.runQueryJobsParallel(ctx, jobs)

}

func (q *QueryRunner) makeJob(table *clickhouse.Table, query *model.Query) QueryJob {
	return func(ctx context.Context) ([]model.QueryResultRow, clickhouse.PerformanceResult, error) {
		var err error
		rows, performance, err := q.logManager.ProcessQuery(ctx, table, query)

		if err != nil {
			logger.ErrorWithCtx(ctx).Msg(err.Error())
			performance.Error = err
			return nil, performance, err
		}

		return rows, performance, nil
	}
}

func (q *QueryRunner) searchWorkerCommon(
	ctx context.Context,
	plan *model.ExecutionPlan,
	table *clickhouse.Table) (translatedQueryBody []types.TranslatedSQLQuery, hits [][]model.QueryResultRow, err error) {

	queries := plan.Queries

	translatedQueryBody = make([]types.TranslatedSQLQuery, len(queries))
	hits = make([][]model.QueryResultRow, len(queries))

	var jobs []QueryJob
	var jobHitsPosition []int // it keeps the position of the hits array for each job

	for i, query := range queries {
		sql := query.SelectCommand.String()
		logger.InfoWithCtx(ctx).Msgf("SQL: %s", sql)
		translatedQueryBody[i].Query = []byte(sql)
		if query.OptimizeHints != nil {
			translatedQueryBody[i].PerformedOptimizations = query.OptimizeHints.OptimizationsPerformed
		}
		translatedQueryBody[i].ExecutionPlanName = plan.Name
		translatedQueryBody[i].QueryTransformations = query.TransformationHistory.SchemaTransformers

		if q.isInternalKibanaQuery(query) {
			hits[i] = make([]model.QueryResultRow, 0)
			continue
		}

		job := q.makeJob(table, query)
		jobs = append(jobs, job)
		jobHitsPosition = append(jobHitsPosition, i)
	}

	jobResults, performance, err := q.runQueryJobs(ctx, jobs)
	if err != nil {
		for jobId, resultPosition := range jobHitsPosition {

			if jobId < len(performance) {
				p := performance[jobId]
				translatedQueryBody[resultPosition].QueryID = p.QueryID
				translatedQueryBody[resultPosition].Duration = p.Duration
				translatedQueryBody[resultPosition].ExplainPlan = p.ExplainPlan
				translatedQueryBody[resultPosition].RowsReturned = p.RowsReturned
				translatedQueryBody[resultPosition].Error = p.Error
			}
		}
		return
	}

	// fill the hits array with the results in the order of the database queries
	for jobId, resultPosition := range jobHitsPosition {

		hits[resultPosition] = jobResults[jobId]

		p := performance[jobId]
		translatedQueryBody[resultPosition].QueryID = p.QueryID
		translatedQueryBody[resultPosition].Duration = p.Duration
		translatedQueryBody[resultPosition].ExplainPlan = p.ExplainPlan
		translatedQueryBody[resultPosition].RowsReturned = p.RowsReturned
	}

	// apply the query rows transformers

	for i, t := range plan.QueryRowsTransformers {
		if t != nil {
			hits[i] = t.Transform(ctx, hits[i])
		}
	}

	return
}

func (q *QueryRunner) searchWorker(ctx context.Context,
	plan *model.ExecutionPlan,
	table *clickhouse.Table,
	doneCh chan<- AsyncSearchWithError,
	optAsync *AsyncQuery) (translatedQueryBody []types.TranslatedSQLQuery, resultRows [][]model.QueryResultRow, err error) {
	if optAsync != nil {
		if q.reachedQueriesLimit(ctx, optAsync.asyncId, doneCh) {
			return
		}
		// We need different ctx as our cancel is no longer tied to HTTP request, but to overall timeout.
		dbQueryCtx, dbCancel := context.WithCancel(tracing.NewContextWithRequest(ctx))
		q.addAsyncQueryContext(dbQueryCtx, dbCancel, optAsync.asyncId)
		ctx = dbQueryCtx
	}

	return q.searchWorkerCommon(ctx, plan, table)
}

func (q *QueryRunner) Close() {
	q.cancel()
	logger.Info().Msg("queryRunner Stopped")
}

func (q *QueryRunner) findNonexistingProperties(query *model.Query, table *clickhouse.Table, queryTranslator IQueryTranslator) []string {
	// this is not fully correct, but we keep it backward compatible
	var results = make([]string, 0)
	var allReferencedFields = make([]string, 0)
	for _, col := range query.SelectCommand.Columns {
		for _, c := range model.GetUsedColumns(col) {
			allReferencedFields = append(allReferencedFields, c.ColumnName)
		}
	}
	allReferencedFields = append(allReferencedFields, query.SelectCommand.OrderByFieldNames()...)

	// TODO This should be done using query.Schema instead of table
	for _, property := range allReferencedFields {
		queryTranslatorValue, ok := queryTranslator.(*queryparser.ClickhouseQueryTranslator)
		if ok {
			property = queryTranslatorValue.ResolveField(q.executionCtx, property)
		}
		if property != "*" && !table.HasColumn(q.executionCtx, property) {
			results = append(results, property)
		}
	}
	return results
}

func (q *QueryRunner) postProcessResults(plan *model.ExecutionPlan, results [][]model.QueryResultRow) ([][]model.QueryResultRow, error) {

	if len(plan.Queries) == 0 {
		return results, nil
	}

	// maybe model.Schema should be part of ExecutionPlan instead of Query
	indexSchema := plan.Queries[0].Schema

	pipeline := []struct {
		name        string
		transformer model.ResultTransformer
	}{
		{"replaceColumNamesWithFieldNames", &replaceColumNamesWithFieldNames{indexSchema: indexSchema}},
		{"arrayResultTransformer", &ArrayResultTransformer{}},
	}

	var err error
	for _, t := range pipeline {

		// TODO we should check if the transformer is applicable here
		// for example if the schema doesn't hava array fields, we should skip the arrayResultTransformer
		// these transformers can be cpu and mem consuming

		results, err = t.transformer.Transform(results)
		if err != nil {
			return nil, fmt.Errorf("resuls transformer %s has failed: %w", t.name, err)
		}
	}

	return results, nil
}

func pushPrimaryInfo(qmc *ui.QuesmaManagementConsole, Id string, QueryResp []byte, startTime time.Time) {
	qmc.PushPrimaryInfo(&ui.QueryDebugPrimarySource{
		Id:          Id,
		QueryResp:   QueryResp,
		PrimaryTook: time.Since(startTime),
	})
}

func pushSecondaryInfo(qmc *ui.QuesmaManagementConsole, Id, AsyncId, Path string, IncomingQueryBody []byte, QueryBodyTranslated []types.TranslatedSQLQuery, QueryTranslatedResults []byte, startTime time.Time) {
	qmc.PushSecondaryInfo(&ui.QueryDebugSecondarySource{
		Id:                     Id,
		AsyncId:                AsyncId,
		Path:                   Path,
		IncomingQueryBody:      IncomingQueryBody,
		QueryBodyTranslated:    QueryBodyTranslated,
		QueryTranslatedResults: QueryTranslatedResults,
		SecondaryTook:          time.Since(startTime)})
}<|MERGE_RESOLUTION|>--- conflicted
+++ resolved
@@ -71,11 +71,9 @@
 	transformationPipeline   TransformationPipeline
 	schemaRegistry           schema.Registry
 	ABResultsSender          ab_testing.Sender
-<<<<<<< HEAD
 	indexRegistry            index_registry.IndexRegistry
-=======
-	maxParallelQueries       int // if set to 0, we run queries in sequence, it's fine for testing purposes
->>>>>>> 94f33668
+
+	maxParallelQueries int // if set to 0, we run queries in sequence, it's fine for testing purposes
 }
 
 func (q *QueryRunner) EnableQueryOptimization(cfg *config.QuesmaConfiguration) {
@@ -93,15 +91,11 @@
 				&SchemaCheckPass{cfg: cfg.IndexConfig},
 			},
 		},
-<<<<<<< HEAD
 		schemaRegistry:  schemaRegistry,
 		ABResultsSender: abResultsRepository,
 		indexRegistry:   indexRegistry,
-=======
-		schemaRegistry:     schemaRegistry,
-		ABResultsSender:    abResultsRepository,
+
 		maxParallelQueries: maxParallelQueries,
->>>>>>> 94f33668
 	}
 }
 
