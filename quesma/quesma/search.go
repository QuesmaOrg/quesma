--- conflicted
+++ resolved
@@ -77,12 +77,7 @@
 		AsyncQueriesContexts: concurrent.NewMap[string, *AsyncQueryContext](),
 		transformationPipeline: TransformationPipeline{
 			transformers: []plugins.QueryTransformer{
-<<<<<<< HEAD
 				&SchemaCheckPass{cfg: cfg.IndexConfig}, // this can be a part of another plugin
-=======
-				registry.DefaultPlugin.QueryTransformer(),
-				&SchemaCheckPass{cfg: cfg.IndexConfig, schemaRegistry: schemaRegistry}, // this can be a part of another plugin
->>>>>>> ffa141e3
 			},
 		}, schemaRegistry: schemaRegistry}
 
