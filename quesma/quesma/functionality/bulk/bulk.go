// Copyright Quesma, licensed under the Elastic License 2.0.
// SPDX-License-Identifier: Elastic-2.0
package bulk

import (
	"context"
	"encoding/json"
	"fmt"
	"io"
	"net/http"
	"quesma/clickhouse"
	"quesma/elasticsearch"
	"quesma/end_user_errors"
	"quesma/ingest"
	"quesma/logger"
	"quesma/queryparser"
	"quesma/quesma/config"
	"quesma/quesma/recovery"
	"quesma/quesma/types"
	"quesma/stats"
	"quesma/table_resolver"
	"quesma/telemetry"
	"sort"
	"strings"
	"sync"
)

type (
	BulkRequestEntry struct {
		operation string
		index     string
		document  types.JSON
		response  *BulkItem
	}

	// Model of the response from Elastic's _bulk API
	// https://www.elastic.co/guide/en/elasticsearch/reference/current/docs-bulk.html#bulk-api-response-body
	BulkResponse struct {
		Errors bool       `json:"errors"`
		Items  []BulkItem `json:"items"`
		Took   int        `json:"took"`
	}
	// Create, Index, Update, Delete are of BulkSingleResponse type,
	// but declaring them as 'any' to preserve any excess fields Elastic might send
	BulkItem struct {
		Create any `json:"create,omitempty"`
		Index  any `json:"index,omitempty"`
		Update any `json:"update,omitempty"`
		Delete any `json:"delete,omitempty"`
	}
	BulkSingleResponse struct {
		ID          string             `json:"_id"`
		Index       string             `json:"_index"`
		PrimaryTerm int                `json:"_primary_term"`
		SeqNo       int                `json:"_seq_no"`
		Shards      BulkShardsResponse `json:"_shards"`
		Version     int                `json:"_version"`
		Result      string             `json:"result,omitempty"`
		Status      int                `json:"status"`
		Error       any                `json:"error,omitempty"`
		Type        string             `json:"_type"` // ES 7.x Java Client requires this field
	}
	BulkShardsResponse struct {
		Failed     int `json:"failed"`
		Successful int `json:"successful"`
		Total      int `json:"total"`
	}
)

func Write(ctx context.Context, defaultIndex *string, bulk types.NDJSON, ip *ingest.IngestProcessor,
	cfg *config.QuesmaConfiguration, phoneHomeAgent telemetry.PhoneHomeAgent, tableResolver table_resolver.TableResolver) (results []BulkItem, err error) {
	defer recovery.LogPanic()

	bulkSize := len(bulk) / 2 // we divided payload by 2 so that we don't take into account the `action_and_meta_data` line, ref: https://www.elastic.co/guide/en/elasticsearch/reference/current/docs-bulk.html
	maybeLogBatchSize(bulkSize)

	// The returned results should be in the same order as the input request, however splitting the bulk might change the order.
	// Therefore, each BulkRequestEntry has a corresponding pointer to the result entry, allowing us to freely split and reshuffle the bulk.
	results, clickhouseDocumentsToInsert, elasticRequestBody, elasticBulkEntries, err := splitBulk(ctx, defaultIndex, bulk, bulkSize, cfg, tableResolver)
	if err != nil {
		return []BulkItem{}, err
	}

	// we fail if there are some documents to insert into Clickhouse but ingest processor is not available
	if len(clickhouseDocumentsToInsert) > 0 && ip == nil {

		indexes := make(map[string]struct{})
		for index := range clickhouseDocumentsToInsert {
			indexes[index] = struct{}{}
		}

		indexesAsList := make([]string, 0, len(indexes))
		for index := range indexes {
			indexesAsList = append(indexesAsList, index)
		}
		sort.Strings(indexesAsList)

		return []BulkItem{}, end_user_errors.ErrNoIngest.New(fmt.Errorf("ingest processor is not available, but documents are targeted to Clickhouse indexes: %s", strings.Join(indexesAsList, ",")))
	}

	err = sendToElastic(elasticRequestBody, cfg, elasticBulkEntries)
	if err != nil {
		return []BulkItem{}, err
	}

	if ip != nil {
		sendToClickhouse(ctx, clickhouseDocumentsToInsert, phoneHomeAgent, cfg, ip)
	}

	return results, nil
}

func splitBulk(ctx context.Context, defaultIndex *string, bulk types.NDJSON, bulkSize int, cfg *config.QuesmaConfiguration, tableResolver table_resolver.TableResolver) ([]BulkItem, map[string][]BulkRequestEntry, []byte, []BulkRequestEntry, error) {
	results := make([]BulkItem, bulkSize)

	clickhouseDocumentsToInsert := make(map[string][]BulkRequestEntry, bulkSize)
	var elasticRequestBody []byte
	var elasticBulkEntries []BulkRequestEntry

	err := bulk.BulkForEach(func(entryNumber int, op types.BulkOperation, rawOp types.JSON, document types.JSON) error {
		index := op.GetIndex()
		operation := op.GetOperation()

		entryWithResponse := BulkRequestEntry{
			operation: operation,
			index:     index,
			document:  document,
			response:  &results[entryNumber],
		}

		if index == "" {
			if defaultIndex != nil {
				index = *defaultIndex
			} else {
				// Elastic also fails the entire bulk in such case
				logger.ErrorWithCtxAndReason(ctx, "no index name in _bulk").Msgf("no index name in _bulk")
				return fmt.Errorf("no index name in _bulk. Operation: %v, Document: %v", rawOp, document)
			}
		}

		decision := tableResolver.Resolve(table_resolver.IngestPipeline, index)

		if decision.Err != nil {
			return decision.Err
		}

		if decision.IsClosed || len(decision.UseConnectors) == 0 {
			bulkSingleResponse := BulkSingleResponse{
				Shards: BulkShardsResponse{
					Failed:     1,
					Successful: 0,
					Total:      1,
				},
				Status: 403,
				Type:   "_doc",
				Error: queryparser.Error{
					RootCause: []queryparser.RootCause{
						{
							Type:   "index_closed_exception",
							Reason: fmt.Sprintf("index %s is not routed to any connector", index),
						},
					},
					Type:   "index_closed_exception",
					Reason: fmt.Sprintf("index %s is not routed to any connector", index),
				},
			}
			switch operation {
			case "create":
				entryWithResponse.response.Create = bulkSingleResponse

			case "index":
				entryWithResponse.response.Index = bulkSingleResponse

			default:
				return fmt.Errorf("unsupported bulk operation type: %s. Document: %v", operation, document)
			}
		}

		for _, connector := range decision.UseConnectors {

			switch connector.(type) {

			case *table_resolver.ConnectorDecisionElastic:
				// Bulk entry for Elastic - forward the request as-is
				opBytes, err := rawOp.Bytes()
				if err != nil {
					return err
				}
				elasticRequestBody = append(elasticRequestBody, opBytes...)
				elasticRequestBody = append(elasticRequestBody, '\n')

				documentBytes, err := document.Bytes()
				if err != nil {
					return err
				}
				elasticRequestBody = append(elasticRequestBody, documentBytes...)
				elasticRequestBody = append(elasticRequestBody, '\n')

				elasticBulkEntries = append(elasticBulkEntries, entryWithResponse)

			case *table_resolver.ConnectorDecisionClickhouse:

				// Bulk entry for Clickhouse
				if operation != "create" && operation != "index" {
					// Elastic also fails the entire bulk in such case
					logger.ErrorWithCtxAndReason(ctx, "unsupported bulk operation type").Msgf("unsupported bulk operation type: %s", operation)
					return fmt.Errorf("unsupported bulk operation type: %s. Operation: %v, Document: %v", operation, rawOp, document)
				}

				clickhouseDocumentsToInsert[index] = append(clickhouseDocumentsToInsert[index], entryWithResponse)

			default:
				return fmt.Errorf("unsupported connector type: %T", connector)
			}

		}

		return nil
	})

	return results, clickhouseDocumentsToInsert, elasticRequestBody, elasticBulkEntries, err
}

func sendToElastic(elasticRequestBody []byte, cfg *config.QuesmaConfiguration, elasticBulkEntries []BulkRequestEntry) error {
	if len(elasticRequestBody) == 0 {
		// Fast path - no need to contact Elastic!
		return nil
	}

	esClient := elasticsearch.NewSimpleClient(&cfg.Elasticsearch)
	response, err := esClient.RequestWithHeaders(context.Background(), "POST", "/_bulk", elasticRequestBody, http.Header{"Content-Type": {"application/x-ndjson"}})
	if err != nil {
		return err
	}

	if response.StatusCode != http.StatusOK {
		responseBody, _ := io.ReadAll(response.Body)
		return fmt.Errorf("error sending bulk request (%v): %s", response.StatusCode, responseBody)
	}

	responseBody, err := io.ReadAll(response.Body)
	if err != nil {
		return err
	}

	var elasticBulkResponse BulkResponse
	err = json.Unmarshal(responseBody, &elasticBulkResponse)
	if err != nil {
		return err
	}

	// Copy Elastic's response entries to our response (pointers to results array)
	for i, entry := range elasticBulkResponse.Items {
		*elasticBulkEntries[i].response = entry
	}
	return nil
}

func sendToClickhouse(ctx context.Context, clickhouseDocumentsToInsert map[string][]BulkRequestEntry, phoneHomeAgent telemetry.PhoneHomeAgent, cfg *config.QuesmaConfiguration, ip *ingest.IngestProcessor) {
	for indexName, documents := range clickhouseDocumentsToInsert {
		phoneHomeAgent.IngestCounters().Add(indexName, int64(len(documents)))

		for _, document := range documents {
			stats.GlobalStatistics.Process(cfg, indexName, document.document, clickhouse.NestedSeparator)
		}
		// if the index is mapped to specified database table in the configuration, use that table
		if len(cfg.IndexConfig[indexName].Override) > 0 {
			indexName = cfg.IndexConfig[indexName].Override
		}

		inserts := make([]types.JSON, len(documents))
		for i, document := range documents {
			inserts[i] = document.document
		}

<<<<<<< HEAD
			err := ip.Ingest(ctx, indexName, inserts)

			for _, document := range documents {
				bulkSingleResponse := BulkSingleResponse{
					ID:          "fakeId",
					Index:       document.index,
					PrimaryTerm: 1,
					SeqNo:       0,
					Shards: BulkShardsResponse{
						Failed:     0,
						Successful: 1,
						Total:      1,
					},
					Version: 0,
					Result:  "created",
					Status:  201,
					Type:    "_doc",
=======
		nameFormatter := clickhouse.DefaultColumnNameFormatter()
		transformer := jsonprocessor.IngestTransformerFor(indexName, cfg)
		err := ip.ProcessInsertQuery(ctx, indexName, inserts, transformer, nameFormatter)

		for _, document := range documents {
			bulkSingleResponse := BulkSingleResponse{
				ID:          "fakeId",
				Index:       document.index,
				PrimaryTerm: 1,
				SeqNo:       0,
				Shards: BulkShardsResponse{
					Failed:     0,
					Successful: 1,
					Total:      1,
				},
				Version: 0,
				Result:  "created",
				Status:  201,
				Type:    "_doc",
			}
			if err != nil {
				bulkSingleResponse.Result = ""
				bulkSingleResponse.Status = 400
				bulkSingleResponse.Shards = BulkShardsResponse{
					Failed:     1,
					Successful: 0,
					Total:      1,
>>>>>>> b520acaf
				}
				bulkSingleResponse.Error = queryparser.Error{
					RootCause: []queryparser.RootCause{
						{
							Type:   "quesma_error",
							Reason: err.Error(),
						},
					},
					Type:   "quesma_error",
					Reason: err.Error(),
				}
			}

			// Fill out the response pointer (a pointer to the results array we will return for a bulk)
			switch document.operation {
			case "create":
				document.response.Create = bulkSingleResponse

			case "index":
				document.response.Index = bulkSingleResponse

			default:
				logger.Error().Msgf("unsupported bulk operation type: %s. Document: %v", document.operation, document.document)
			}
		}
	}
}

// Global set to keep track of logged batch sizes
var loggedBatchSizes = make(map[int]struct{})
var mutex sync.Mutex

// maybeLogBatchSize logs only unique batch sizes
func maybeLogBatchSize(batchSize int) {
	mutex.Lock()
	defer mutex.Unlock()
	if _, alreadyLogged := loggedBatchSizes[batchSize]; !alreadyLogged {
		logger.Info().Msgf("Ingesting via _bulk API, batch size=%d documents", batchSize)
		loggedBatchSizes[batchSize] = struct{}{}
	}
}<|MERGE_RESOLUTION|>--- conflicted
+++ resolved
@@ -273,28 +273,7 @@
 			inserts[i] = document.document
 		}
 
-<<<<<<< HEAD
-			err := ip.Ingest(ctx, indexName, inserts)
-
-			for _, document := range documents {
-				bulkSingleResponse := BulkSingleResponse{
-					ID:          "fakeId",
-					Index:       document.index,
-					PrimaryTerm: 1,
-					SeqNo:       0,
-					Shards: BulkShardsResponse{
-						Failed:     0,
-						Successful: 1,
-						Total:      1,
-					},
-					Version: 0,
-					Result:  "created",
-					Status:  201,
-					Type:    "_doc",
-=======
-		nameFormatter := clickhouse.DefaultColumnNameFormatter()
-		transformer := jsonprocessor.IngestTransformerFor(indexName, cfg)
-		err := ip.ProcessInsertQuery(ctx, indexName, inserts, transformer, nameFormatter)
+		err := ip.Ingest(ctx, indexName, inserts)
 
 		for _, document := range documents {
 			bulkSingleResponse := BulkSingleResponse{
@@ -312,6 +291,7 @@
 				Status:  201,
 				Type:    "_doc",
 			}
+
 			if err != nil {
 				bulkSingleResponse.Result = ""
 				bulkSingleResponse.Status = 400
@@ -319,7 +299,6 @@
 					Failed:     1,
 					Successful: 0,
 					Total:      1,
->>>>>>> b520acaf
 				}
 				bulkSingleResponse.Error = queryparser.Error{
 					RootCause: []queryparser.RootCause{
