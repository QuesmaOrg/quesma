// Copyright Quesma, licensed under the Elastic License 2.0.
// SPDX-License-Identifier: Elastic-2.0

package quesma

import (
	"context"
	"net/http"
	"quesma/clickhouse"
	"quesma/frontend_connectors"
	"quesma/quesma/config"
	"quesma/schema"
	quesma_api "quesma_v2/core"
	"quesma_v2/core/diag"
)

type ElasticHttpIngestFrontendConnector struct {
	*frontend_connectors.BasicHTTPFrontendConnector
<<<<<<< HEAD
	routerInstance *frontend_connectors.RouterV2
	logManager     *clickhouse.LogManager
	registry       schema.Registry
	Config         *config.QuesmaConfiguration

	phoneHomeClient diag.PhoneHomeClient
=======
	Config     *config.QuesmaConfiguration
	diagnostic diag.Diagnostic
>>>>>>> 19b16c97
}

func NewElasticHttpIngestFrontendConnector(endpoint string,
	logManager *clickhouse.LogManager,
	registry schema.Registry,
	config *config.QuesmaConfiguration, router quesma_api.Router) *ElasticHttpIngestFrontendConnector {

	fc := &ElasticHttpIngestFrontendConnector{
		BasicHTTPFrontendConnector: frontend_connectors.NewBasicHTTPFrontendConnector(endpoint, config),
	}
	fallback := func(ctx context.Context, req *quesma_api.Request, writer http.ResponseWriter) (*quesma_api.Result, error) {
		fc.BasicHTTPFrontendConnector.GetRouterInstance().ElasticFallback(req.Decision, ctx, writer, req.OriginalRequest, []byte(req.Body), logManager, registry)
		return nil, nil
	}

	router.AddFallbackHandler(fallback)
	fc.AddRouter(router)

	return fc
}

<<<<<<< HEAD
func (h *ElasticHttpIngestFrontendConnector) GetChildComponents() []interface{} {
	components := make([]interface{}, 0)

	if h.routerInstance != nil {
		components = append(components, h.routerInstance)
	}

	if h.BasicHTTPFrontendConnector != nil {
		components = append(components, h.BasicHTTPFrontendConnector)
	}

	return components
}

func (h *ElasticHttpIngestFrontendConnector) SetDependencies(deps quesma_api.Dependencies) {
	h.phoneHomeClient = deps.PhoneHomeAgent()
}

func serveHTTPHelper(w http.ResponseWriter, req *http.Request,
	routerInstance *frontend_connectors.RouterV2,
	pathRouter quesma_api.Router,
	agent diag.PhoneHomeClient,
	logManager *clickhouse.LogManager,
	registry schema.Registry) {
	defer recovery.LogPanic()
	reqBody, err := frontend_connectors.PeekBodyV2(req)
	if err != nil {
		http.Error(w, "Error reading request body", http.StatusInternalServerError)
		return
	}

	ua := req.Header.Get("User-Agent")
	agent.UserAgentCounters().Add(ua, 1)

	routerInstance.Reroute(req.Context(), w, req, reqBody, pathRouter, logManager, registry)
}

func (h *ElasticHttpIngestFrontendConnector) ServeHTTP(w http.ResponseWriter, req *http.Request) {
	serveHTTPHelper(w, req, h.routerInstance, h.GetRouter(), h.phoneHomeClient, h.logManager, h.registry)
=======
func (h *ElasticHttpIngestFrontendConnector) InjectDiagnostic(diagnostic diag.Diagnostic) {
	h.diagnostic = diagnostic
	// TODO this is a hack
	h.BasicHTTPFrontendConnector.InjectDiagnostic(diagnostic)
>>>>>>> 19b16c97
}

type ElasticHttpQueryFrontendConnector struct {
	*frontend_connectors.BasicHTTPFrontendConnector
<<<<<<< HEAD
	routerInstance  *frontend_connectors.RouterV2
	logManager      *clickhouse.LogManager
	registry        schema.Registry
	phoneHomeClient diag.PhoneHomeClient
=======
	diagnostic diag.Diagnostic
>>>>>>> 19b16c97
}

func NewElasticHttpQueryFrontendConnector(endpoint string,
	logManager *clickhouse.LogManager,
	registry schema.Registry,
	config *config.QuesmaConfiguration, router quesma_api.Router) *ElasticHttpIngestFrontendConnector {

	fc := &ElasticHttpIngestFrontendConnector{
		BasicHTTPFrontendConnector: frontend_connectors.NewBasicHTTPFrontendConnector(endpoint, config),
	}
	fallback := func(ctx context.Context, req *quesma_api.Request, writer http.ResponseWriter) (*quesma_api.Result, error) {
		fc.BasicHTTPFrontendConnector.GetRouterInstance().ElasticFallback(req.Decision, ctx, writer, req.OriginalRequest, []byte(req.Body), logManager, registry)
		return nil, nil
	}
	router.AddFallbackHandler(fallback)
	fc.AddRouter(router)
	return fc
}

<<<<<<< HEAD
func (h *ElasticHttpQueryFrontendConnector) GetChildComponents() []interface{} {
	components := make([]interface{}, 0)

	if h.routerInstance != nil {
		components = append(components, h.routerInstance)
	}

	if h.BasicHTTPFrontendConnector != nil {
		components = append(components, h.BasicHTTPFrontendConnector)
	}
	return components
}

func (h *ElasticHttpQueryFrontendConnector) SetDependencies(deps quesma_api.Dependencies) {
	h.phoneHomeClient = deps.PhoneHomeAgent()
}

func (h *ElasticHttpQueryFrontendConnector) ServeHTTP(w http.ResponseWriter, req *http.Request) {
	serveHTTPHelper(w, req, h.routerInstance, h.GetRouter(), h.phoneHomeClient, h.logManager, h.registry)
=======
func (h *ElasticHttpQueryFrontendConnector) InjectDiagnostic(diagnostic diag.Diagnostic) {
	h.diagnostic = diagnostic
	// TODO this is a hack
	h.BasicHTTPFrontendConnector.InjectDiagnostic(diagnostic)
>>>>>>> 19b16c97
}<|MERGE_RESOLUTION|>--- conflicted
+++ resolved
@@ -16,17 +16,13 @@
 
 type ElasticHttpIngestFrontendConnector struct {
 	*frontend_connectors.BasicHTTPFrontendConnector
-<<<<<<< HEAD
+
 	routerInstance *frontend_connectors.RouterV2
 	logManager     *clickhouse.LogManager
 	registry       schema.Registry
 	Config         *config.QuesmaConfiguration
 
 	phoneHomeClient diag.PhoneHomeClient
-=======
-	Config     *config.QuesmaConfiguration
-	diagnostic diag.Diagnostic
->>>>>>> 19b16c97
 }
 
 func NewElasticHttpIngestFrontendConnector(endpoint string,
@@ -48,7 +44,6 @@
 	return fc
 }
 
-<<<<<<< HEAD
 func (h *ElasticHttpIngestFrontendConnector) GetChildComponents() []interface{} {
 	components := make([]interface{}, 0)
 
@@ -67,45 +62,13 @@
 	h.phoneHomeClient = deps.PhoneHomeAgent()
 }
 
-func serveHTTPHelper(w http.ResponseWriter, req *http.Request,
-	routerInstance *frontend_connectors.RouterV2,
-	pathRouter quesma_api.Router,
-	agent diag.PhoneHomeClient,
-	logManager *clickhouse.LogManager,
-	registry schema.Registry) {
-	defer recovery.LogPanic()
-	reqBody, err := frontend_connectors.PeekBodyV2(req)
-	if err != nil {
-		http.Error(w, "Error reading request body", http.StatusInternalServerError)
-		return
-	}
-
-	ua := req.Header.Get("User-Agent")
-	agent.UserAgentCounters().Add(ua, 1)
-
-	routerInstance.Reroute(req.Context(), w, req, reqBody, pathRouter, logManager, registry)
-}
-
-func (h *ElasticHttpIngestFrontendConnector) ServeHTTP(w http.ResponseWriter, req *http.Request) {
-	serveHTTPHelper(w, req, h.routerInstance, h.GetRouter(), h.phoneHomeClient, h.logManager, h.registry)
-=======
-func (h *ElasticHttpIngestFrontendConnector) InjectDiagnostic(diagnostic diag.Diagnostic) {
-	h.diagnostic = diagnostic
-	// TODO this is a hack
-	h.BasicHTTPFrontendConnector.InjectDiagnostic(diagnostic)
->>>>>>> 19b16c97
-}
-
 type ElasticHttpQueryFrontendConnector struct {
 	*frontend_connectors.BasicHTTPFrontendConnector
-<<<<<<< HEAD
+
 	routerInstance  *frontend_connectors.RouterV2
 	logManager      *clickhouse.LogManager
 	registry        schema.Registry
 	phoneHomeClient diag.PhoneHomeClient
-=======
-	diagnostic diag.Diagnostic
->>>>>>> 19b16c97
 }
 
 func NewElasticHttpQueryFrontendConnector(endpoint string,
@@ -125,7 +88,6 @@
 	return fc
 }
 
-<<<<<<< HEAD
 func (h *ElasticHttpQueryFrontendConnector) GetChildComponents() []interface{} {
 	components := make([]interface{}, 0)
 
@@ -141,14 +103,4 @@
 
 func (h *ElasticHttpQueryFrontendConnector) SetDependencies(deps quesma_api.Dependencies) {
 	h.phoneHomeClient = deps.PhoneHomeAgent()
-}
-
-func (h *ElasticHttpQueryFrontendConnector) ServeHTTP(w http.ResponseWriter, req *http.Request) {
-	serveHTTPHelper(w, req, h.routerInstance, h.GetRouter(), h.phoneHomeClient, h.logManager, h.registry)
-=======
-func (h *ElasticHttpQueryFrontendConnector) InjectDiagnostic(diagnostic diag.Diagnostic) {
-	h.diagnostic = diagnostic
-	// TODO this is a hack
-	h.BasicHTTPFrontendConnector.InjectDiagnostic(diagnostic)
->>>>>>> 19b16c97
 }