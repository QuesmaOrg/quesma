// Copyright Quesma, licensed under the Elastic License 2.0.
// SPDX-License-Identifier: Elastic-2.0
package quesma

import (
	"fmt"
	"github.com/DATA-DOG/go-sqlmock"
	"quesma/ab_testing"
	"quesma/clickhouse"
	"quesma/common_table"
	"quesma/logger"
	"quesma/quesma/config"
	"quesma/quesma/types"
	"quesma/quesma/ui"
	"quesma/schema"
	"quesma/table_resolver"
	"quesma/telemetry"
	"testing"
)

func TestSearchCommonTable(t *testing.T) {

	tests := []struct {
		Name         string
		QueryJson    string
		WantedSql    []string // array because of non-determinism
		Rows         []*sqlmock.Rows
		IndexPattern string
	}{

		{ // [0]
			Name:         "query non virtual table",
			IndexPattern: "logs-3",
			QueryJson: `
        {
          "query": {
            "match_all": {}
          },
          "track_total_hits": false,
          "runtime_mappings": {
        }
}`,
			WantedSql: []string{
				`SELECT "@timestamp", "message" FROM "logs-3" LIMIT 10`,
			},
		},

		{
			Name:         "query virtual table",
			IndexPattern: "logs-1",
			QueryJson: `
        {
          "query": {
            "match_all": {}
          },
          "track_total_hits": false,
          "runtime_mappings": {
        }
}`,
			WantedSql: []string{
				`SELECT "@timestamp", "message" FROM quesma_common_table WHERE "__quesma_index_name"='logs-1' LIMIT 10`,
			},
		},

		{
			Name:         "query virtual tables",
			IndexPattern: "logs-1,logs-2",
			QueryJson: `
        {
          "query": {
            "match_all": {}
          },
          "track_total_hits": false,
          "runtime_mappings": {
        }
}`,
			WantedSql: []string{
				`SELECT "@timestamp", "message", "__quesma_index_name" FROM quesma_common_table WHERE ("__quesma_index_name"='logs-1' OR "__quesma_index_name"='logs-2') LIMIT 10`,
			},
		},

		{
			Name:         "query all logs - we query only virtual tables",
			IndexPattern: "logs-*",
			QueryJson: `
        {
          "query": {
            "match_all": {}
          },
          "track_total_hits": false,
          "runtime_mappings": {
        }
}`,
			WantedSql: []string{
				`SELECT "@timestamp", "message", "__quesma_index_name" FROM quesma_common_table WHERE ("__quesma_index_name"='logs-1' OR "__quesma_index_name"='logs-2') LIMIT 10`,
			},
		},

		{
			Name:         "query all - we query only virtual tables",
			IndexPattern: "*",
			QueryJson: `
        {
          "query": {
            "match_all": {}
          },
          "track_total_hits": false,
          "runtime_mappings": {
        }
}`,
			WantedSql: []string{
				`SELECT "@timestamp", "message", "__quesma_index_name" FROM quesma_common_table WHERE ("__quesma_index_name"='logs-1' OR "__quesma_index_name"='logs-2') LIMIT 10`,
			},
		},

		{
			Name:         "aggregation query",
			IndexPattern: "*",
			QueryJson: `
        {
          "query": {
            "match_all": {}
          },

          "aggs": {
				"2": {
					"date_range": {
						"field": "timestamp",
						"ranges": [
							{
								"to": "now"
							},
							{
								"from": "now-3w/d",
								"to": "now"
							},
							{
								"from": "2024-04-14"
							}
						],
						"time_zone": "Europe/Warsaw"
					}
				}
			},
		  	

          "track_total_hits": false,
          "runtime_mappings": {
        }
}`,
			WantedSql: []string{
				`SELECT countIf("@timestamp"<toInt64(toUnixTimestamp(now()))) AS "range_0__aggr__2__count", countIf(("@timestamp">=toInt64(toUnixTimestamp(toStartOfDay(subDate(now(), INTERVAL 3 week)))) AND "@timestamp"<toInt64(toUnixTimestamp(now())))) AS "range_1__aggr__2__count", countIf("@timestamp">=toInt64(toUnixTimestamp('2024-04-14'))) AS "range_2__aggr__2__count" FROM quesma_common_table WHERE ("__quesma_index_name"='logs-1' OR "__quesma_index_name"='logs-2') -- optimizations: pancake(half)`,
				`SELECT "@timestamp", "message", "__quesma_index_name" FROM quesma_common_table WHERE ("__quesma_index_name"='logs-1' OR "__quesma_index_name"='logs-2') LIMIT 10`,
			},
			// we need to return some rows, otherwise pancakes will fail
			Rows: []*sqlmock.Rows{
				sqlmock.NewRows([]string{"range_0__aggr__2__count", "range_1__aggr__2__count", "range_2__aggr__2__count"}).AddRow(1, 2, 3),
				sqlmock.NewRows([]string{"@timestamp", "message", "__quesma_index_name"}).AddRow("2024-04-14", "message", "logs-1"),
			},
		},
	}

	quesmaConfig := &config.QuesmaConfiguration{
		IndexConfig: map[string]config.IndexConfiguration{
			"logs-1": {
				UseCommonTable: true,
				QueryTarget:    []string{config.ClickhouseTarget},
			},
			"logs-2": {
				UseCommonTable: true,
				QueryTarget:    []string{config.ClickhouseTarget},
			},
			"logs-3": {
				UseCommonTable: false,
				QueryTarget:    []string{config.ClickhouseTarget},
			},
		},
	}

	schemaRegistry := schema.StaticRegistry{
		Tables: make(map[schema.TableName]schema.Schema),
	}
	tableMap := clickhouse.NewTableMap()

	schemaRegistry.Tables["logs-1"] = schema.Schema{
		Fields: map[schema.FieldName]schema.Field{
			"@timestamp": {PropertyName: "@timestamp", InternalPropertyName: "@timestamp", Type: schema.QuesmaTypeDate},
			"message":    {PropertyName: "message", InternalPropertyName: "message", Type: schema.QuesmaTypeKeyword},
		},
	}

	tableMap.Store("logs-1", &clickhouse.Table{
		Name: "logs-1",
		Cols: map[string]*clickhouse.Column{
			"@timestamp": {Name: "@timestamp"},
			"message":    {Name: "message"},
		},
		VirtualTable: true,
	})

	schemaRegistry.Tables["logs-2"] = schema.Schema{
		Fields: map[schema.FieldName]schema.Field{
			"@timestamp": {PropertyName: "@timestamp", InternalPropertyName: "@timestamp", Type: schema.QuesmaTypeDate},
			"message":    {PropertyName: "message", InternalPropertyName: "message", Type: schema.QuesmaTypeKeyword},
		},
	}

	tableMap.Store("logs-2", &clickhouse.Table{
		Name: "logs-2",
		Cols: map[string]*clickhouse.Column{
			"@timestamp": {Name: "@timestamp"},
			"message":    {Name: "message"},
		},
		VirtualTable: true,
	})

	schemaRegistry.Tables["logs-3"] = schema.Schema{
		Fields: map[schema.FieldName]schema.Field{
			"@timestamp": {PropertyName: "@timestamp", InternalPropertyName: "@timestamp", Type: schema.QuesmaTypeDate},
			"message":    {PropertyName: "message", InternalPropertyName: "message", Type: schema.QuesmaTypeKeyword},
		},
	}

	tableMap.Store("logs-3", &clickhouse.Table{
		Name: "logs-3",
		Cols: map[string]*clickhouse.Column{
			"@timestamp": {Name: "@timestamp"},
			"message":    {Name: "message"},
		},
		VirtualTable: false,
	})

	schemaRegistry.Tables[common_table.TableName] = schema.Schema{
		Fields: map[schema.FieldName]schema.Field{
			"@timestamp":                 {PropertyName: "@timestamp", InternalPropertyName: "@timestamp", Type: schema.QuesmaTypeDate},
			"message":                    {PropertyName: "message", InternalPropertyName: "message", Type: schema.QuesmaTypeKeyword},
			common_table.IndexNameColumn: {PropertyName: common_table.IndexNameColumn, InternalPropertyName: common_table.IndexNameColumn, Type: schema.QuesmaTypeKeyword},
		},
	}

	tableMap.Store(common_table.TableName, &clickhouse.Table{
		Name: common_table.TableName,
		Cols: map[string]*clickhouse.Column{
			"@timestamp":                 {Name: "@timestamp"},
			"message":                    {Name: "message"},
			common_table.IndexNameColumn: {Name: common_table.IndexNameColumn},
		},
	})

	for i, tt := range tests {
		t.Run(fmt.Sprintf("%s(%d)", tt.Name, i), func(t *testing.T) {

			db, mock, err := sqlmock.New(sqlmock.QueryMatcherOption(sqlmock.QueryMatcherEqual))
			if err != nil {
				t.Fatalf("an error '%s' was not expected when opening a stub database connection", err)
			}

			defer db.Close()

			indexManagement := NewFixedIndexManagement()
			lm := clickhouse.NewLogManagerWithConnection(db, tableMap)
			indexRegistry := table_resolver.NewEmptyIndexRegistry()

			managementConsole := ui.NewQuesmaManagementConsole(quesmaConfig, nil, indexManagement, make(<-chan logger.LogWithLevel, 50000), telemetry.NewPhoneHomeEmptyAgent(), nil, indexRegistry)

			for i, query := range tt.WantedSql {

				rows := sqlmock.NewRows([]string{"@timestamp", "message"})
				if tt.Rows != nil {
					rows = tt.Rows[i]
				}

				mock.ExpectQuery(query).WillReturnRows(rows)
			}
<<<<<<< HEAD
			queryRunner := NewQueryRunner(lm, quesmaConfig, indexManagement, managementConsole, schemaRegistry, ab_testing.NewEmptySender(), indexRegistry)
=======
			queryRunner := NewQueryRunner(lm, quesmaConfig, indexManagement, managementConsole, &schemaRegistry, ab_testing.NewEmptySender())
>>>>>>> e3ca75a1
			queryRunner.maxParallelQueries = 0

			_, err = queryRunner.handleSearch(ctx, tt.IndexPattern, types.MustJSON(tt.QueryJson))

			if err != nil {
				t.Fatalf("Unexpected error: %v", err)
			}

			if err := mock.ExpectationsWereMet(); err != nil {
				t.Fatal("there were unfulfilled expections:", err)
			}
		})
	}
}<|MERGE_RESOLUTION|>--- conflicted
+++ resolved
@@ -272,11 +272,7 @@
 
 				mock.ExpectQuery(query).WillReturnRows(rows)
 			}
-<<<<<<< HEAD
-			queryRunner := NewQueryRunner(lm, quesmaConfig, indexManagement, managementConsole, schemaRegistry, ab_testing.NewEmptySender(), indexRegistry)
-=======
-			queryRunner := NewQueryRunner(lm, quesmaConfig, indexManagement, managementConsole, &schemaRegistry, ab_testing.NewEmptySender())
->>>>>>> e3ca75a1
+			queryRunner := NewQueryRunner(lm, quesmaConfig, indexManagement, managementConsole, &schemaRegistry, ab_testing.NewEmptySender(), indexRegistry)
 			queryRunner.maxParallelQueries = 0
 
 			_, err = queryRunner.handleSearch(ctx, tt.IndexPattern, types.MustJSON(tt.QueryJson))
