package quesma

import (
	"context"
	"encoding/json"
	"fmt"
	"github.com/DATA-DOG/go-sqlmock"
	"github.com/stretchr/testify/assert"
	"math/rand"
	"mitmproxy/quesma/clickhouse"
	"mitmproxy/quesma/concurrent"
	"mitmproxy/quesma/logger"
	"mitmproxy/quesma/model"
	"mitmproxy/quesma/queryparser"
	"mitmproxy/quesma/quesma/config"
	"mitmproxy/quesma/quesma/ui"
	"mitmproxy/quesma/telemetry"
	"mitmproxy/quesma/testdata"
	"mitmproxy/quesma/tracing"
	"strconv"
	"strings"
	"testing"
	"time"
)

const defaultAsyncSearchTimeout = 1000

func TestNoAsciiTableName(t *testing.T) {
	requestBody := ([]byte)(`{
		"query": {
			"match_all": {}
		}
	}`)
	tableName := `table-namea$한Иb}~`
	lm := clickhouse.NewLogManagerEmpty()
	queryTranslator := &queryparser.ClickhouseQueryTranslator{ClickhouseLM: lm, Table: clickhouse.NewEmptyTable(tableName), Ctx: context.Background()}
	simpleQuery, queryInfo, _ := queryTranslator.ParseQueryAsyncSearch(string(requestBody))
	assert.True(t, simpleQuery.CanParse)
	assert.Equal(t, "", simpleQuery.Sql.Stmt)
	assert.Equal(t, model.Normal, queryInfo.Typ)

	query := queryTranslator.BuildSimpleSelectQuery(simpleQuery.Sql.Stmt)
	assert.True(t, query.CanParse)
	assert.Equal(t, fmt.Sprintf(`SELECT * FROM "%s" `, tableName), query.String())
}

<<<<<<< HEAD
var ctx = context.WithValue(context.TODO(), tracing.RequestIdCtxKey, "1")
=======
var ctx = context.WithValue(context.TODO(), tracing.RequestIdCtxKey, tracing.GetRequestId())
>>>>>>> 768a3232

const tableName = `logs-generic-default`

func TestAsyncSearchHandler(t *testing.T) {
	table := concurrent.NewMapWith(tableName, &clickhouse.Table{
		Name:   tableName,
		Config: clickhouse.NewDefaultCHConfig(),
		Cols: map[string]*clickhouse.Column{
			"@timestamp": {
				Name: "@timestamp",
				Type: clickhouse.NewBaseType("DateTime64"),
			},
			"message": {
				Name:            "message",
				Type:            clickhouse.NewBaseType("String"),
				IsFullTextMatch: true,
			},
			"host.name": {
				Name: "host.name",
				Type: clickhouse.NewBaseType("LowCardinality(String)"),
			},
			"properties::isreg": {
				Name: "properties::isreg",
				Type: clickhouse.NewBaseType("UInt8"),
			},
		},
		Created: true,
	})
	for i, tt := range testdata.TestsAsyncSearch {
		t.Run(strconv.Itoa(i)+tt.Name, func(t *testing.T) {
			db, mock, err := sqlmock.New()
			if err != nil {
				t.Fatal(err)
			}
			defer db.Close()
			assert.NoError(t, err)
			lm := clickhouse.NewLogManagerWithConnection(db, table)
			managementConsole := ui.NewQuesmaManagementConsole(config.QuesmaConfiguration{}, nil, nil, make(<-chan tracing.LogWithLevel, 50000), telemetry.NewPhoneHomeEmptyAgent())

			for _, wantedRegex := range tt.WantedRegexes {
				if tt.WantedParseResult.Typ == model.ListAllFields {
					// Normally we always want to escape, but in ListAllFields (SELECT *) we have (permutation1|permutation2|...)
					// and we don't want to escape those ( and ) characters. So we don't escape [:WHERE], and escape [WHERE:]
					// Hackish, but fastest way to get it done.
					splitIndex := strings.Index(wantedRegex, "WHERE")
					if splitIndex != -1 {
						wantedRegex = wantedRegex[:splitIndex] + testdata.EscapeBrackets(wantedRegex[splitIndex:])
					}
				} else {
					wantedRegex = testdata.EscapeBrackets(wantedRegex)
				}
				mock.ExpectQuery(wantedRegex).WillReturnRows(sqlmock.NewRows([]string{"@timestamp", "host.name"}))
			}
			queryRunner := NewQueryRunner()
			_, err = queryRunner.handleAsyncSearch(ctx, config.QuesmaConfiguration{}, tableName, []byte(tt.QueryJson), lm, nil, managementConsole, defaultAsyncSearchTimeout, true)
			assert.NoError(t, err)

			if err := mock.ExpectationsWereMet(); err != nil {
				t.Fatal("there were unfulfilled expections:", err)
			}
		})
	}
}

func TestAsyncSearchHandlerSpecialCharacters(t *testing.T) {
	table := clickhouse.Table{
		Name:   tableName,
		Config: clickhouse.NewDefaultCHConfig(),
		Cols: map[string]*clickhouse.Column{
			"-@timestamp":  {Name: "-@timestamp", Type: clickhouse.NewBaseType("DateTime64")},
			"message$*%:;": {Name: "message$*%:;", Type: clickhouse.NewBaseType("String"), IsFullTextMatch: true},
			"-@bytes":      {Name: "-@bytes", Type: clickhouse.NewBaseType("Int64")},
		},
		Created: true,
	}

	for i, tt := range testdata.AggregationTestsWithSpecialCharactersInFieldNames {
		t.Run(strconv.Itoa(i), func(t *testing.T) {
			db, mock, err := sqlmock.New()
			if err != nil {
				t.Fatal(err)
			}
			defer db.Close()
			assert.NoError(t, err)
			lm := clickhouse.NewLogManagerWithConnection(db, concurrent.NewMapWith(tableName, &table))
			managementConsole := ui.NewQuesmaManagementConsole(config.QuesmaConfiguration{}, nil, nil, make(<-chan tracing.LogWithLevel, 50000), telemetry.NewPhoneHomeEmptyAgent())

			for _, expectedSql := range tt.ExpectedSQLs {
				mock.ExpectQuery(testdata.EscapeBrackets(expectedSql)).WillReturnRows(sqlmock.NewRows([]string{"@timestamp", "host.name"}))
			}

			queryRunner := NewQueryRunner()
			_, err = queryRunner.handleAsyncSearch(ctx, config.QuesmaConfiguration{}, tableName, []byte(tt.QueryRequestJson), lm, nil, managementConsole, defaultAsyncSearchTimeout, true)
			assert.NoError(t, err)

			if err = mock.ExpectationsWereMet(); err != nil {
				t.Fatal("there were unfulfilled expections:", err)
			}
		})
	}
}

var table = concurrent.NewMapWith(tableName, &clickhouse.Table{
	Name:   tableName,
	Config: clickhouse.NewChTableConfigTimestampStringAttr(),
	Cols: map[string]*clickhouse.Column{
		// only one field because currently we have non-determinism in translating * -> all fields :( and can't regex that easily.
		// (TODO Maybe we can, don't want to waste time for this now https://stackoverflow.com/questions/3533408/regex-i-want-this-and-that-and-that-in-any-order)
		"message": {
			Name:            "message",
			Type:            clickhouse.NewBaseType("String"),
			IsFullTextMatch: true,
		},
	},
	Created: true,
})

func TestSearchHandler(t *testing.T) {
	for _, tt := range testdata.TestsSearch {
		t.Run(tt.Name, func(t *testing.T) {
			db, mock, err := sqlmock.New()
			if err != nil {
				t.Fatal(err)
			}
			defer db.Close()
			assert.NoError(t, err)

			lm := clickhouse.NewLogManagerWithConnection(db, table)
			managementConsole := ui.NewQuesmaManagementConsole(config.QuesmaConfiguration{}, nil, nil, make(<-chan tracing.LogWithLevel, 50000), telemetry.NewPhoneHomeEmptyAgent())
			for _, wantedRegex := range tt.WantedRegexes {
				mock.ExpectQuery(testdata.EscapeWildcard(testdata.EscapeBrackets(wantedRegex))).
					WillReturnRows(sqlmock.NewRows([]string{"@timestamp", "host.name"}))
			}
			queryRunner := NewQueryRunner()
			_, _ = queryRunner.handleSearch(ctx, tableName, []byte(tt.QueryJson), config.QuesmaConfiguration{}, lm, nil, managementConsole)

			if err := mock.ExpectationsWereMet(); err != nil {
				t.Fatal("there were unfulfilled expections:", err)
			}
		})
	}
}

// TODO this test gives wrong results??
func TestSearchHandlerNoAttrsConfig(t *testing.T) {
	for _, tt := range testdata.TestsSearchNoAttrs {
		t.Run(tt.Name, func(t *testing.T) {
			db, mock, err := sqlmock.New()
			if err != nil {
				t.Fatal(err)
			}
			defer db.Close()
			assert.NoError(t, err)

			lm := clickhouse.NewLogManagerWithConnection(db, table)
			managementConsole := ui.NewQuesmaManagementConsole(config.QuesmaConfiguration{}, nil, nil, make(<-chan tracing.LogWithLevel, 50000), telemetry.NewPhoneHomeEmptyAgent())
			for _, wantedRegex := range tt.WantedRegexes {
				mock.ExpectQuery(testdata.EscapeBrackets(wantedRegex)).WillReturnRows(sqlmock.NewRows([]string{"@timestamp", "host.name"}))
			}
			queryRunner := NewQueryRunner()
			_, _ = queryRunner.handleSearch(ctx, tableName, []byte(tt.QueryJson), config.QuesmaConfiguration{}, lm, nil, managementConsole)

			if err := mock.ExpectationsWereMet(); err != nil {
				t.Fatal("there were unfulfilled expections:", err)
			}
		})
	}
}

func TestAsyncSearchFilter(t *testing.T) {
	for _, tt := range testdata.TestSearchFilter {
		t.Run(tt.Name, func(t *testing.T) {
			db, mock, err := sqlmock.New()
			if err != nil {
				t.Fatal(err)
			}
			defer db.Close()
			assert.NoError(t, err)

			lm := clickhouse.NewLogManagerWithConnection(db, table)
			managementConsole := ui.NewQuesmaManagementConsole(config.QuesmaConfiguration{}, nil, nil, make(<-chan tracing.LogWithLevel, 50000), telemetry.NewPhoneHomeEmptyAgent())
			for _, wantedRegex := range tt.WantedRegexes {
				mock.ExpectQuery(testdata.EscapeBrackets(wantedRegex)).WillReturnRows(sqlmock.NewRows([]string{"@timestamp", "host.name"}))
			}
			queryRunner := NewQueryRunner()
			_, _ = queryRunner.handleAsyncSearch(ctx, config.QuesmaConfiguration{}, tableName, []byte(tt.QueryJson), lm, nil, managementConsole, defaultAsyncSearchTimeout, true)
			if err := mock.ExpectationsWereMet(); err != nil {
				t.Fatal("there were unfulfilled expections:", err)
			}
		})
	}
}

// TestHandlingDateTimeFields tests handling DateTime, DateTime64 fields in queries, as well as our timestamp field.
// Unfortunately, it's not an 100% end-to-end test, which would test the full `handleAsyncSearch` function
// (testing of creating response is lacking), because of `sqlmock` limitation.
// It can't return uint64, thus creating response code panics because of that.
func TestHandlingDateTimeFields(t *testing.T) {
	// I'm testing querying for all 3 types of fields that we support right now.
	const dateTimeTimestampField = "timestamp"
	const dateTime64TimestampField = "timestamp64"
	const dateTime64OurTimestampField = "@timestamp"
	table := clickhouse.Table{Name: tableName, Config: clickhouse.NewChTableConfigTimestampStringAttr(), Created: true,
		Cols: map[string]*clickhouse.Column{
			"timestamp":   {Name: "timestamp", Type: clickhouse.NewBaseType("DateTime")},
			"timestamp64": {Name: "timestamp64", Type: clickhouse.NewBaseType("DateTime64")},
		},
	}
	query := func(fieldName string) string {
		return `{
			"aggs": {"0": {"date_histogram": {"field": ` + strconv.Quote(fieldName) + `, "fixed_interval": "60s"}}},
			"query": {"bool": {"filter": [{"bool": {
				"filter": [{"range": {
					"timestamp": {
						"format": "strict_date_optional_time",
						"gte": "2024-01-29T15:36:36.491Z",
						"lte": "2024-01-29T18:11:36.491Z"
					}
				}}],
				"must": [{"range": {
					"timestamp64": {
						"format": "strict_date_optional_time",
						"gte": "2024-01-29T15:36:36.491Z",
						"lte": "2024-01-29T18:11:36.491Z"
					}
				}}],
				"must_not": [{"range": {
					"@timestamp": {
						"format": "strict_date_optional_time",
						"gte": "2024-01-29T15:36:36.491Z",
						"lte": "2024-01-29T18:11:36.491Z"
					}
				}}],
				"should": []
			}}]}}
		}`
	}
	expectedSelectStatementRegex := map[string]string{
		dateTimeTimestampField:      "SELECT toInt64(toUnixTimestamp(`timestamp`)/60.000000), count() FROM",
		dateTime64TimestampField:    "SELECT toInt64(toUnixTimestamp64Milli(`timestamp64`)/60000), count() FROM",
		dateTime64OurTimestampField: "SELECT toInt64(toUnixTimestamp64Milli(`@timestamp`)/60000), count() FROM",
	}

	db, mock, err := sqlmock.New()
	if err != nil {
		t.Fatal(err)
	}
	defer db.Close()
	lm := clickhouse.NewLogManagerWithConnection(db, concurrent.NewMapWith(tableName, &table))
	managementConsole := ui.NewQuesmaManagementConsole(config.QuesmaConfiguration{}, nil, nil, make(<-chan tracing.LogWithLevel, 50000), telemetry.NewPhoneHomeEmptyAgent())

	for _, fieldName := range []string{dateTimeTimestampField, dateTime64TimestampField, dateTime64OurTimestampField} {
		mock.ExpectQuery(testdata.EscapeBrackets(`SELECT count() FROM "logs-generic-default" WHERE `)).
			WillReturnRows(sqlmock.NewRows([]string{"count"}))
		mock.ExpectQuery(testdata.EscapeBrackets(expectedSelectStatementRegex[fieldName])).
			WillReturnRows(sqlmock.NewRows([]string{"key", "doc_count"}))
		// .AddRow(1000, uint64(10)).AddRow(1001, uint64(20))) // here rows should be added if uint64 were supported
		queryRunner := NewQueryRunner()
		response, err := queryRunner.handleAsyncSearch(ctx, config.QuesmaConfiguration{}, tableName, []byte(query(fieldName)), lm, nil, managementConsole, defaultAsyncSearchTimeout, true)
		assert.NoError(t, err)

		var responseMap model.JsonMap
		err = json.Unmarshal(response, &responseMap)
		assert.NoError(t, err, "error unmarshalling search API response:")

		if err := mock.ExpectationsWereMet(); err != nil {
			t.Fatal("there were unfulfilled expections:", err)
		}
	}
}

// TestAsyncSearchFacets tests if results for facets are correctly returned
// (top 10 values, "other" value, min/max).
// Both `_search`, and `_async_search` handlers are tested.
func TestNumericFacetsQueries(t *testing.T) {
	table := concurrent.NewMapWith(tableName, &clickhouse.Table{
		Name:   tableName,
		Config: clickhouse.NewDefaultCHConfig(),
		Cols: map[string]*clickhouse.Column{
			"int64-field": {
				Name: "int64-field",
				Type: clickhouse.NewBaseType("Int64"),
			},
			"float64-field": {
				Name: "float64-field",
				Type: clickhouse.NewBaseType("Float64"),
			},
		},
		Created: true,
	})
	handlers := []string{"handleSearch", "handleAsyncSearch"}
	for i, tt := range testdata.TestsNumericFacets {
		for _, handlerName := range handlers {
			t.Run(strconv.Itoa(i)+tt.Name, func(t *testing.T) {
				db, mock, err := sqlmock.New()
				if err != nil {
					t.Fatal(err)
				}
				defer db.Close()
				assert.NoError(t, err)
				lm := clickhouse.NewLogManagerWithConnection(db, table)
				managementConsole := ui.NewQuesmaManagementConsole(config.QuesmaConfiguration{}, nil, nil, make(<-chan tracing.LogWithLevel, 50000), telemetry.NewPhoneHomeEmptyAgent())

				returnedBuckets := sqlmock.NewRows([]string{"", ""})
				for _, row := range tt.ResultRows {
					returnedBuckets.AddRow(row[0], row[1])
				}

				// Don't care about the query's SQL in this test, it's thoroughly tested in different tests, thus ""
				mock.ExpectQuery("").WillReturnRows(returnedBuckets)

				queryRunner := NewQueryRunner()
				var response []byte
				if handlerName == "handleSearch" {
					response, err = queryRunner.handleSearch(ctx, tableName, []byte(tt.QueryJson), config.QuesmaConfiguration{}, lm, nil, managementConsole)
				} else if handlerName == "handleAsyncSearch" {
					response, err = queryRunner.handleAsyncSearch(ctx, config.QuesmaConfiguration{}, tableName, []byte(tt.QueryJson), lm, nil, managementConsole, defaultAsyncSearchTimeout, true)
				}
				assert.NoError(t, err)

				if err := mock.ExpectationsWereMet(); err != nil {
					t.Fatal("there were unfulfilled expections:", err)
				}

				var responseMap model.JsonMap
				err = json.Unmarshal(response, &responseMap)
				assert.NoError(t, err, "error unmarshalling search API response:")

				var responsePart model.JsonMap
				if handlerName == "handleSearch" {
					responsePart = responseMap
				} else {
					responsePart = responseMap["response"].(model.JsonMap)
				}
				// check max
				assert.Equal(t, tt.MaxExpected, responsePart["aggregations"].(model.JsonMap)["sample"].(model.JsonMap)["max_value"].(model.JsonMap)["value"].(float64))
				// check min
				assert.Equal(t, tt.MinExpected, responsePart["aggregations"].(model.JsonMap)["sample"].(model.JsonMap)["min_value"].(model.JsonMap)["value"].(float64))
				// check hits count (in 3 different places)
				assert.Equal(t, tt.CountExpected, responsePart["aggregations"].(model.JsonMap)["sample"].(model.JsonMap)["sample_count"].(model.JsonMap)["value"].(float64))
				assert.Equal(t, tt.CountExpected, responsePart["aggregations"].(model.JsonMap)["sample"].(model.JsonMap)["doc_count"].(float64))
				assert.Equal(t, tt.CountExpected, responsePart["hits"].(model.JsonMap)["total"].(model.JsonMap)["value"].(float64))
				// check sum_other_doc_count (sum of all doc_counts that are not in top 10 facets)
				assert.Equal(t, tt.SumOtherDocCountExpected, responsePart["aggregations"].(model.JsonMap)["sample"].(model.JsonMap)["top_values"].(model.JsonMap)["sum_other_doc_count"].(float64))
			})
		}
	}
}

// TestAllUnsupportedQueryTypesAreProperlyRecorded tests if all unsupported query types are properly recorded.
// It runs |testdata.UnsupportedAggregationsTests| tests, each of them sends one query of unsupported type.
// It ensures that this query type is recorded in the management console, and that all other query types are not.
func TestAllUnsupportedQueryTypesAreProperlyRecorded(t *testing.T) {
	for id, tt := range testdata.UnsupportedAggregationsTests {
		t.Run(tt.TestName, func(t *testing.T) {
			db, _, err := sqlmock.New()
			if err != nil {
				t.Fatal(err)
			}
			defer db.Close()
			assert.NoError(t, err)

			lm := clickhouse.NewLogManagerWithConnection(db, table)
			cfg := config.QuesmaConfiguration{}
			logChan := logger.InitOnlyChannelLoggerForTests(cfg, &tracing.AsyncTraceLogger{AsyncQueryTrace: concurrent.NewMap[string, tracing.TraceCtx]()})
			managementConsole := ui.NewQuesmaManagementConsole(cfg, nil, nil, logChan, telemetry.NewPhoneHomeEmptyAgent())
			go managementConsole.RunOnlyChannelProcessor()

			queryRunner := NewQueryRunner()
			newCtx := context.WithValue(ctx, tracing.RequestIdCtxKey, strconv.Itoa(id))
			_, _ = queryRunner.handleSearch(newCtx, tableName, []byte(tt.QueryRequestJson), cfg, lm, nil, managementConsole)

			for _, queryType := range model.AggregationQueryTypes {
				if queryType != tt.AggregationName {
					assert.Len(t, managementConsole.QueriesWithUnsupportedType(queryType), 0)
				}
			}

			// Update of the count below is done asynchronously in another goroutine
			// (go managementConsole.RunOnlyChannelProcessor() above), so we might need to wait a bit
			assert.Eventually(t, func() bool {
				return len(managementConsole.QueriesWithUnsupportedType(tt.AggregationName)) == 1
			}, 50*time.Millisecond, 1*time.Millisecond)
			assert.Equal(t, 1, managementConsole.GetTotalUnsupportedQueries())
			assert.Equal(t, 1, managementConsole.GetSavedUnsupportedQueries())
			assert.Equal(t, 1, len(managementConsole.GetUnsupportedTypesWithCount()))
		})
	}
}

// TestDifferentUnsupportedQueries tests if different unsupported queries are properly recorded.
// I randomly select requestsNr queries from testdata.UnsupportedAggregationsTests, run them, and check
// if all of them are properly recorded in the management console.
func TestDifferentUnsupportedQueries(t *testing.T) {
	const maxSavedQueriesPerQueryType = 10
	const requestsNr = 50

	// generate random |requestsNr| queries to send
	testNrs := make([]int, 0, requestsNr)
	testCounts := make([]int, len(testdata.UnsupportedAggregationsTests))
	for range requestsNr {
		randInt := rand.Intn(len(testdata.UnsupportedAggregationsTests))
		testNrs = append(testNrs, randInt)
		testCounts[randInt]++
	}

	db, _, err := sqlmock.New()
	if err != nil {
		t.Fatal(err)
	}
	defer db.Close()
	assert.NoError(t, err)

	lm := clickhouse.NewLogManagerWithConnection(db, table)
	cfg := config.QuesmaConfiguration{}
	logChan := logger.InitOnlyChannelLoggerForTests(cfg, &tracing.AsyncTraceLogger{AsyncQueryTrace: concurrent.NewMap[string, tracing.TraceCtx]()})
	managementConsole := ui.NewQuesmaManagementConsole(cfg, nil, nil, logChan, telemetry.NewPhoneHomeEmptyAgent())
	go managementConsole.RunOnlyChannelProcessor()

	queryRunner := NewQueryRunner()
	for id, testNr := range testNrs {
		newCtx := context.WithValue(ctx, tracing.RequestIdCtxKey, strconv.Itoa(id))
		_, _ = queryRunner.handleSearch(newCtx, tableName, []byte(testdata.UnsupportedAggregationsTests[testNr].QueryRequestJson), cfg, lm, nil, managementConsole)

	}

	for i, tt := range testdata.UnsupportedAggregationsTests {
		// Update of the count below is done asynchronously in another goroutine
		// (go managementConsole.RunOnlyChannelProcessor() above), so we might need to wait a bit
		assert.Eventually(t, func() bool {
			return len(managementConsole.QueriesWithUnsupportedType(tt.AggregationName)) == min(testCounts[i], maxSavedQueriesPerQueryType)
		}, 500*time.Millisecond, 1*time.Millisecond,
			tt.TestName+": wanted: %d, got: %d", min(testCounts[i], maxSavedQueriesPerQueryType),
			len(managementConsole.QueriesWithUnsupportedType(tt.AggregationName)),
		)
	}
}<|MERGE_RESOLUTION|>--- conflicted
+++ resolved
@@ -44,11 +44,7 @@
 	assert.Equal(t, fmt.Sprintf(`SELECT * FROM "%s" `, tableName), query.String())
 }
 
-<<<<<<< HEAD
-var ctx = context.WithValue(context.TODO(), tracing.RequestIdCtxKey, "1")
-=======
 var ctx = context.WithValue(context.TODO(), tracing.RequestIdCtxKey, tracing.GetRequestId())
->>>>>>> 768a3232
 
 const tableName = `logs-generic-default`
 
@@ -402,7 +398,7 @@
 // It runs |testdata.UnsupportedAggregationsTests| tests, each of them sends one query of unsupported type.
 // It ensures that this query type is recorded in the management console, and that all other query types are not.
 func TestAllUnsupportedQueryTypesAreProperlyRecorded(t *testing.T) {
-	for id, tt := range testdata.UnsupportedAggregationsTests {
+	for _, tt := range testdata.UnsupportedAggregationsTests {
 		t.Run(tt.TestName, func(t *testing.T) {
 			db, _, err := sqlmock.New()
 			if err != nil {
@@ -418,7 +414,7 @@
 			go managementConsole.RunOnlyChannelProcessor()
 
 			queryRunner := NewQueryRunner()
-			newCtx := context.WithValue(ctx, tracing.RequestIdCtxKey, strconv.Itoa(id))
+			newCtx := context.WithValue(ctx, tracing.RequestIdCtxKey, tracing.GetRequestId())
 			_, _ = queryRunner.handleSearch(newCtx, tableName, []byte(tt.QueryRequestJson), cfg, lm, nil, managementConsole)
 
 			for _, queryType := range model.AggregationQueryTypes {
@@ -469,8 +465,8 @@
 	go managementConsole.RunOnlyChannelProcessor()
 
 	queryRunner := NewQueryRunner()
-	for id, testNr := range testNrs {
-		newCtx := context.WithValue(ctx, tracing.RequestIdCtxKey, strconv.Itoa(id))
+	for _, testNr := range testNrs {
+		newCtx := context.WithValue(ctx, tracing.RequestIdCtxKey, tracing.GetRequestId())
 		_, _ = queryRunner.handleSearch(newCtx, tableName, []byte(testdata.UnsupportedAggregationsTests[testNr].QueryRequestJson), cfg, lm, nil, managementConsole)
 
 	}
