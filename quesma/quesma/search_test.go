--- conflicted
+++ resolved
@@ -622,15 +622,10 @@
 									ORDER BY "aggr__0__key_0" ASC`,
 	}
 
-<<<<<<< HEAD
 	logger.InitSimpleLoggerForTestsWarnLevel()
-	db, mock := util.InitSqlMockWithPrettySqlAndPrint(t, false)
-	defer db.Close()
-=======
 	conn, mock := util.InitSqlMockWithPrettySqlAndPrint(t, false)
 	defer conn.Close()
 	db := backend_connectors.NewClickHouseBackendConnectorWithConnection("", conn)
->>>>>>> f8bce5dc
 
 	for _, fieldName := range []string{dateTimeTimestampField, dateTime64TimestampField, dateTime64OurTimestampField} {
 
