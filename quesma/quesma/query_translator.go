// Copyright Quesma, licensed under the Elastic License 2.0.
// SPDX-License-Identifier: Elastic-2.0
package quesma

import (
	"context"
	"github.com/QuesmaOrg/quesma/quesma/clickhouse"
	"github.com/QuesmaOrg/quesma/quesma/model"
	"github.com/QuesmaOrg/quesma/quesma/queryparser"
	"github.com/QuesmaOrg/quesma/quesma/quesma/types"
	"github.com/QuesmaOrg/quesma/quesma/schema"
)

// This is an extracted interface for query translation.
// FIXME it should split into smaller interfaces: parser, builder and response maker
// FIXME it should have a better name
//
// Right now it has two implementation:
// 1. ClickhouseQueryTranslator (origin implementation)
// 2. ClickhouseEQLQueryTranslator (implements only a subset of methods)

type IQueryTranslator interface {
	ParseQuery(body types.JSON) (*model.ExecutionPlan, error)
	MakeSearchResponse(queries []*model.Query, ResultSets [][]model.QueryResultRow) *model.SearchResp
}

<<<<<<< HEAD
type QueryLanguage string

const (
	QueryLanguageDefault = "default"
	QueryLanguageEQL     = "eql"
)

func NewQueryTranslator(ctx context.Context, language QueryLanguage, schema schema.Schema, table *clickhouse.Table,
	logManager clickhouse.LogManagerIFace, dateMathRenderer string, indexes []string, configuration *config.QuesmaConfiguration) (queryTranslator IQueryTranslator) {
	switch language {
	case QueryLanguageEQL:
		return &eql.ClickhouseEQLQueryTranslator{ClickhouseLM: logManager, Table: table, Ctx: ctx}
	default:
		return &queryparser.ClickhouseQueryTranslator{Table: table, Ctx: ctx, DateMathRenderer: dateMathRenderer,
			Indexes: indexes, Config: configuration, Schema: schema}
	}
=======
func NewQueryTranslator(ctx context.Context, schema schema.Schema, table *clickhouse.Table, logManager clickhouse.LogManagerIFace, dateMathRenderer string, indexes []string) (queryTranslator IQueryTranslator) {
	return &queryparser.ClickhouseQueryTranslator{Ctx: ctx, DateMathRenderer: dateMathRenderer, Indexes: indexes, Schema: schema, Table: table}
>>>>>>> 0d3a00b3
}<|MERGE_RESOLUTION|>--- conflicted
+++ resolved
@@ -24,25 +24,6 @@
 	MakeSearchResponse(queries []*model.Query, ResultSets [][]model.QueryResultRow) *model.SearchResp
 }
 
-<<<<<<< HEAD
-type QueryLanguage string
-
-const (
-	QueryLanguageDefault = "default"
-	QueryLanguageEQL     = "eql"
-)
-
-func NewQueryTranslator(ctx context.Context, language QueryLanguage, schema schema.Schema, table *clickhouse.Table,
-	logManager clickhouse.LogManagerIFace, dateMathRenderer string, indexes []string, configuration *config.QuesmaConfiguration) (queryTranslator IQueryTranslator) {
-	switch language {
-	case QueryLanguageEQL:
-		return &eql.ClickhouseEQLQueryTranslator{ClickhouseLM: logManager, Table: table, Ctx: ctx}
-	default:
-		return &queryparser.ClickhouseQueryTranslator{Table: table, Ctx: ctx, DateMathRenderer: dateMathRenderer,
-			Indexes: indexes, Config: configuration, Schema: schema}
-	}
-=======
 func NewQueryTranslator(ctx context.Context, schema schema.Schema, table *clickhouse.Table, logManager clickhouse.LogManagerIFace, dateMathRenderer string, indexes []string) (queryTranslator IQueryTranslator) {
 	return &queryparser.ClickhouseQueryTranslator{Ctx: ctx, DateMathRenderer: dateMathRenderer, Indexes: indexes, Schema: schema, Table: table}
->>>>>>> 0d3a00b3
 }