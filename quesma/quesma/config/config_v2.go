--- conflicted
+++ resolved
@@ -632,7 +632,6 @@
 
 END:
 
-<<<<<<< HEAD
 	for _, idxCfg := range conf.IndexConfig {
 		if idxCfg.UseCommonTable {
 			conf.CreateCommonTable = true
@@ -640,27 +639,9 @@
 		}
 	}
 
-	if relationalDBErr != nil && !conf.TransparentProxy {
-		errAcc = multierror.Append(errAcc, relationalDBErr)
-	} else if relationalDBErr != nil && conf.TransparentProxy {
-		relDBConn := RelationalDbConfiguration{
-			ConnectorType: ClickHouseOSBackendConnectorName,
-			Url: &Url{
-				Host: "localhost",
-			},
-		}
-		conf.Connectors["mock-for-transparent-proxy"] = relDBConn
-		conf.ClickHouse = relDBConn
-	} else {
-		relDBConn.ConnectorType = connType
-		if connType == HydrolixBackendConnectorName {
-			conf.Connectors["injected-hydrolix-connector"] = *relDBConn
-			conf.Hydrolix = *relDBConn
-=======
 	if !conf.TransparentProxy {
 		if relationalDBErr != nil {
 			errAcc = multierror.Append(errAcc, relationalDBErr)
->>>>>>> 4fe5a7c0
 		} else {
 			relDBConn.ConnectorType = connType
 			if connType == HydrolixBackendConnectorName {
