--- conflicted
+++ resolved
@@ -620,7 +620,6 @@
 			conf.DefaultQueryTarget = defaultConfig.QueryTarget
 			conf.AutodiscoveryEnabled = slices.Contains(conf.DefaultQueryTarget, ClickhouseTarget)
 
-<<<<<<< HEAD
 			// safe to call per validation earlier
 			if targts, ok := queryProcessor.Config.IndexConfig[DefaultWildcardIndexName].Target.([]interface{}); ok {
 				conn := c.GetBackendConnectorByName(targts[0].(string))
@@ -642,14 +641,11 @@
 				queryProcessor.Config.DefaultTargetConnectorType = conn.Type
 				c.updateProcessorConfig(queryProcessor.Name, queryProcessor.Config)
 			}
-=======
 			if defaultQueryConfig, ok := queryProcessor.Config.IndexConfig[DefaultWildcardIndexName]; ok {
 				conf.DefaultQueryOptimizers = defaultQueryConfig.Optimizers
 			} else {
 				conf.DefaultQueryOptimizers = nil
 			}
-
->>>>>>> 2face799
 			delete(queryProcessor.Config.IndexConfig, DefaultWildcardIndexName)
 
 			for indexName, indexConfig := range queryProcessor.Config.IndexConfig {
@@ -791,7 +787,6 @@
 		conf.DefaultQueryTarget = defaultConfig.QueryTarget
 		conf.AutodiscoveryEnabled = slices.Contains(conf.DefaultQueryTarget, ClickhouseTarget)
 
-<<<<<<< HEAD
 		// safe to call per validation earlier
 		if targts, ok := queryProcessor.Config.IndexConfig[DefaultWildcardIndexName].Target.([]interface{}); ok {
 			conn := c.GetBackendConnectorByName(targts[0].(string))
@@ -811,45 +806,12 @@
 				}
 			}
 			c.updateProcessorConfig(queryProcessor.Name, queryProcessor.Config)
-			//// In order to maintain compat with v1 code we have to fill QueryTarget and IngestTarget for each index
-			//indexTarget, indexHasTargetSpecified := indexConfig.Target.([]interface{})
-			//if p.Type == QuesmaV1ProcessorQuery && indexHasTargetSpecified {
-			//	indexConf := p.Config.IndexConfig[indexName]
-			//	if len(indexTarget) != 0 {
-			//		targetType := c.GetBackendConnectorByName(indexTarget[0].(string)).Type
-			//		if targetType == "elasticsearch" {
-			//			targetType = "elasticsearch"
-			//		} else { // clickhouse-os, hydrolix included
-			//			targetType = "clickhouse"
-			//		}
-			//		indexConf.QueryTarget = []string{targetType}
-			//		p.Config.IndexConfig[indexName] = indexConf
-			//	}
-			//}
-			//if p.Type == QuesmaV1ProcessorIngest && indexHasTargetSpecified {
-			//	indexConf := p.Config.IndexConfig[indexName]
-			//	if len(indexTarget) != 0 {
-			//		targetType := c.GetBackendConnectorByName(indexTarget[0].(string)).Type
-			//		if targetType == "elasticsearch" {
-			//			targetType = "elasticsearch"
-			//		} else { // clickhouse-os, hydrolix included
-			//			targetType = "clickhouse"
-			//		}
-			//		indexConf.IngestTarget = []string{targetType}
-			//		p.Config.IndexConfig[indexName] = indexConf
-			//	}
-			//}
-			//// we will be able to remove block above after full migration to v2
-
-		}
-=======
+		}
 		if defaultQueryConfig, ok := queryProcessor.Config.IndexConfig[DefaultWildcardIndexName]; ok {
 			conf.DefaultQueryOptimizers = defaultQueryConfig.Optimizers
 		} else {
 			conf.DefaultQueryOptimizers = nil
 		}
-
->>>>>>> 2face799
 		delete(queryProcessor.Config.IndexConfig, DefaultWildcardIndexName)
 
 		for indexName, indexConfig := range queryProcessor.Config.IndexConfig {
