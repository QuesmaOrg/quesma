// Copyright Quesma, licensed under the Elastic License 2.0.
// SPDX-License-Identifier: Elastic-2.0
package config

import (
	"fmt"
)

type IndexConfiguration struct {
	Name     string `koanf:"name"`
	Disabled bool   `koanf:"disabled"`
	// TODO to be deprecated
<<<<<<< HEAD
	FullTextFields []string `koanf:"fullTextFields"`
	// TODO to be deprecated
	IgnoredFields     map[string]bool                   `koanf:"ignoredFields"`
	SchemaOverrides   *SchemaConfiguration              `koanf:"schemaOverrides"`
	EnabledOptimizers map[string]OptimizerConfiguration `koanf:"optimizers"`
	Override          string                            `koanf:"override"`
=======
	TimestampField  *string                           `koanf:"timestampField"`
	SchemaOverrides *SchemaConfiguration              `koanf:"schemaOverrides"`
	Optimizers      map[string]OptimizerConfiguration `koanf:"optimizers"`
	Override        string                            `koanf:"override"`
>>>>>>> c1252dcc
}

func (c IndexConfiguration) String() string {
	var str = fmt.Sprintf("\n\t\t%s, disabled: %t, schema overrides: %s, override: %s",
		c.Name,
		c.Disabled,
		c.SchemaOverrides.String(),
		c.Override,
	)

<<<<<<< HEAD
	if len(c.FullTextFields) > 0 {
		str = fmt.Sprintf("%s, fullTextFields: %s", str, strings.Join(c.FullTextFields, ", "))
	}

	return str
=======
	if c.TimestampField != nil {
		return fmt.Sprintf("%s, timestampField: %s", str, *c.TimestampField)
	} else {
		return str
	}
>>>>>>> c1252dcc
}

func (c IndexConfiguration) GetOptimizerConfiguration(optimizerName string) (props map[string]string, disabled bool) {
	if optimizer, ok := c.Optimizers[optimizerName]; ok {
		return optimizer.Properties, optimizer.Disabled
	}
	return nil, true
}<|MERGE_RESOLUTION|>--- conflicted
+++ resolved
@@ -10,19 +10,9 @@
 	Name     string `koanf:"name"`
 	Disabled bool   `koanf:"disabled"`
 	// TODO to be deprecated
-<<<<<<< HEAD
-	FullTextFields []string `koanf:"fullTextFields"`
-	// TODO to be deprecated
-	IgnoredFields     map[string]bool                   `koanf:"ignoredFields"`
-	SchemaOverrides   *SchemaConfiguration              `koanf:"schemaOverrides"`
-	EnabledOptimizers map[string]OptimizerConfiguration `koanf:"optimizers"`
-	Override          string                            `koanf:"override"`
-=======
-	TimestampField  *string                           `koanf:"timestampField"`
 	SchemaOverrides *SchemaConfiguration              `koanf:"schemaOverrides"`
 	Optimizers      map[string]OptimizerConfiguration `koanf:"optimizers"`
 	Override        string                            `koanf:"override"`
->>>>>>> c1252dcc
 }
 
 func (c IndexConfiguration) String() string {
@@ -33,19 +23,7 @@
 		c.Override,
 	)
 
-<<<<<<< HEAD
-	if len(c.FullTextFields) > 0 {
-		str = fmt.Sprintf("%s, fullTextFields: %s", str, strings.Join(c.FullTextFields, ", "))
-	}
-
 	return str
-=======
-	if c.TimestampField != nil {
-		return fmt.Sprintf("%s, timestampField: %s", str, *c.TimestampField)
-	} else {
-		return str
-	}
->>>>>>> c1252dcc
 }
 
 func (c IndexConfiguration) GetOptimizerConfiguration(optimizerName string) (props map[string]string, disabled bool) {
