--- conflicted
+++ resolved
@@ -10,18 +10,11 @@
 	Name     string `koanf:"name"`
 	Disabled bool   `koanf:"disabled"`
 	// TODO to be deprecated
-<<<<<<< HEAD
-	TimestampField    *string                           `koanf:"timestampField"`
-	SchemaOverrides   *SchemaConfiguration              `koanf:"schemaOverrides"`
-	EnabledOptimizers map[string]OptimizerConfiguration `koanf:"optimizers"`
-	Override          string                            `koanf:"override"`
-	UseSingleTable    bool                              `koanf:"useSingleTable"`
-=======
 	TimestampField  *string                           `koanf:"timestampField"`
 	SchemaOverrides *SchemaConfiguration              `koanf:"schemaOverrides"`
 	Optimizers      map[string]OptimizerConfiguration `koanf:"optimizers"`
 	Override        string                            `koanf:"override"`
->>>>>>> ab929f48
+  UseSingleTable  bool                              `koanf:"useSingleTable"`
 }
 
 func (c IndexConfiguration) GetTimestampField() (tsField string) {
