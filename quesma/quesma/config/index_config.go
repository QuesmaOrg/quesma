--- conflicted
+++ resolved
@@ -17,15 +17,12 @@
 	SchemaOverrides *SchemaConfiguration              `koanf:"schemaOverrides"`
 	Optimizers      map[string]OptimizerConfiguration `koanf:"optimizers"`
 	Override        string                            `koanf:"override"`
-<<<<<<< HEAD
 	UseSingleTable  bool                              `koanf:"useSingleTable"`
-=======
 	Target          []string                          `koanf:"target"`
 
 	// Computed based on the overall configuration
 	QueryTarget  []string
 	IngestTarget []string
->>>>>>> 586b7fc4
 }
 
 func (c IndexConfiguration) String() string {
