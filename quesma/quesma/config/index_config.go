// Copyright Quesma, licensed under the Elastic License 2.0.
// SPDX-License-Identifier: Elastic-2.0
package config

import (
	"fmt"
	"strings"
)

type IndexConfiguration struct {
	Name     string `koanf:"name"`
	Disabled bool   `koanf:"disabled"`
	// TODO to be deprecated
	FullTextFields []string `koanf:"fullTextFields"`
	// TODO to be deprecated
	IgnoredFields     map[string]bool                   `koanf:"ignoredFields"`
	SchemaOverrides   *SchemaConfiguration              `koanf:"schemaOverrides"`
	EnabledOptimizers map[string]OptimizerConfiguration `koanf:"optimizers"`
	Override          string                            `koanf:"override"`
}

<<<<<<< HEAD
func (c IndexConfiguration) HasFullTextField(fieldName string) bool {
	return slices.Contains(c.FullTextFields, fieldName)
=======
func (c IndexConfiguration) GetTimestampField() (tsField string) {
	if c.TimestampField != nil {
		tsField = *c.TimestampField
	}
	return
>>>>>>> 9fbdf75a
}

func (c IndexConfiguration) String() string {
	var extraString string
	extraString = ""
	if len(c.IgnoredFields) > 0 {
		extraString += "; ignored fields: "
		var fields []string
		for field := range c.IgnoredFields {
			fields = append(fields, field)
		}
		extraString += strings.Join(fields, ", ")
	}
	var str = fmt.Sprintf("\n\t\t%s, disabled: %t, schema overrides: %s, override: %s",
		c.Name,
		c.Disabled,
		c.SchemaOverrides.String(),
		c.Override,
	)

	if len(c.FullTextFields) > 0 {
		str = fmt.Sprintf("%s, fullTextFields: %s", str, strings.Join(c.FullTextFields, ", "))
	}

	return str
}

func (c IndexConfiguration) GetOptimizerConfiguration(optimizerName string) (map[string]string, bool) {
	if optimizer, ok := c.EnabledOptimizers[optimizerName]; ok {
		return optimizer.Properties, optimizer.Enabled
	}

	return nil, false
}<|MERGE_RESOLUTION|>--- conflicted
+++ resolved
@@ -19,17 +19,6 @@
 	Override          string                            `koanf:"override"`
 }
 
-<<<<<<< HEAD
-func (c IndexConfiguration) HasFullTextField(fieldName string) bool {
-	return slices.Contains(c.FullTextFields, fieldName)
-=======
-func (c IndexConfiguration) GetTimestampField() (tsField string) {
-	if c.TimestampField != nil {
-		tsField = *c.TimestampField
-	}
-	return
->>>>>>> 9fbdf75a
-}
 
 func (c IndexConfiguration) String() string {
 	var extraString string
