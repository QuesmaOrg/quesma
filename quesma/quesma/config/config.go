// Copyright Quesma, licensed under the Elastic License 2.0.
// SPDX-License-Identifier: Elastic-2.0
package config

import (
	"fmt"
	"github.com/hashicorp/go-multierror"
	"github.com/knadh/koanf/parsers/yaml"
	"github.com/knadh/koanf/providers/env"
	"github.com/knadh/koanf/providers/file"
	"github.com/knadh/koanf/v2"
	"github.com/rs/zerolog"
	"log"
	"os"
	"quesma/elasticsearch/elasticsearch_field_types"
	"quesma/index"
	"quesma/network"
	"strings"
)

const (
	defaultConfigFileName    = "config.yaml"
	configFileLocationEnvVar = "QUESMA_CONFIG_FILE"
)

var (
	telemetryUrl = &Url{Scheme: "https", Host: "api.quesma.com", Path: "/phone-home"}
)

type QuesmaConfiguration struct {
	// both clickhouse and hydrolix connections are going to be deprecated and everything is going to live under connector
	Connectors       map[string]RelationalDbConfiguration `koanf:"connectors"`
	TransparentProxy bool                                 `koanf:"transparentProxy"`
	InstallationId   string                               `koanf:"installationId"`
	LicenseKey       string                               `koanf:"licenseKey"`
	//deprecated
	ClickHouse RelationalDbConfiguration `koanf:"clickhouse"`
	//deprecated
	Hydrolix                   RelationalDbConfiguration     `koanf:"hydrolix"`
	Elasticsearch              ElasticsearchConfiguration    `koanf:"elasticsearch"`
	IndexConfig                map[string]IndexConfiguration `koanf:"indexes"`
	Logging                    LoggingConfiguration          `koanf:"logging"`
	PublicTcpPort              network.Port                  `koanf:"port"`
	IngestStatistics           bool                          `koanf:"ingestStatistics"`
	QuesmaInternalTelemetryUrl *Url                          `koanf:"internalTelemetryUrl"`
<<<<<<< HEAD
	AutodiscoveryEnabled       bool
=======
	DisableAuth                bool                          `koanf:"disableAuth"`
>>>>>>> 79e03f06
}

type LoggingConfiguration struct {
	Path              string        `koanf:"path"`
	Level             zerolog.Level `koanf:"level"`
	RemoteLogDrainUrl *Url          `koanf:"remoteUrl"`
	FileLogging       bool          `koanf:"fileLogging"`
}

type RelationalDbConfiguration struct {
	//ConnectorName string `koanf:"name"`
	ConnectorType string `koanf:"type"`
	Url           *Url   `koanf:"url"`
	User          string `koanf:"user"`
	Password      string `koanf:"password"`
	Database      string `koanf:"database"`
	AdminUrl      *Url   `koanf:"adminUrl"`
	DisableTLS    bool   `koanf:"disableTLS"`
}

type OptimizerConfiguration struct {
	Disabled   bool              `koanf:"disabled"`
	Properties map[string]string `koanf:"properties"`
}

func (c *RelationalDbConfiguration) IsEmpty() bool {
	return c != nil && c.Url == nil && c.User == "" && c.Password == "" && c.Database == ""
}

func (c *RelationalDbConfiguration) IsNonEmpty() bool {
	return !c.IsEmpty()
}

func (c *QuesmaConfiguration) AliasFields(indexName string) map[string]string {
	aliases := make(map[string]string)
	if indexConfig, found := c.IndexConfig[indexName]; found {
		if indexConfig.SchemaOverrides != nil {
			for fieldName, FieldConf := range indexConfig.SchemaOverrides.Fields {
				aliases[fieldName.AsString()] = FieldConf.TargetColumnName
			}
		}
	}
	return aliases
}

func MatchName(pattern, name string) bool {
	return index.TableNamePatternRegexp(pattern).MatchString(name)
}

var k = koanf.New(".")

func Load() QuesmaConfiguration {
	var config QuesmaConfiguration

	loadConfigFile()
	if err := k.Load(env.Provider("QUESMA_", ".", func(s string) string {
		// This enables overriding config values with environment variables. It's case-sensitive, just like the YAML.
		// Examples:
		// `QUESMA_logging_level=debug` overrides `logging.level` in the config file
		// `QUESMA_licenseKey=arbitrary-license-key` overrides `licenseKey` in the config file
		return strings.Replace(strings.TrimPrefix(s, "QUESMA_"), "_", ".", -1)
	}), nil); err != nil {
		log.Fatalf("error loading config form supplied env vars: %v", err)
	}
	if err := k.Unmarshal("", &config); err != nil {
		log.Fatalf("error unmarshalling config: %v", err)
	}
	for name, idxConfig := range config.IndexConfig {
		idxConfig.Name = name
		config.IndexConfig[name] = idxConfig
		if idxConfig.SchemaOverrides != nil {
			for fieldName, configuration := range idxConfig.SchemaOverrides.Fields {
				idxConfig.SchemaOverrides.Fields[fieldName] = configuration
			}
		}
	}
	return config
}

func loadConfigFile() {
	var configPath string
	if configFileName, isSet := os.LookupEnv(configFileLocationEnvVar); isSet {
		configPath = configFileName
	} else {
		configPath = defaultConfigFileName
	}
	fmt.Printf("Using config file: [%s]\n", configPath)
	if _, err := os.Stat(configPath); os.IsNotExist(err) {
		fmt.Printf("Error loading config file [%v], proceeding without it...\n", err)
		return
	}
	if err := k.Load(file.Provider(configPath), yaml.Parser()); err != nil {
		log.Fatalf("error loading config: %v", err)
	}
}

func (c *QuesmaConfiguration) Validate() error {
	var result error
	if c.PublicTcpPort == 0 { // unmarshalling defaults to 0 if not present
		result = multierror.Append(result, fmt.Errorf("specifying TCP port for incoming traffic is required, please verify your frontend connector settings"))
	}
	connectorCount := len(c.Connectors)
	if connectorCount != 1 {
		result = multierror.Append(result, fmt.Errorf("%d connectors configured - at this moment Quesma requires **exactly** one connector specified", connectorCount))
	}
	if c.ClickHouse.Url == nil && c.Hydrolix.Url == nil {
		result = multierror.Append(result, fmt.Errorf("clickHouse or hydrolix URL is required"))
	}
	if c.ClickHouse.IsNonEmpty() && c.Hydrolix.IsNonEmpty() {
		result = multierror.Append(result, fmt.Errorf("only one of ClickHouse and Hydrolix can be configured"))
	}
	if c.Elasticsearch.Url == nil {
		result = multierror.Append(result, fmt.Errorf("elasticsearch URL is required"))
	}
	for indexName, indexConfig := range c.IndexConfig {
		result = c.validateIndexName(indexName, result)
		// TODO enable when rolling out schema configuration
		//result = c.validateDeprecated(indexConfig, result)
		result = c.validateSchemaConfiguration(indexConfig, result)
	}
	if c.Hydrolix.IsNonEmpty() {
		// At this moment we share the code between ClickHouse and Hydrolix which use only different names
		// for the same configuration object.
		c.ClickHouse = c.Hydrolix
	}
	return result
}

// TODO remove ignore when rolling out schema configuration
//
//lint:ignore U1000 Ignore unused function temporarily for debugging
func (c *QuesmaConfiguration) validateDeprecated(indexName IndexConfiguration, result error) error {
	return nil
}

func (c *QuesmaConfiguration) validateIndexName(indexName string, result error) error {
	if indexName == DefaultWildcardIndexName {
		return result
	}
	if strings.Contains(indexName, "*") || indexName == "_all" {
		result = multierror.Append(result, fmt.Errorf("wildcard patterns are not allowed in index configuration: %s", indexName))
	}
	return result
}

func (c *QuesmaConfiguration) ReadsFromClickhouse() bool {
	return !c.TransparentProxy
}

func (c *QuesmaConfiguration) ReadsFromElasticsearch() bool {
	return true
}

func (c *QuesmaConfiguration) WritesToClickhouse() bool {
	return !c.TransparentProxy
}

func (c *QuesmaConfiguration) WritesToElasticsearch() bool {
	return true
}

func (c *QuesmaConfiguration) optimizersConfigAsString(s string, cfg map[string]OptimizerConfiguration) string {

	var lines []string

	lines = append(lines, fmt.Sprintf("        %s:", s))
	for k, v := range cfg {
		var status string
		if v.Disabled {
			status = "<disabled>"
		} else {
			status = "enabled"
		}
		lines = append(lines, fmt.Sprintf("            %s: %s", k, status))
		if v.Properties != nil && len(v.Properties) > 0 {
			lines = append(lines, fmt.Sprintf("                properties: %v", v.Properties))
		}
	}

	return strings.Join(lines, "\n")
}

func (c *QuesmaConfiguration) OptimizersConfigAsString() string {

	var lines []string

	lines = append(lines, "\n")

	for indexName, indexConfig := range c.IndexConfig {
		if indexConfig.Optimizers != nil && len(indexConfig.Optimizers) > 0 {
			lines = append(lines, c.optimizersConfigAsString(indexName, indexConfig.Optimizers))
		}
	}

	lines = append(lines, "\n")
	return strings.Join(lines, "\n")
}

func (c *QuesmaConfiguration) String() string {
	var indexConfigs string
	for _, idx := range c.IndexConfig {
		indexConfigs += idx.String()
	}

	elasticUrl := "<nil>"
	if c.Elasticsearch.Url != nil {
		elasticUrl = c.Elasticsearch.Url.String()
	}
	elasticsearchExtra := ""
	if c.Elasticsearch.User != "" {
		elasticsearchExtra = fmt.Sprintf("\n        Elasticsearch user: %s", c.Elasticsearch.User)
	}
	if c.Elasticsearch.Password != "" {
		elasticsearchExtra += "\n        Elasticsearch password: ***"
	}
	clickhouseUrl := "<nil>"
	clickhouseExtra := ""
	if c.ClickHouse.User != "" {
		clickhouseExtra = fmt.Sprintf("\n      ClickHouse user: %s", c.ClickHouse.User)
	}
	if c.ClickHouse.Url != nil {
		clickhouseUrl = c.ClickHouse.Url.String()
	}
	if c.ClickHouse.Password != "" {
		clickhouseExtra += "\n      ClickHouse password: ***"
	}
	if c.ClickHouse.Database != "" {
		clickhouseExtra += fmt.Sprintf("\n      ClickHouse database: %s", c.ClickHouse.Database)
	}
	var connectorString strings.Builder
	for connName, conn := range c.Connectors {
		connectorString.WriteString(fmt.Sprintf("\n        - [%s] connector", connName))
		connectorString.WriteString(fmt.Sprintf("\n          Type: %s", conn.ConnectorType))
		if conn.Url != nil {
			connectorString.WriteString(fmt.Sprintf("\n          Url: %s", conn.Url.String()))
		}
		if conn.User != "" {
			connectorString.WriteString(fmt.Sprintf("\n          User: %s", conn.User))
		}
		if conn.Password != "" {
			connectorString.WriteString("\n          Password: ***")
		}
		if conn.Database != "" {
			connectorString.WriteString(fmt.Sprintf("\n          Database: %s", conn.Database))
		}
	}
	quesmaInternalTelemetryUrl := "disabled"
	if c.QuesmaInternalTelemetryUrl != nil {
		quesmaInternalTelemetryUrl = c.QuesmaInternalTelemetryUrl.String()
	}
	return fmt.Sprintf(`
Quesma Configuration:
	Transparent proxy mode: %t
	Elasticsearch URL: %s%s
	ClickhouseUrl: %s%s
	Connectors: %s
	Indexes: %s
	Logs Path: %s
	Log Level: %v
	Public TCP Port: %d
	Ingest Statistics: %t,
	Quesma Telemetry URL: %s
    Optimizers: %s`,
		c.TransparentProxy,
		elasticUrl,
		elasticsearchExtra,
		clickhouseUrl,
		clickhouseExtra,
		connectorString.String(),
		indexConfigs,
		c.Logging.Path,
		c.Logging.Level,
		c.PublicTcpPort,
		c.IngestStatistics,
		quesmaInternalTelemetryUrl,
		c.OptimizersConfigAsString(),
	)
}

func (c *QuesmaConfiguration) validateSchemaConfiguration(config IndexConfiguration, err error) error {
	if config.SchemaOverrides == nil {
		return err
	}

	for fieldName, fieldConfig := range config.SchemaOverrides.Fields {
		if fieldConfig.Type == "" && !fieldConfig.Ignored {
			err = multierror.Append(err, fmt.Errorf("field [%s] in index [%s] has no type", fieldName, config.Name))
		} else if !elasticsearch_field_types.IsValid(fieldConfig.Type.AsString()) && !fieldConfig.Ignored {
			err = multierror.Append(err, fmt.Errorf("field [%s] in index [%s] has invalid type %s", fieldName, config.Name, fieldConfig.Type))
		}
		if fieldConfig.Type == TypeAlias && fieldConfig.TargetColumnName == "" {
			err = multierror.Append(err, fmt.Errorf("field [%s] of type alias in index [%s] cannot have `targetColumnName` property unset", fieldName, config.Name))
		}

		// TODO This validation will be fixed on further field config cleanup
		//if slices.Contains(config.SchemaOverrides.Ignored, fieldName.AsString()) {
		//	err = multierror.Append(err, fmt.Errorf("field %s in index %s is both enabled and ignored", fieldName, config.Name))
		//}

		//if field, found := config.SchemaOverrides.Fields[fieldName]; found && field.Type.AsString() == elasticsearch_field_types.FieldTypeAlias && field.AliasedField == "" {
		//	err = multierror.Append(err, fmt.Errorf("field %s in index %s is aliased to an empty field", fieldName, config.Name))
		//}

		//if countPrimaryKeys(config) > 1 {
		//	err = multierror.Append(err, fmt.Errorf("index %s has more than one primary key", config.Name))
		//}
	}

	return err
}

func (c *QuesmaConfiguration) IndexAutodiscoveryEnabled() bool {
	return c.AutodiscoveryEnabled
}<|MERGE_RESOLUTION|>--- conflicted
+++ resolved
@@ -43,11 +43,8 @@
 	PublicTcpPort              network.Port                  `koanf:"port"`
 	IngestStatistics           bool                          `koanf:"ingestStatistics"`
 	QuesmaInternalTelemetryUrl *Url                          `koanf:"internalTelemetryUrl"`
-<<<<<<< HEAD
 	AutodiscoveryEnabled       bool
-=======
 	DisableAuth                bool                          `koanf:"disableAuth"`
->>>>>>> 79e03f06
 }
 
 type LoggingConfiguration struct {
