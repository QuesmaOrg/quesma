// Copyright Quesma, licensed under the Elastic License 2.0.
// SPDX-License-Identifier: Elastic-2.0
package config

import (
	"fmt"
	"github.com/hashicorp/go-multierror"
	"github.com/knadh/koanf/parsers/yaml"
	"github.com/knadh/koanf/providers/env"
	"github.com/knadh/koanf/providers/file"
	"github.com/knadh/koanf/v2"
	"github.com/rs/zerolog"
	"log"
	"os"
	"quesma/elasticsearch/elasticsearch_field_types"
	"quesma/index"
	"quesma/network"
	"strings"
)

const (
	defaultConfigFileName    = "config.yaml"
	configFileLocationEnvVar = "QUESMA_CONFIG_FILE"
)

var (
	telemetryUrl = &Url{Scheme: "https", Host: "api.quesma.com", Path: "/phone-home"}
)

type QuesmaConfiguration struct {
	// both clickhouse and hydrolix connections are going to be deprecated and everything is going to live under connector
	Connectors     map[string]RelationalDbConfiguration `koanf:"connectors"`
	Mode           operationMode                        `koanf:"mode"`
	InstallationId string                               `koanf:"installationId"`
	LicenseKey     string                               `koanf:"licenseKey"`
	//deprecated
	ClickHouse RelationalDbConfiguration `koanf:"clickhouse"`
	//deprecated
	Hydrolix                   RelationalDbConfiguration     `koanf:"hydrolix"`
	Elasticsearch              ElasticsearchConfiguration    `koanf:"elasticsearch"`
	IndexConfig                map[string]IndexConfiguration `koanf:"indexes"`
	Logging                    LoggingConfiguration          `koanf:"logging"`
	PublicTcpPort              network.Port                  `koanf:"port"`
	EnableElasticsearchIngest  bool                          `koanf:"enableElasticsearchIngest"`
	IngestStatistics           bool                          `koanf:"ingestStatistics"`
	QuesmaInternalTelemetryUrl *Url                          `koanf:"internalTelemetryUrl"`
}

type LoggingConfiguration struct {
	Path              string        `koanf:"path"`
	Level             zerolog.Level `koanf:"level"`
	RemoteLogDrainUrl *Url          `koanf:"remoteUrl"`
	FileLogging       bool          `koanf:"fileLogging"`
}

type RelationalDbConfiguration struct {
	//ConnectorName string `koanf:"name"`
	ConnectorType string `koanf:"type"`
	Url           *Url   `koanf:"url"`
	User          string `koanf:"user"`
	Password      string `koanf:"password"`
	Database      string `koanf:"database"`
	AdminUrl      *Url   `koanf:"adminUrl"`
	DisableTLS    bool   `koanf:"disableTLS"`
}

type OptimizerConfiguration struct {
	Disabled   bool              `koanf:"disabled"`
	Properties map[string]string `koanf:"properties"`
}

func (c *RelationalDbConfiguration) IsEmpty() bool {
	return c != nil && c.Url == nil && c.User == "" && c.Password == "" && c.Database == ""
}

func (c *RelationalDbConfiguration) IsNonEmpty() bool {
	return !c.IsEmpty()
}

func (c *QuesmaConfiguration) AliasFields(indexName string) map[string]string {
	aliases := make(map[string]string)
	if indexConfig, found := c.IndexConfig[indexName]; found {
		if indexConfig.SchemaOverrides != nil {
			for fieldName, FieldConf := range indexConfig.SchemaOverrides.Fields {
				aliases[fieldName.AsString()] = FieldConf.TargetColumnName
			}
		}
	}
	return aliases
}

func MatchName(pattern, name string) bool {
	return index.TableNamePatternRegexp(pattern).MatchString(name)
}

var k = koanf.New(".")

func Load() QuesmaConfiguration {
	var config QuesmaConfiguration

	loadConfigFile()
	if err := k.Load(env.Provider("QUESMA_", ".", func(s string) string {
		// This enables overriding config values with environment variables. It's case-sensitive, just like the YAML.
		// Examples:
		// `QUESMA_logging_level=debug` overrides `logging.level` in the config file
		// `QUESMA_licenseKey=arbitrary-license-key` overrides `licenseKey` in the config file
		return strings.Replace(strings.TrimPrefix(s, "QUESMA_"), "_", ".", -1)
	}), nil); err != nil {
		log.Fatalf("error loading config form supplied env vars: %v", err)
	}
	if err := k.Unmarshal("", &config); err != nil {
		log.Fatalf("error unmarshalling config: %v", err)
	}
	for name, idxConfig := range config.IndexConfig {
		idxConfig.Name = name
		config.IndexConfig[name] = idxConfig
		if idxConfig.SchemaOverrides != nil {
			for fieldName, configuration := range idxConfig.SchemaOverrides.Fields {
				idxConfig.SchemaOverrides.Fields[fieldName] = configuration
			}
		}
	}
	return config
}

func loadConfigFile() {
	var configPath string
	if configFileName, isSet := os.LookupEnv(configFileLocationEnvVar); isSet {
		configPath = configFileName
	} else {
		configPath = defaultConfigFileName
	}
	fmt.Printf("Using config file: [%s]\n", configPath)
	if _, err := os.Stat(configPath); os.IsNotExist(err) {
		fmt.Printf("Error loading config file [%v], proceeding without it...\n", err)
		return
	}
	if err := k.Load(file.Provider(configPath), yaml.Parser()); err != nil {
		log.Fatalf("error loading config: %v", err)
	}
}

func (c *QuesmaConfiguration) Validate() error {
	var result error
	if c.PublicTcpPort == 0 { // unmarshalling defaults to 0 if not present
		result = multierror.Append(result, fmt.Errorf("specifying TCP port for incoming traffic is required, please verify your frontend connector settings"))
	}
	connectorCount := len(c.Connectors)
	if connectorCount != 1 {
		result = multierror.Append(result, fmt.Errorf("%d connectors configured - at this moment Quesma requires **exactly** one connector specified", connectorCount))
	}
	if c.ClickHouse.Url == nil && c.Hydrolix.Url == nil {
		result = multierror.Append(result, fmt.Errorf("clickHouse or hydrolix URL is required"))
	}
	if c.ClickHouse.IsNonEmpty() && c.Hydrolix.IsNonEmpty() {
		result = multierror.Append(result, fmt.Errorf("only one of ClickHouse and Hydrolix can be configured"))
	}
	if c.Elasticsearch.Url == nil {
		result = multierror.Append(result, fmt.Errorf("elasticsearch URL is required"))
	}
	if c.Mode == "" {
		result = multierror.Append(result, fmt.Errorf("quesma operating mode is required"))
	}
	for indexName, indexConfig := range c.IndexConfig {
		result = c.validateIndexName(indexName, result)
		// TODO enable when rolling out schema configuration
		//result = c.validateDeprecated(indexConfig, result)
		result = c.validateSchemaConfiguration(indexConfig, result)
	}
	if c.Hydrolix.IsNonEmpty() {
		// At this moment we share the code between ClickHouse and Hydrolix which use only different names
		// for the same configuration object.
		c.ClickHouse = c.Hydrolix
	}
	return result
}

// TODO remove ignore when rolling out schema configuration
//
//lint:ignore U1000 Ignore unused function temporarily for debugging
func (c *QuesmaConfiguration) validateDeprecated(indexName IndexConfiguration, result error) error {
<<<<<<< HEAD
	if len(indexName.IgnoredFields) > 0 {
		fmt.Printf("index configuration %s contains deprecated field 'ignoredFields'", indexName.Name)
=======
	if indexName.TimestampField != nil {
		fmt.Printf("index configuration %s contains deprecated field 'timestampField'", indexName.Name)
>>>>>>> c1252dcc
	}
	return result
}

func (c *QuesmaConfiguration) validateIndexName(indexName string, result error) error {
	if strings.Contains(indexName, "*") || indexName == "_all" {
		result = multierror.Append(result, fmt.Errorf("wildcard patterns are not allowed in index configuration: %s", indexName))
	}
	return result
}

func (c *QuesmaConfiguration) ReadsFromClickhouse() bool {
	return c.Mode == DualWriteQueryClickhouse || c.Mode == DualWriteQueryClickhouseFallback ||
		c.Mode == DualWriteQueryClickhouseVerify || c.Mode == ClickHouse
}

func (c *QuesmaConfiguration) ReadsFromElasticsearch() bool {
	return c.Mode == Proxy || c.Mode == ProxyInspect || c.Mode == DualWriteQueryElastic ||
		c.Mode == DualWriteQueryClickhouse || c.Mode == DualWriteQueryClickhouseFallback ||
		c.Mode == DualWriteQueryClickhouseVerify
}

func (c *QuesmaConfiguration) WritesToClickhouse() bool {
	return c.Mode != Proxy && c.Mode != ProxyInspect
}

func (c *QuesmaConfiguration) WritesToElasticsearch() bool {
	return c.Mode != ClickHouse
}

func (c *QuesmaConfiguration) optimizersConfigAsString(s string, cfg map[string]OptimizerConfiguration) string {

	var lines []string

	lines = append(lines, fmt.Sprintf("        %s:", s))
	for k, v := range cfg {
		var status string
		if v.Disabled {
			status = "<disabled>"
		} else {
			status = "enabled"
		}
		lines = append(lines, fmt.Sprintf("            %s: %s", k, status))
		if v.Properties != nil && len(v.Properties) > 0 {
			lines = append(lines, fmt.Sprintf("                properties: %v", v.Properties))
		}
	}

	return strings.Join(lines, "\n")
}

func (c *QuesmaConfiguration) OptimizersConfigAsString() string {

	var lines []string

	lines = append(lines, "\n")

	for indexName, indexConfig := range c.IndexConfig {
		if indexConfig.Optimizers != nil && len(indexConfig.Optimizers) > 0 {
			lines = append(lines, c.optimizersConfigAsString(indexName, indexConfig.Optimizers))
		}
	}

	lines = append(lines, "\n")
	return strings.Join(lines, "\n")
}

func (c *QuesmaConfiguration) String() string {
	var indexConfigs string
	for _, idx := range c.IndexConfig {
		indexConfigs += idx.String()
	}

	elasticUrl := "<nil>"
	if c.Elasticsearch.Url != nil {
		elasticUrl = c.Elasticsearch.Url.String()
	}
	elasticsearchExtra := ""
	if c.Elasticsearch.User != "" {
		elasticsearchExtra = fmt.Sprintf("\n        Elasticsearch user: %s", c.Elasticsearch.User)
	}
	if c.Elasticsearch.Password != "" {
		elasticsearchExtra += "\n        Elasticsearch password: ***"
	}
	clickhouseUrl := "<nil>"
	clickhouseExtra := ""
	if c.ClickHouse.User != "" {
		clickhouseExtra = fmt.Sprintf("\n      ClickHouse user: %s", c.ClickHouse.User)
	}
	if c.ClickHouse.Url != nil {
		clickhouseUrl = c.ClickHouse.Url.String()
	}
	if c.ClickHouse.Password != "" {
		clickhouseExtra += "\n      ClickHouse password: ***"
	}
	if c.ClickHouse.Database != "" {
		clickhouseExtra += fmt.Sprintf("\n      ClickHouse database: %s", c.ClickHouse.Database)
	}
	var connectorString strings.Builder
	for connName, conn := range c.Connectors {
		connectorString.WriteString(fmt.Sprintf("\n        - [%s] connector", connName))
		connectorString.WriteString(fmt.Sprintf("\n          Type: %s", conn.ConnectorType))
		if conn.Url != nil {
			connectorString.WriteString(fmt.Sprintf("\n          Url: %s", conn.Url.String()))
		}
		if conn.User != "" {
			connectorString.WriteString(fmt.Sprintf("\n          User: %s", conn.User))
		}
		if conn.Password != "" {
			connectorString.WriteString("\n          Password: ***")
		}
		if conn.Database != "" {
			connectorString.WriteString(fmt.Sprintf("\n          Database: %s", conn.Database))
		}
	}
	quesmaInternalTelemetryUrl := "disabled"
	if c.QuesmaInternalTelemetryUrl != nil {
		quesmaInternalTelemetryUrl = c.QuesmaInternalTelemetryUrl.String()
	}
	return fmt.Sprintf(`
Quesma Configuration:
	Mode: %s
	Elasticsearch URL: %s%s
	ClickhouseUrl: %s%s
	Connectors: %s
	Call Elasticsearch: %v
	Indexes: %s
	Logs Path: %s
	Log Level: %v
	Public TCP Port: %d
	Ingest Statistics: %t,
	Quesma Telemetry URL: %s
    Optimizers: %s`,
		c.Mode.String(),
		elasticUrl,
		elasticsearchExtra,
		clickhouseUrl,
		clickhouseExtra,
		connectorString.String(),
		c.EnableElasticsearchIngest,
		indexConfigs,
		c.Logging.Path,
		c.Logging.Level,
		c.PublicTcpPort,
		c.IngestStatistics,
		quesmaInternalTelemetryUrl,
		c.OptimizersConfigAsString(),
	)
}

func (c *QuesmaConfiguration) validateSchemaConfiguration(config IndexConfiguration, err error) error {
	if config.SchemaOverrides == nil {
		return err
	}

	for fieldName, fieldConfig := range config.SchemaOverrides.Fields {
		if fieldConfig.Type == "" && !fieldConfig.Ignored {
			err = multierror.Append(err, fmt.Errorf("field [%s] in index [%s] has no type", fieldName, config.Name))
		} else if !elasticsearch_field_types.IsValid(fieldConfig.Type.AsString()) && !fieldConfig.Ignored {
			err = multierror.Append(err, fmt.Errorf("field [%s] in index [%s] has invalid type %s", fieldName, config.Name, fieldConfig.Type))
		}
		if fieldConfig.Type == TypeAlias && fieldConfig.TargetColumnName == "" {
			err = multierror.Append(err, fmt.Errorf("field [%s] of type alias in index [%s] cannot have `targetColumnName` property unset", fieldName, config.Name))
		}

		// TODO This validation will be fixed on further field config cleanup
		//if slices.Contains(config.SchemaOverrides.Ignored, fieldName.AsString()) {
		//	err = multierror.Append(err, fmt.Errorf("field %s in index %s is both enabled and ignored", fieldName, config.Name))
		//}

		//if field, found := config.SchemaOverrides.Fields[fieldName]; found && field.Type.AsString() == elasticsearch_field_types.FieldTypeAlias && field.AliasedField == "" {
		//	err = multierror.Append(err, fmt.Errorf("field %s in index %s is aliased to an empty field", fieldName, config.Name))
		//}

		//if countPrimaryKeys(config) > 1 {
		//	err = multierror.Append(err, fmt.Errorf("index %s has more than one primary key", config.Name))
		//}
	}

	return err
}

//func countPrimaryKeys(config IndexConfiguration) (count int) {
//	for _, configuration := range config.SchemaOverrides.Fields {
//		if configuration.IsPrimaryKey {
//			count++
//		}
//	}
//	return count
//}<|MERGE_RESOLUTION|>--- conflicted
+++ resolved
@@ -179,15 +179,7 @@
 //
 //lint:ignore U1000 Ignore unused function temporarily for debugging
 func (c *QuesmaConfiguration) validateDeprecated(indexName IndexConfiguration, result error) error {
-<<<<<<< HEAD
-	if len(indexName.IgnoredFields) > 0 {
-		fmt.Printf("index configuration %s contains deprecated field 'ignoredFields'", indexName.Name)
-=======
-	if indexName.TimestampField != nil {
-		fmt.Printf("index configuration %s contains deprecated field 'timestampField'", indexName.Name)
->>>>>>> c1252dcc
-	}
-	return result
+	return nil
 }
 
 func (c *QuesmaConfiguration) validateIndexName(indexName string, result error) error {
