// Copyright Quesma, licensed under the Elastic License 2.0.
// SPDX-License-Identifier: Elastic-2.0
package quesma

import (
	"quesma/elasticsearch"
	"quesma/index_registry"
	"quesma/logger"
	"quesma/quesma/config"
	"quesma/quesma/mux"
	"quesma/quesma/types"
	"quesma/schema"
	"quesma/tracing"
	"strings"
)

func matchedAgainstAsyncId() mux.RequestMatcher {
	return mux.RequestMatcherFunc(func(req *mux.Request) bool {
		if !strings.HasPrefix(req.Params["id"], tracing.AsyncIdPrefix) {
			logger.Debug().Msgf("async query id %s is forwarded to Elasticsearch", req.Params["id"])
			return false
		}
		return true
	})
}

func matchedAgainstBulkBody(configuration *config.QuesmaConfiguration, indexRegistry index_registry.IndexRegistry) mux.RequestMatcher {
	return mux.RequestMatcherFunc(func(req *mux.Request) bool {
		idx := 0
		for _, s := range strings.Split(req.Body, "\n") {
			if len(s) == 0 {
				// ElasticSearch Agent sends empty lines between some JSONs, ignore them.
				continue
			}
			if idx%2 == 0 {
				name := extractIndexName(s)

				decision := indexRegistry.Resolve(index_registry.IngestPipeline, name)
				index_registry.TODO("matchedAgainstBulkBody", name, " -> ", decision)

				indexConfig, found := configuration.IndexConfig[name]
				if found && (indexConfig.IsClickhouseIngestEnabled() || indexConfig.IsIngestDisabled()) {
					return true
				}
			}
			idx += 1
		}

		// All indexes are disabled, the whole bulk can go to Elastic
		return false
	})
}

// Query path only (looks at QueryTarget)
func matchedAgainstPattern(configuration *config.QuesmaConfiguration, sr schema.Registry, indexRegistry index_registry.IndexRegistry) mux.RequestMatcher {
	return mux.RequestMatcherFunc(func(req *mux.Request) bool {
<<<<<<< HEAD
		indexPattern := elasticsearch.NormalizePattern(req.Params["index"])

		decision := indexRegistry.Resolve(index_registry.QueryPipeline, indexPattern)
		index_registry.TODO("matchedAgainstPattern", indexPattern, " -> ", decision)

		if elasticsearch.IsInternalIndex(indexPattern) {
			logger.Debug().Msgf("index %s is an internal Elasticsearch index, skipping", indexPattern)
			return false
=======
		patterns := strings.Split(req.Params["index"], ",")
		for i, pattern := range patterns {
			patterns[i] = elasticsearch.NormalizePattern(pattern)
>>>>>>> 94f33668
		}

		for _, pattern := range patterns {
			if elasticsearch.IsInternalIndex(pattern) {
				// We assume that even if one index is an internal Elasticsearch index then the entire query
				// is an internal Elasticsearch query.
				logger.Debug().Msgf("index %s is an internal Elasticsearch index, skipping", pattern)
				return false
			}
		}

		if configuration.IndexAutodiscoveryEnabled() {
			for _, pattern := range patterns {
				for tableName := range sr.AllSchemas() {
					if config.MatchName(pattern, string(tableName)) {
						return true
					}
				}
			}
		}

		for _, pattern := range patterns {
			for _, indexConf := range configuration.IndexConfig {
				if config.MatchName(pattern, indexConf.Name) && configuration.IndexConfig[indexConf.Name].IsClickhouseQueryEnabled() {
					return true
				}
			}
		}

		return false
	})
}

// check whether exact index name is enabled
func matchedExact(cfg *config.QuesmaConfiguration, queryPath bool, indexRegistry index_registry.IndexRegistry, pipelineName string) mux.RequestMatcher {
	return mux.RequestMatcherFunc(func(req *mux.Request) bool {

		indexName := req.Params["index"]

		decision := indexRegistry.Resolve(pipelineName, indexName)
		index_registry.TODO("XXX matchedExact", indexName, " -> ", decision)

		if elasticsearch.IsInternalIndex(req.Params["index"]) {
			logger.Debug().Msgf("index %s is an internal Elasticsearch index, skipping", req.Params["index"])
			return false
		}

		indexConfig, exists := cfg.IndexConfig[req.Params["index"]]
		if queryPath {
			return exists && indexConfig.IsClickhouseQueryEnabled()
		} else {
			return exists && (indexConfig.IsClickhouseIngestEnabled() || indexConfig.IsIngestDisabled())
		}
	})
}

func matchedExactQueryPath(cfg *config.QuesmaConfiguration, indexRegistry index_registry.IndexRegistry) mux.RequestMatcher {
	return matchedExact(cfg, true, indexRegistry, index_registry.QueryPipeline)
}

func matchedExactIngestPath(cfg *config.QuesmaConfiguration, indexRegistry index_registry.IndexRegistry) mux.RequestMatcher {
	return matchedExact(cfg, false, indexRegistry, index_registry.IngestPipeline)
}

// Returns false if the body contains a Kibana internal search.
// Kibana does several /_search where you can identify it only by field
func matchAgainstKibanaInternal() mux.RequestMatcher {
	return mux.RequestMatcherFunc(func(req *mux.Request) bool {

		var query types.JSON

		switch req.ParsedBody.(type) {

		case types.JSON:
			query = req.ParsedBody.(types.JSON)

		default:
			return true
		}

		hasJsonKey := func(keyFrag string, node interface{}) bool {
			keyFrag = strings.ToLower(keyFrag)

			var hasJsonKeyRec func(node interface{}) bool

			hasJsonKeyRec = func(node interface{}) bool {
				if node == nil {
					return false
				}

				switch nodeValue := node.(type) {
				case map[string]interface{}:
					for k, v := range nodeValue {
						if strings.Contains(strings.ToLower(k), keyFrag) {
							return true
						}

						if hasJsonKeyRec(v) {
							return true
						}
					}
				case []interface{}:
					for _, i := range nodeValue {
						if hasJsonKeyRec(i) {
							return true
						}
					}
				}
				return false
			}

			return hasJsonKeyRec(node)
		}

		q := query["query"].(map[string]interface{})

		// 1. https://www.elastic.co/guide/en/security/current/alert-schema.html
		// 2. migrationVersion
		// 3., 4., 5. related to Kibana Fleet
		return !hasJsonKey("kibana.alert.", q) && !hasJsonKey("migrationVersion", q) && !hasJsonKey("idleTimeoutExpiration", q) && !strings.Contains(req.Body, "fleet-message-signing-keys") && !strings.Contains(req.Body, "fleet-uninstall-tokens")
	})
}<|MERGE_RESOLUTION|>--- conflicted
+++ resolved
@@ -54,20 +54,14 @@
 // Query path only (looks at QueryTarget)
 func matchedAgainstPattern(configuration *config.QuesmaConfiguration, sr schema.Registry, indexRegistry index_registry.IndexRegistry) mux.RequestMatcher {
 	return mux.RequestMatcherFunc(func(req *mux.Request) bool {
-<<<<<<< HEAD
 		indexPattern := elasticsearch.NormalizePattern(req.Params["index"])
 
 		decision := indexRegistry.Resolve(index_registry.QueryPipeline, indexPattern)
 		index_registry.TODO("matchedAgainstPattern", indexPattern, " -> ", decision)
 
-		if elasticsearch.IsInternalIndex(indexPattern) {
-			logger.Debug().Msgf("index %s is an internal Elasticsearch index, skipping", indexPattern)
-			return false
-=======
 		patterns := strings.Split(req.Params["index"], ",")
 		for i, pattern := range patterns {
 			patterns[i] = elasticsearch.NormalizePattern(pattern)
->>>>>>> 94f33668
 		}
 
 		for _, pattern := range patterns {
