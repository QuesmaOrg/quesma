// Copyright Quesma, licensed under the Elastic License 2.0.
// SPDX-License-Identifier: Elastic-2.0
package quesma

import (
<<<<<<< HEAD
	"github.com/goccy/go-json"
	"quesma/frontend_connectors"
=======
>>>>>>> 0ba65143
	"quesma/logger"
	"quesma/painful"
	"quesma/quesma/config"
	"quesma/quesma/types"
	"quesma/table_resolver"
	"quesma/tracing"
	"quesma_v2/core/mux"
	"strings"
)

func matchedAgainstAsyncId() mux.RequestMatcher {
	return mux.RequestMatcherFunc(func(req *mux.Request) mux.MatchResult {
		if !strings.HasPrefix(req.Params["id"], tracing.AsyncIdPrefix) {
			logger.Debug().Msgf("async query id %s is forwarded to Elasticsearch", req.Params["id"])
			return mux.MatchResult{Matched: false}
		}
		return mux.MatchResult{Matched: true}
	})
}

func matchedAgainstBulkBody(configuration *config.QuesmaConfiguration, tableResolver table_resolver.TableResolver) mux.RequestMatcher {
	return mux.RequestMatcherFunc(func(req *mux.Request) mux.MatchResult {
		idx := 0
		for _, s := range strings.Split(req.Body, "\n") {
			if len(s) == 0 {
				// ElasticSearch Agent sends empty lines between some JSONs, ignore them.
				continue
			}
			if idx%2 == 0 {
				name := extractIndexName(s)

				decision := tableResolver.Resolve(mux.IngestPipeline, name)

				if decision.IsClosed {
					return mux.MatchResult{Matched: true, Decision: decision}
				}

				// if have any enabled Clickhouse connector, then return true
				for _, connector := range decision.UseConnectors {
					if _, ok := connector.(*mux.ConnectorDecisionClickhouse); ok {
						return mux.MatchResult{Matched: true, Decision: decision}
					}
				}
			}
			idx += 1
		}

		// All indexes are disabled, the whole bulk can go to Elastic
		return mux.MatchResult{Matched: false}
	})
}

// Query path only (looks at QueryTarget)
func matchedAgainstPattern(indexRegistry table_resolver.TableResolver) mux.RequestMatcher {
	return matchAgainstTableResolver(indexRegistry, mux.QueryPipeline)
}

// check whether exact index name is enabled
func matchAgainstTableResolver(indexRegistry table_resolver.TableResolver, pipelineName string) mux.RequestMatcher {
	return mux.RequestMatcherFunc(func(req *mux.Request) mux.MatchResult {

		indexName := req.Params["index"]

		decision := indexRegistry.Resolve(pipelineName, indexName)
		if decision.Err != nil {
			return mux.MatchResult{Matched: false, Decision: decision}
		}
		for _, connector := range decision.UseConnectors {
			if _, ok := connector.(*mux.ConnectorDecisionClickhouse); ok {
				return mux.MatchResult{Matched: true, Decision: decision}
			}
		}
		return mux.MatchResult{Matched: false, Decision: decision}
	})
}

func matchedExactQueryPath(indexRegistry table_resolver.TableResolver) mux.RequestMatcher {
	return matchAgainstTableResolver(indexRegistry, mux.QueryPipeline)
}

func matchedExactIngestPath(indexRegistry table_resolver.TableResolver) mux.RequestMatcher {
	return matchAgainstTableResolver(indexRegistry, mux.IngestPipeline)
}

// Returns false if the body contains a Kibana internal search.
// Kibana does several /_search where you can identify it only by field
func matchAgainstKibanaInternal() mux.RequestMatcher {
	return mux.RequestMatcherFunc(func(req *mux.Request) mux.MatchResult {

		var query types.JSON

		switch req.ParsedBody.(type) {

		case types.JSON:
			query = req.ParsedBody.(types.JSON)

		default:
			return mux.MatchResult{Matched: true}
		}

		hasJsonKey := func(keyFrag string, node interface{}) bool {
			keyFrag = strings.ToLower(keyFrag)

			var hasJsonKeyRec func(node interface{}) bool

			hasJsonKeyRec = func(node interface{}) bool {
				if node == nil {
					return false
				}

				switch nodeValue := node.(type) {
				case map[string]interface{}:
					for k, v := range nodeValue {
						if strings.Contains(strings.ToLower(k), keyFrag) {
							return true
						}

						if hasJsonKeyRec(v) {
							return true
						}
					}
				case []interface{}:
					for _, i := range nodeValue {
						if hasJsonKeyRec(i) {
							return true
						}
					}
				}
				return false
			}

			return hasJsonKeyRec(node)
		}

		q := query["query"].(map[string]interface{})

		// 1. https://www.elastic.co/guide/en/security/current/alert-schema.html
		// 2. migrationVersion
		// 3., 4., 5. related to Kibana Fleet
		matched := !hasJsonKey("kibana.alert.", q) && !hasJsonKey("migrationVersion", q) && !hasJsonKey("idleTimeoutExpiration", q) && !strings.Contains(req.Body, "fleet-message-signing-keys") && !strings.Contains(req.Body, "fleet-uninstall-tokens")
		return mux.MatchResult{Matched: matched}
	})
}

func matchAgainstPatternIntoBody(tableResolver table_resolver.TableResolver) mux.RequestMatcher {
	return mux.RequestMatcherFunc(func(req *mux.Request) mux.MatchResult {

		var scriptRequest painful.ScriptRequest

		err := json.Unmarshal([]byte(req.Body), &scriptRequest)
		if err != nil {
			return mux.MatchResult{Matched: false}
		}

		decision := tableResolver.Resolve(frontend_connectors.QueryPipeline, scriptRequest.ContextSetup.IndexName)

		if decision.Err != nil {
			return mux.MatchResult{Matched: false, Decision: decision}
		}
		for _, connector := range decision.UseConnectors {
			if _, ok := connector.(*frontend_connectors.ConnectorDecisionClickhouse); ok {
				return mux.MatchResult{Matched: true, Decision: decision}
			}
		}

		return mux.MatchResult{Matched: false, Decision: nil}
	})
}<|MERGE_RESOLUTION|>--- conflicted
+++ resolved
@@ -3,11 +3,7 @@
 package quesma
 
 import (
-<<<<<<< HEAD
 	"github.com/goccy/go-json"
-	"quesma/frontend_connectors"
-=======
->>>>>>> 0ba65143
 	"quesma/logger"
 	"quesma/painful"
 	"quesma/quesma/config"
@@ -152,7 +148,7 @@
 	})
 }
 
-func matchAgainstPatternIntoBody(tableResolver table_resolver.TableResolver) mux.RequestMatcher {
+func matchAgainstIndexNameInScriptRequestBody(tableResolver table_resolver.TableResolver) mux.RequestMatcher {
 	return mux.RequestMatcherFunc(func(req *mux.Request) mux.MatchResult {
 
 		var scriptRequest painful.ScriptRequest
@@ -162,13 +158,13 @@
 			return mux.MatchResult{Matched: false}
 		}
 
-		decision := tableResolver.Resolve(frontend_connectors.QueryPipeline, scriptRequest.ContextSetup.IndexName)
+		decision := tableResolver.Resolve(mux.QueryPipeline, scriptRequest.ContextSetup.IndexName)
 
 		if decision.Err != nil {
 			return mux.MatchResult{Matched: false, Decision: decision}
 		}
 		for _, connector := range decision.UseConnectors {
-			if _, ok := connector.(*frontend_connectors.ConnectorDecisionClickhouse); ok {
+			if _, ok := connector.(*mux.ConnectorDecisionClickhouse); ok {
 				return mux.MatchResult{Matched: true, Decision: decision}
 			}
 		}
