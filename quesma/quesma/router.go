--- conflicted
+++ resolved
@@ -59,8 +59,7 @@
 	// So, if you add multiple handlers with the same path, the first one will be used, the rest will be redirected to the elastic cluster.
 	// This is current limitation of the router.
 
-<<<<<<< HEAD
-	router.Register(routes.ExecutePainlessScriptPath, and(method("POST"), matchAgainstIndexNameInScriptRequestBody(tableResolver)), func(ctx context.Context, req *mux.Request) (*mux.Result, error) {
+	router.Register(routes.ExecutePainlessScriptPath, and(method("POST"), matchAgainstIndexNameInScriptRequestBody(tableResolver)), func(ctx context.Context, req *quesma_api.Request) (*quesma_api.Result, error) {
 
 		var scriptRequest painful.ScriptRequest
 
@@ -78,7 +77,7 @@
 				return nil, err
 			}
 
-			return &mux.Result{
+			return &quesma_api.Result{
 				Body:       string(responseBytes),
 				StatusCode: errorResponse.Status,
 			}, nil
@@ -89,16 +88,14 @@
 			return nil, err
 		}
 
-		return &mux.Result{
+		return &quesma_api.Result{
 			Body:       string(responseBytes),
 			StatusCode: http.StatusOK,
 		}, nil
 	})
 
-	router.Register(routes.ClusterHealthPath, method("GET"), func(_ context.Context, req *mux.Request) (*mux.Result, error) {
-=======
 	router.Register(routes.ClusterHealthPath, method("GET"), func(_ context.Context, req *quesma_api.Request) (*quesma_api.Result, error) {
->>>>>>> f9b4387d
+
 		return elasticsearchQueryResult(`{"cluster_name": "quesma"}`, http.StatusOK), nil
 	})
 
