package mux

import (
	"context"
	"encoding/json"
	"fmt"
	"strings"
)

<<<<<<< HEAD
type JSON map[string]interface{}

func (j JSON) Bytes() ([]byte, error) {
	return json.Marshal(j)
}

func (j JSON) Remarshal(v interface{}) error {
	b, err := json.Marshal(j)
	if err != nil {
		return err
	}
	return json.Unmarshal(b, v)
}

func (j JSON) ShortString() string {

	var asString string
	asBytes, err := json.Marshal(j)

	if err != nil {
		asString = fmt.Sprintf("Error marshalling JSON: %v, json: %v", err, j)
	} else {
		asString = string(asBytes)
	}

	if len(asString) < 70 {
		return asString
	}
	return asString[:70]

}

type NDJSON []JSON

// There we can add methods to iterate over NDJSON

type Unknown []error

type RequestBody interface {
	isParsedRequestBody() // this is a marker method
}
=======
type (
	JSON        map[string]interface{}
	NDJSON      []JSON
	Unknown     []error
	RequestBody interface {
		isParsedRequestBody() // this is a marker method
	}
)
>>>>>>> 8ded1442

func (j JSON) isParsedRequestBody()    {}
func (n NDJSON) isParsedRequestBody()  {}
func (e Unknown) isParsedRequestBody() {}

func ParseRequestBody(ctx context.Context, req *Request) RequestBody {

	var errors []error

	switch {
	// json
	case len(req.Body) > 1 && req.Body[0] == '{':
		parsedBody := make(JSON)
		if err := json.Unmarshal([]byte(req.Body), &parsedBody); err != nil {
			errors = append(errors, fmt.Errorf("error while parsing JSON %s", err))
		} else {
			return parsedBody
		}

	// ndjson
	case len(req.Body) > 1 && req.Body[0] == '{':

		var ndjson NDJSON

		var err error
		for _, line := range strings.Split(req.Body, "\n") {

			parsedLine := make(JSON)

			err = json.Unmarshal([]byte(line), &parsedLine)
			if err != nil {
				errors = append(errors, fmt.Errorf("error while parsing NDJSON %s", err))
				break
			}

			ndjson = append(ndjson, parsedLine)
		}
		if err == nil {
			return ndjson
		}

	// if nothing else, it's unknown
	default:
		return Unknown(errors)
	}
	return Unknown(errors)
}<|MERGE_RESOLUTION|>--- conflicted
+++ resolved
@@ -7,7 +7,6 @@
 	"strings"
 )
 
-<<<<<<< HEAD
 type JSON map[string]interface{}
 
 func (j JSON) Bytes() ([]byte, error) {
@@ -49,16 +48,7 @@
 type RequestBody interface {
 	isParsedRequestBody() // this is a marker method
 }
-=======
-type (
-	JSON        map[string]interface{}
-	NDJSON      []JSON
-	Unknown     []error
-	RequestBody interface {
-		isParsedRequestBody() // this is a marker method
-	}
-)
->>>>>>> 8ded1442
+
 
 func (j JSON) isParsedRequestBody()    {}
 func (n NDJSON) isParsedRequestBody()  {}
