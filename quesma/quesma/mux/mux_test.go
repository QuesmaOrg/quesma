package mux

import (
	"context"
	"github.com/stretchr/testify/assert"
	"testing"
)

func TestPathRouter_Matches_ShouldIgnoreTrailingSlash(t *testing.T) {
	router := NewPathRouter()
	router.RegisterPath("/:index/_bulk", "POST", mockHandler)
	router.RegisterPath("/:index/_doc", "POST", mockHandler)
	router.RegisterPath("/:index/_count", "GET", mockHandler)

<<<<<<< HEAD
	assert.True(t, router.Matches(toRequest("/i1,i2/_count", "GET", "")))
	assert.True(t, router.Matches(toRequest("/_all/_count/", "GET", "")))
	assert.True(t, router.Matches(toRequest("/index1/_doc", "POST", "")))
	assert.True(t, router.Matches(toRequest("/index2/_doc/", "POST", "")))
	assert.True(t, router.Matches(toRequest("/indexABC/_bulk", "POST", "")))
	assert.True(t, router.Matches(toRequest("/indexABC/_bulk/", "POST", "")))
=======
	tests := []struct {
		path       string
		httpMethod string
		body       string
		want       bool
	}{
		{path: "/i1,i2/_count", httpMethod: "GET", body: "", want: true},
		{path: "/i1,i2/_count", httpMethod: "POST", body: "", want: false},
		{path: "/_all/_count/", httpMethod: "GET", body: "", want: true},
		{path: "/_all/_count/", httpMethod: "PUT", body: "", want: false},
		{path: "/index1/_doc", httpMethod: "POST", body: "", want: true},
		{path: "/index1/_doc", httpMethod: "GET", body: "", want: false},
		{path: "/index2/_doc/", httpMethod: "POST", body: "", want: true},
		{path: "/indexABC/_bulk", httpMethod: "GET", body: "", want: false},
		{path: "/indexABC/_bulk/", httpMethod: "POST", body: "", want: true},
	}
	for _, tt := range tests {
		t.Run(tt.httpMethod+" "+tt.path, func(t *testing.T) {
			_, _, found := router.Matches(tt.path, tt.httpMethod, tt.body)
			assert.Equalf(t, tt.want, found, "Matches(%v, %v, %v)", tt.path, tt.httpMethod, tt.body)
		})
	}
>>>>>>> 49c31eee
}

func TestShouldMatchMultipleHttpMethods(t *testing.T) {
	router := NewPathRouter()
	router.Register("/:index/_bulk", IsHTTPMethod("POST", "GET"), mockHandler)

<<<<<<< HEAD
	assert.True(t, router.Matches(toRequest("/index1/_bulk", "POST", "")))
	assert.True(t, router.Matches(toRequest("/index1/_bulk", "GET", "")))
=======
	tests := []struct {
		path       string
		httpMethod string
		body       string
		want       bool
	}{
		{path: "/index1/_bulk", httpMethod: "POST", body: "", want: true},
		{path: "/index1/_bulk", httpMethod: "GET", body: "", want: true},
		{path: "/index1/_bulk", httpMethod: "PUT", body: "", want: false},
		{path: "/index1/_bulk", httpMethod: "DELETE", body: "", want: false},
	}
	for _, tt := range tests {
		t.Run(tt.httpMethod+" "+tt.path, func(t *testing.T) {
			_, _, found := router.Matches(tt.path, tt.httpMethod, tt.body)
			assert.Equalf(t, tt.want, found, "Matches(%v, %v, %v)", tt.path, tt.httpMethod, tt.body)
		})
	}
>>>>>>> 49c31eee
}

func toRequest(path, method string, body string) *Request {
	return &Request{
		Path:   path,
		Method: method,
		Body:   body,
	}
}

func mockHandler(_ context.Context, _ *Request) (*Result, error) {
	return &Result{}, nil
}<|MERGE_RESOLUTION|>--- conflicted
+++ resolved
@@ -12,14 +12,6 @@
 	router.RegisterPath("/:index/_doc", "POST", mockHandler)
 	router.RegisterPath("/:index/_count", "GET", mockHandler)
 
-<<<<<<< HEAD
-	assert.True(t, router.Matches(toRequest("/i1,i2/_count", "GET", "")))
-	assert.True(t, router.Matches(toRequest("/_all/_count/", "GET", "")))
-	assert.True(t, router.Matches(toRequest("/index1/_doc", "POST", "")))
-	assert.True(t, router.Matches(toRequest("/index2/_doc/", "POST", "")))
-	assert.True(t, router.Matches(toRequest("/indexABC/_bulk", "POST", "")))
-	assert.True(t, router.Matches(toRequest("/indexABC/_bulk/", "POST", "")))
-=======
 	tests := []struct {
 		path       string
 		httpMethod string
@@ -38,21 +30,19 @@
 	}
 	for _, tt := range tests {
 		t.Run(tt.httpMethod+" "+tt.path, func(t *testing.T) {
-			_, _, found := router.Matches(tt.path, tt.httpMethod, tt.body)
+
+			req := toRequest(tt.path, tt.httpMethod, tt.body)
+			_, _, found := router.Matches(req)
 			assert.Equalf(t, tt.want, found, "Matches(%v, %v, %v)", tt.path, tt.httpMethod, tt.body)
 		})
 	}
->>>>>>> 49c31eee
+
 }
 
 func TestShouldMatchMultipleHttpMethods(t *testing.T) {
 	router := NewPathRouter()
 	router.Register("/:index/_bulk", IsHTTPMethod("POST", "GET"), mockHandler)
 
-<<<<<<< HEAD
-	assert.True(t, router.Matches(toRequest("/index1/_bulk", "POST", "")))
-	assert.True(t, router.Matches(toRequest("/index1/_bulk", "GET", "")))
-=======
 	tests := []struct {
 		path       string
 		httpMethod string
@@ -66,11 +56,13 @@
 	}
 	for _, tt := range tests {
 		t.Run(tt.httpMethod+" "+tt.path, func(t *testing.T) {
-			_, _, found := router.Matches(tt.path, tt.httpMethod, tt.body)
+
+			req := toRequest(tt.path, tt.httpMethod, tt.body)
+
+			_, _, found := router.Matches(req)
 			assert.Equalf(t, tt.want, found, "Matches(%v, %v, %v)", tt.path, tt.httpMethod, tt.body)
 		})
 	}
->>>>>>> 49c31eee
 }
 
 func toRequest(path, method string, body string) *Request {
