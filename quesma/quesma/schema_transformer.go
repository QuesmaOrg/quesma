--- conflicted
+++ resolved
@@ -354,27 +354,7 @@
 
 	useSingleTable := indexConf.UseSingleTable
 
-	// TODO compute physical from expression based on single table or union or whatever ....
-<<<<<<< HEAD
-
-	tableName := query.TableName
-	if useSingleTable {
-		tableName = single_table.TableName
-	}
-
-	/* TODO add this back
-	table := s.logManager.GetTable(tableName)
-	if table == nil {
-		logger.Error().Msgf("Table %s not found", tableName)
-		return query, nil
-	}
-
-	tableRef := model.NewTableRefWithDatabaseName(table.Name, table.DatabaseName)
-	*/
-	tableRef := model.NewTableRef(tableName)
-=======
-	physicalFromExpression := model.NewTableRefWithDatabaseName(query.TableName, currentSchema.DatabaseName)
->>>>>>> 50792b18
+  physicalFromExpression := model.NewTableRefWithDatabaseName(query.TableName, currentSchema.DatabaseName)
 
 	visitor := model.NewBaseVisitor()
 
