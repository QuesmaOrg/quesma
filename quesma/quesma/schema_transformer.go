--- conflicted
+++ resolved
@@ -649,21 +649,12 @@
 	var err error
 
 	visitor.OverrideVisitColumnRef = func(b *model.BaseExprVisitor, e model.ColumnRef) interface{} {
-<<<<<<< HEAD
-		if _, ok := indexSchema.ResolveField(e.ColumnName); ok {
-			// TODO util.FieldToColumnEncoder is a shortcut here
-			// we should use the schema to get the internal name
-			// however for now it's part of schema.registry not schema.Schema
-			// so we don't have direct access to it
-			return model.NewColumnRef(util.FieldToColumnEncoder(e.ColumnName))
-=======
+
 		if resolvedField, ok := indexSchema.ResolveField(e.ColumnName); ok {
 			return model.NewColumnRef(resolvedField.InternalPropertyName.AsString())
 		} else {
 			return e
->>>>>>> 11ea050a
-		}
-		return e
+		}
 	}
 
 	expr := query.SelectCommand.Accept(visitor)
