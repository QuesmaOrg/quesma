--- conflicted
+++ resolved
@@ -364,13 +364,11 @@
 		useCommonTable = true
 	}
 
-<<<<<<< HEAD
-	// TODO here we should read table name from `query.Schema`
-=======
-	useSingleTable := indexConf.UseCommonTable
-
->>>>>>> e35e3280
 	physicalFromExpression := model.NewTableRefWithDatabaseName(query.TableName, currentSchema.DatabaseName)
+
+	if useCommonTable {
+		physicalFromExpression = model.NewTableRef(common_table.TableName)
+	}
 
 	visitor := model.NewBaseVisitor()
 
@@ -383,7 +381,7 @@
 
 	visitor.OverrideVisitColumnRef = func(b *model.BaseExprVisitor, e model.ColumnRef) interface{} {
 		// TODO is this nessessery?
-		if useSingleTable {
+		if useCommonTable {
 			if e.ColumnName == "timestamp" || e.ColumnName == "epoch_time" || e.ColumnName == `"epoch_time"` {
 				return model.NewColumnRef("@timestamp")
 			}
@@ -413,7 +411,6 @@
 			where = selectStm.WhereClause.Accept(b).(model.Expr)
 		}
 
-<<<<<<< HEAD
 		// add filter for common table, if needed
 		if useCommonTable && from == physicalFromExpression {
 
@@ -424,11 +421,6 @@
 			}
 
 			indicesWhere := model.Or(indexWhere)
-=======
-		// add filter for single table, if needed
-		if useSingleTable && from == physicalFromExpression {
-			indexWhere := model.NewInfixExpr(model.NewColumnRef(common_table.IndexNameColumn), "=", model.NewLiteral(fmt.Sprintf("'%s'", query.TableName)))
->>>>>>> e35e3280
 
 			if selectStm.WhereClause != nil {
 				where = model.And([]model.Expr{selectStm.WhereClause.Accept(b).(model.Expr), indicesWhere})
@@ -630,14 +622,11 @@
 
 		if strings.Contains(e.ColumnName, ".") {
 			logger.Warn().Msgf("Dotted column name found: %s", e.ColumnName)
-<<<<<<< HEAD
+
 			if doCompensation {
 				return model.NewColumnRef(strings.ReplaceAll(e.ColumnName, ".", "::"))
 			}
-=======
-			//return model.NewColumnRef(strings.ReplaceAll(e.ColumnName, ".", "::"))
-			return e
->>>>>>> e35e3280
+
 		}
 		return e
 	}
