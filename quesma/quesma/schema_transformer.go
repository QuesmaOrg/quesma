// Copyright Quesma, licensed under the Elastic License 2.0.
// SPDX-License-Identifier: Elastic-2.0
package quesma

import (
	"fmt"
	"quesma/logger"
	"quesma/model"
	"quesma/model/typical_queries"
	"quesma/quesma/config"
	"quesma/schema"
	"sort"
	"strings"
)

type SchemaCheckPass struct {
	cfg            map[string]config.IndexConfiguration
	schemaRegistry schema.Registry
}

func (s *SchemaCheckPass) applyBooleanLiteralLowering(index schema.Schema, query *model.Query) (*model.Query, error) {

	visitor := model.NewBaseVisitor()

	visitor.OverrideVisitLiteral = func(b *model.BaseExprVisitor, e model.LiteralExpr) interface{} {
		if boolLiteral, ok := e.Value.(string); ok {
			// TODO this is a hack for now
			// bool literals are quoted in the query and become strings
			// we need to convert them back to bool literals
			// proper solution would require introducing a new type for bool literals in the model
			// and updating the parser to recognize them
			// but this would require much more work
			if strings.Contains(boolLiteral, "true") || strings.Contains(boolLiteral, "false") {
				boolLiteral = strings.TrimLeft(boolLiteral, "'")
				boolLiteral = strings.TrimRight(boolLiteral, "'")
				return model.NewLiteral(boolLiteral)
			}
		}
		return model.NewLiteral(e.Value)
	}

	expr := query.SelectCommand.Accept(visitor)
	if _, ok := expr.(*model.SelectCommand); ok {
		query.SelectCommand = *expr.(*model.SelectCommand)
	}
	return query, nil
}

// Below function applies schema transformations to the query regarding ip addresses.
// Internally, it converts sql statement like
// SELECT * FROM "kibana_sample_data_logs" WHERE lhs op rhs
// where op is '=' or 'iLIKE'
// into
// SELECT * FROM "kibana_sample_data_logs" WHERE isIPAddressInRange(CAST(COALESCE(lhs,'0.0.0.0') AS "String"),rhs) - COALESCE is used to handle NULL values
//
//	e.g.: isIPAddressInRange(CAST(COALESCE(IP_ADDR_COLUMN_NAME,'0.0.0.0') AS "String"),'10.10.10.0/24')
func (s *SchemaCheckPass) applyIpTransformations(indexSchema schema.Schema, query *model.Query) (*model.Query, error) {

	fromTable := query.TableName

	visitor := model.NewBaseVisitor()

	visitor.OverrideVisitInfix = func(b *model.BaseExprVisitor, e model.InfixExpr) interface{} {
		const isIPAddressInRangePrimitive = "isIPAddressInRange"
		const CASTPrimitive = "CAST"
		const COALESCEPrimitive = "COALESCE"
		const StringLiteral = "String"
		var lhs, rhs interface{}
		lhsValue := ""
		rhsValue := ""
		opValue := ""
		if e.Left != nil {
			lhs = e.Left.Accept(b)
			if lhs != nil {
				if lhsLiteral, ok := lhs.(model.LiteralExpr); ok {
					if asString, ok := lhsLiteral.Value.(string); ok {
						lhsValue = asString
					}
				} else if lhsColumnRef, ok := lhs.(model.ColumnRef); ok {
					lhsValue = lhsColumnRef.ColumnName
				}
			}
		}
		if e.Right != nil {
			rhs = e.Right.Accept(b)
			if rhs != nil {
				if rhsLiteral, ok := rhs.(model.LiteralExpr); ok {
					if asString, ok := rhsLiteral.Value.(string); ok {
						rhsValue = asString
					}
				} else if rhsColumnRef, ok := rhs.(model.ColumnRef); ok {
					rhsValue = rhsColumnRef.ColumnName
				}
			}
		}
		// skip transformation in the case of strict IP address
		if !strings.Contains(rhsValue, "/") {
			return model.NewInfixExpr(lhs.(model.Expr), e.Op, rhs.(model.Expr))
		}

		field, found := indexSchema.ResolveFieldByInternalName(lhsValue)
		if !found {
			logger.Error().Msgf("Field %s not found in schema for table %s, should never happen here", lhsValue, fromTable)
		}
		if !field.Type.Equal(schema.QuesmaTypeIp) {
			return model.NewInfixExpr(lhs.(model.Expr), e.Op, rhs.(model.Expr))
		}
		if len(lhsValue) == 0 || len(rhsValue) == 0 {
			return model.NewInfixExpr(lhs.(model.Expr), e.Op, rhs.(model.Expr))
		}
		opValue = e.Op
		if opValue != "=" && opValue != "iLIKE" {
			logger.Warn().Msgf("ip transformation omitted, operator is not = or iLIKE: %s, lhs: %s, rhs: %s", opValue, lhsValue, rhsValue)
			return model.NewInfixExpr(lhs.(model.Expr), e.Op, rhs.(model.Expr))
		}
		rhsValue = strings.Replace(rhsValue, "%", "", -1)
		transformedWhereClause := &model.FunctionExpr{
			Name: isIPAddressInRangePrimitive,
			Args: []model.Expr{
				&model.FunctionExpr{
					Name: CASTPrimitive,
					Args: []model.Expr{
						&model.AliasedExpr{
							Expr: &model.FunctionExpr{
								Name: COALESCEPrimitive,
								Args: []model.Expr{
									lhs.(model.Expr),
									&model.LiteralExpr{Value: "'0.0.0.0'"},
								},
							},
							Alias: StringLiteral,
						},
					},
				},
				&model.LiteralExpr{Value: rhsValue},
			},
		}
		return transformedWhereClause
	}

	visitor.OverrideVisitArrayAccess = func(b *model.BaseExprVisitor, e model.ArrayAccess) interface{} {
		e.ColumnRef.Accept(b)
		e.Index.Accept(b)
		return model.NewArrayAccess(e.ColumnRef, e.Index)
	}

	expr := query.SelectCommand.Accept(visitor)

	if _, ok := expr.(*model.SelectCommand); ok {
		query.SelectCommand = *expr.(*model.SelectCommand)
	}
	return query, nil
}

func (s *SchemaCheckPass) applyGeoTransformations(schemaInstance schema.Schema, query *model.Query) (*model.Query, error) {

	replace := make(map[string]model.Expr)

	for _, field := range schemaInstance.Fields {
		if field.Type.Name == schema.QuesmaTypePoint.Name {

			lon := model.NewColumnRef(field.InternalPropertyName.AsString() + "::lon")
			lat := model.NewColumnRef(field.InternalPropertyName.AsString() + "::lat")

			// This is a workaround. Clickhouse Point is defined as Tuple. We need to know the type of the tuple.
			// In this step we merge two columns into single map here. Map is in elastic format.

			// In this point we assume that Quesma point type is stored into two separate columns.
			replace[field.PropertyName.AsString()] = model.NewFunction("map",
				model.NewLiteral("'lat'"),
				lat,
				model.NewLiteral("'lon'"),
				lon)

			// these a just if we need multifields support
			replace[field.PropertyName.AsString()+".lat"] = lat
			replace[field.PropertyName.AsString()+".lon"] = lon

			// if the point is stored as a single column, we need to extract the lat and lon
			//replace[field.PropertyName.AsString()] = model.NewFunction("give_me_point", model.NewColumnRef(field.InternalPropertyName.AsString()))
			//replace[field.PropertyName.AsString()+".lat"] = model.NewFunction("give_me_lat", model.NewColumnRef(field.InternalPropertyName.AsString()))
			//replace[field.PropertyName.AsString()+".lon"] = model.NewFunction("give_me_lon", model.NewColumnRef(field.InternalPropertyName.AsString()))

		}
	}

	visitor := model.NewBaseVisitor()

	visitor.OverrideVisitColumnRef = func(b *model.BaseExprVisitor, e model.ColumnRef) interface{} {
		if expr, ok := replace[e.ColumnName]; ok {
			return expr
		}
		return e
	}

	visitor.OverrideVisitFunction = func(b *model.BaseExprVisitor, e model.FunctionExpr) interface{} {

		var suffix string
		switch e.Name {
		case model.QuesmaGeoLatFunction:
			suffix = ".lat"
		case model.QuesmaGeoLonFunction:
			suffix = ".lon"
		}

		if suffix != "" && len(e.Args) == 1 {
			if col, ok := e.Args[0].(model.ColumnRef); ok {
				if expr, ok := replace[col.ColumnName+suffix]; ok {
					return expr
				}
			}
		}

		return model.NewFunction(e.Name, b.VisitChildren(e.Args)...)
	}

	visitor.OverrideVisitSelectCommand = func(v *model.BaseExprVisitor, query model.SelectCommand) interface{} {
		var columns, groupBy []model.Expr
		var orderBy []model.OrderByExpr
		from := query.FromClause
		where := query.WhereClause

		for _, expr := range query.Columns {
			var alias string
			if col, ok := expr.(model.ColumnRef); ok {
				if _, ok := replace[col.ColumnName]; ok {
					alias = col.ColumnName
				}
			}

			col := expr.Accept(v).(model.Expr)

			if alias != "" {
				col = model.NewAliasedExpr(col, alias)
			}

			columns = append(columns, col)
		}
		for _, expr := range query.GroupBy {
			groupBy = append(groupBy, expr.Accept(v).(model.Expr))
		}
		for _, expr := range query.OrderBy {
			orderBy = append(orderBy, expr.Accept(v).(model.OrderByExpr))
		}
		if query.FromClause != nil {
			from = query.FromClause.Accept(v).(model.Expr)
		}
		if query.WhereClause != nil {
			where = query.WhereClause.Accept(v).(model.Expr)
		}

		var ctes []*model.SelectCommand
		if query.CTEs != nil {
			ctes = make([]*model.SelectCommand, 0)
			for _, cte := range query.CTEs {
				ctes = append(ctes, cte.Accept(v).(*model.SelectCommand))
			}
		}
		var namedCTEs []*model.CTE
		if query.NamedCTEs != nil {
			for _, cte := range query.NamedCTEs {
				namedCTEs = append(namedCTEs, cte.Accept(v).(*model.CTE))
			}
		}

		var limitBy []model.Expr
		if query.LimitBy != nil {
			for _, expr := range query.LimitBy {
				limitBy = append(limitBy, expr.Accept(v).(model.Expr))
			}
		}

<<<<<<< HEAD
		return model.NewSelectCommand(columns, groupBy, orderBy, from, where, limitBy, query.Limit, query.SampleLimit, query.IsDistinct, ctes, namedCTEs)
=======
		return model.NewSelectCommand(columns, groupBy, e.OrderBy,
			fromClause, e.WhereClause, e.LimitBy, e.Limit, e.SampleLimit, e.IsDistinct, e.NamedCTEs)
>>>>>>> 9f822e6d
	}

	expr := query.SelectCommand.Accept(visitor)
	if _, ok := expr.(*model.SelectCommand); ok {
		query.SelectCommand = *expr.(*model.SelectCommand)
	}
	return query, nil
}

func (s *SchemaCheckPass) applyArrayTransformations(indexSchema schema.Schema, query *model.Query) (*model.Query, error) {

	arrayTypeResolver := arrayTypeResolver{indexSchema: indexSchema}

	// check if the query has array columns

	allColumns := model.GetUsedColumns(query.SelectCommand)

	hasArrayColumn := false
	for _, col := range allColumns {
		dbType := arrayTypeResolver.dbColumnType(col.ColumnName)
		if strings.HasPrefix(dbType, "Array") {
			hasArrayColumn = true
			break
		}
	}
	// no array columns, no need to transform
	if !hasArrayColumn {
		return query, nil
	}

	visitor := NewArrayTypeVisitor(arrayTypeResolver)

	expr := query.SelectCommand.Accept(visitor)
	if _, ok := expr.(*model.SelectCommand); ok {
		query.SelectCommand = *expr.(*model.SelectCommand)
	}
	return query, nil
}

func (s *SchemaCheckPass) applyMapTransformations(indexSchema schema.Schema, query *model.Query) (*model.Query, error) {

	mapResolver := mapTypeResolver{indexSchema: indexSchema}

	// check if the query has map columns

	selectCommand := query.SelectCommand

	var allColumns []model.ColumnRef
	for _, expr := range selectCommand.Columns {
		allColumns = append(allColumns, model.GetUsedColumns(expr)...)
	}
	if selectCommand.WhereClause != nil {
		allColumns = append(allColumns, model.GetUsedColumns(selectCommand.WhereClause)...)
	}

	hasMapColumn := false
	for _, col := range allColumns {
		isMap, _, _ := mapResolver.isMap(col.ColumnName)
		if isMap {
			hasMapColumn = true
			break
		}
	}
	// no array columns, no need to transform
	if !hasMapColumn {
		return query, nil
	}

	visitor := NewMapTypeVisitor(mapResolver)

	expr := query.SelectCommand.Accept(visitor)
	if _, ok := expr.(*model.SelectCommand); ok {
		query.SelectCommand = *expr.(*model.SelectCommand)
	}
	return query, nil
}

func (s *SchemaCheckPass) applyPhysicalFromExpression(currentSchema schema.Schema, query *model.Query) (*model.Query, error) {

	if query.TableName == model.SingleTableNamePlaceHolder {
		logger.Warn().Msg("applyPhysicalFromExpression: physical table name is not set")
	}

	// TODO compute physical from expression based on single table or union or whatever ....
	physicalFromExpression := model.NewTableRef(query.TableName)

	visitor := model.NewBaseVisitor()

	visitor.OverrideVisitTableRef = func(b *model.BaseExprVisitor, e model.TableRef) interface{} {
		if e.Name == model.SingleTableNamePlaceHolder {
			return physicalFromExpression
		}
		return e
	}

	expr := query.SelectCommand.Accept(visitor)
	if _, ok := expr.(*model.SelectCommand); ok {
		query.SelectCommand = *expr.(*model.SelectCommand)
	}
	return query, nil
}

func (s *SchemaCheckPass) applyWildcardExpansion(indexSchema schema.Schema, query *model.Query) (*model.Query, error) {

	var newColumns []model.Expr
	var hasWildcard bool

	for _, selectColumn := range query.SelectCommand.Columns {

		if selectColumn == model.NewWildcardExpr {
			hasWildcard = true
		} else {
			newColumns = append(newColumns, selectColumn)
		}
	}

	if hasWildcard {

		cols := make([]string, 0, len(indexSchema.Fields))
		for _, col := range indexSchema.Fields {
			cols = append(cols, col.InternalPropertyName.AsString())
		}
		sort.Strings(cols)

		for _, col := range cols {
			newColumns = append(newColumns, model.NewColumnRef(col))
		}
	}

	query.SelectCommand.Columns = newColumns

	return query, nil
}

func (s *SchemaCheckPass) applyFullTextField(indexSchema schema.Schema, query *model.Query) (*model.Query, error) {

	var fullTextFields []string

	for _, field := range indexSchema.Fields {
		if field.Type.IsFullText() {
			fullTextFields = append(fullTextFields, field.InternalPropertyName.AsString())
		}
	}

	// sort the fields to ensure deterministic results
	sort.Strings(fullTextFields)

	visitor := model.NewBaseVisitor()

	var err error

	visitor.OverrideVisitColumnRef = func(b *model.BaseExprVisitor, e model.ColumnRef) interface{} {

		// full text field should be used only in where clause
		if e.ColumnName == model.FullTextFieldNamePlaceHolder {
			err = fmt.Errorf("full text field name placeholder found in query")
		}
		return e
	}

	visitor.OverrideVisitInfix = func(b *model.BaseExprVisitor, e model.InfixExpr) interface{} {
		col, ok := e.Left.(model.ColumnRef)
		if ok {
			if col.ColumnName == model.FullTextFieldNamePlaceHolder {

				if len(fullTextFields) == 0 {
					if (strings.ToUpper(e.Op) == "LIKE" || strings.ToUpper(e.Op) == "ILIKE") && model.AsString(e.Right) == "'%'" {
						return model.NewLiteral(true)
					}
					return model.NewLiteral(false)
				}

				var expressions []model.Expr

				for _, field := range fullTextFields {
					expressions = append(expressions, model.NewInfixExpr(model.NewColumnRef(field), e.Op, e.Right))
				}

				res := model.Or(expressions)
				return res
			}
		}

		return model.NewInfixExpr(e.Left.Accept(b).(model.Expr), e.Op, e.Right.Accept(b).(model.Expr))
	}

	expr := query.SelectCommand.Accept(visitor)

	if err != nil {
		return nil, err
	}

	if _, ok := expr.(*model.SelectCommand); ok {
		query.SelectCommand = *expr.(*model.SelectCommand)
	}
	return query, nil

}

func (s *SchemaCheckPass) applyTimestampField(indexSchema schema.Schema, query *model.Query) (*model.Query, error) {

	var timestampColumnName string

	// check if the schema has a timestamp field configured
	if column, ok := indexSchema.Fields[model.TimestampFieldName]; ok {
		timestampColumnName = column.InternalPropertyName.AsString()
	}

	// if not found, check if the table has a timestamp field discovered somehow
	// This is commented out for now.
	// We should be able to fetch table (physical representation) for current schema
	//
	/*
		if timestampColumnName == "" && table.DiscoveredTimestampFieldName != nil {
			timestampColumnName = *table.DiscoveredTimestampFieldName
		}
	*/
	var replacementExpr model.Expr

	if timestampColumnName == "" {
		// no timestamp field found, replace with NULL if any

		// see comment above, we don't know what is a discovered timestamp field
		//replacementExpr = model.NewLiteral("NULL")
	} else {
		// check if the query has hits type, so '_id' generation should not be based on timestamp
		//
		// This is a mess. `query.Type` holds a pointer to Hits, but Hits do not have pointer receivers to mutate the state.
		if hits, ok := query.Type.(*typical_queries.Hits); ok {
			newHits := hits.WithTimestampField(timestampColumnName)
			query.Type = &newHits
		}

		// if the target column is not the canonical timestamp field, replace it
		if timestampColumnName != model.TimestampFieldName {
			replacementExpr = model.NewColumnRef(timestampColumnName)
		}
	}

	// no replacement needed
	if replacementExpr == nil {
		return query, nil
	}

	visitor := model.NewBaseVisitor()
	visitor.OverrideVisitColumnRef = func(b *model.BaseExprVisitor, e model.ColumnRef) interface{} {

		// full text field should be used only in where clause
		if e.ColumnName == model.TimestampFieldName {
			return replacementExpr
		}
		return e
	}
	expr := query.SelectCommand.Accept(visitor)

	if _, ok := expr.(*model.SelectCommand); ok {
		query.SelectCommand = *expr.(*model.SelectCommand)
	}
	return query, nil

}

func (s *SchemaCheckPass) Transform(queries []*model.Query) ([]*model.Query, error) {

	transformationChain := []struct {
		TransformationName string
		Transformation     func(schema.Schema, *model.Query) (*model.Query, error)
	}{
		{TransformationName: "PhysicalFromExpressionTransformation", Transformation: s.applyPhysicalFromExpression},
		{TransformationName: "WildcardExpansion", Transformation: s.applyWildcardExpansion},
		{TransformationName: "FullTextFieldTransformation", Transformation: s.applyFullTextField},
		{TransformationName: "TimestampFieldTransformation", Transformation: s.applyTimestampField},
		{TransformationName: "BooleanLiteralTransformation", Transformation: s.applyBooleanLiteralLowering},
		{TransformationName: "IpTransformation", Transformation: s.applyIpTransformations},
		{TransformationName: "GeoTransformation", Transformation: s.applyGeoTransformations},
		{TransformationName: "ArrayTransformation", Transformation: s.applyArrayTransformations},
		{TransformationName: "MapTransformation", Transformation: s.applyMapTransformations},
	}

	for k, query := range queries {
		var err error

		indexSchema, ok := s.schemaRegistry.FindSchema(schema.TableName(query.TableName))
		if !ok {
			return nil, fmt.Errorf("schema not found: %s", query.TableName)
		}

		for _, transformation := range transformationChain {

			inputQuery := query.SelectCommand.String()
			query, err = transformation.Transformation(indexSchema, query)
			if err != nil {
				return nil, err
			}
			if query.SelectCommand.String() != inputQuery {

				query.TransformationHistory.SchemaTransformers = append(query.TransformationHistory.SchemaTransformers, transformation.TransformationName)

				logger.Info().Msgf(transformation.TransformationName+" triggered, input query: %s", inputQuery)
				logger.Info().Msgf(transformation.TransformationName+" triggered, output query: %s", query.SelectCommand.String())
			}

		}
		queries[k] = query
	}
	return queries, nil
}

// ArrayResultTransformer is a transformer that transforms array columns into string representation
type ArrayResultTransformer struct {
}

func (g *ArrayResultTransformer) Transform(result [][]model.QueryResultRow) ([][]model.QueryResultRow, error) {

	for i, rows := range result {

		for j, row := range rows {
			for k, col := range row.Cols {

				if ary, ok := col.Value.([]string); ok {
					aryStr := make([]string, 0, len(ary))
					for _, el := range ary {
						aryStr = append(aryStr, fmt.Sprintf("%v", el))
					}
					result[i][j].Cols[k].Value = fmt.Sprintf("[%s]", strings.Join(aryStr, ","))
				}
			}
		}

	}
	return result, nil
}<|MERGE_RESOLUTION|>--- conflicted
+++ resolved
@@ -249,13 +249,6 @@
 			where = query.WhereClause.Accept(v).(model.Expr)
 		}
 
-		var ctes []*model.SelectCommand
-		if query.CTEs != nil {
-			ctes = make([]*model.SelectCommand, 0)
-			for _, cte := range query.CTEs {
-				ctes = append(ctes, cte.Accept(v).(*model.SelectCommand))
-			}
-		}
 		var namedCTEs []*model.CTE
 		if query.NamedCTEs != nil {
 			for _, cte := range query.NamedCTEs {
@@ -269,13 +262,7 @@
 				limitBy = append(limitBy, expr.Accept(v).(model.Expr))
 			}
 		}
-
-<<<<<<< HEAD
-		return model.NewSelectCommand(columns, groupBy, orderBy, from, where, limitBy, query.Limit, query.SampleLimit, query.IsDistinct, ctes, namedCTEs)
-=======
-		return model.NewSelectCommand(columns, groupBy, e.OrderBy,
-			fromClause, e.WhereClause, e.LimitBy, e.Limit, e.SampleLimit, e.IsDistinct, e.NamedCTEs)
->>>>>>> 9f822e6d
+		return model.NewSelectCommand(columns, groupBy, orderBy, from, where, limitBy, query.Limit, query.SampleLimit, query.IsDistinct,  namedCTEs)
 	}
 
 	expr := query.SelectCommand.Accept(visitor)
