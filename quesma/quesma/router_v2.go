// Copyright Quesma, licensed under the Elastic License 2.0.
// SPDX-License-Identifier: Elastic-2.0
package quesma

import (
	"context"
	"errors"
	"github.com/goccy/go-json"
	"net/http"
	"quesma/clickhouse"
	"quesma/elasticsearch"
	"quesma/ingest"
	"quesma/logger"
	"quesma/painful"
	"quesma/queryparser"
	"quesma/quesma/config"
	"quesma/quesma/errors"
	"quesma/quesma/functionality/bulk"
	"quesma/quesma/functionality/doc"
	"quesma/quesma/functionality/field_capabilities"
	"quesma/quesma/functionality/resolve"
	"quesma/quesma/functionality/terms_enum"
	"quesma/quesma/types"
	"quesma/quesma/ui"
	"quesma/schema"
	"quesma/table_resolver"
	"quesma/telemetry"
	quesma_api "quesma_v2/core"
	"quesma_v2/core/routes"
	tracing "quesma_v2/core/tracing"

	"strings"
	"time"
)

func ConfigureIngestRouterV2(cfg *config.QuesmaConfiguration, ip *ingest.IngestProcessor, phoneHomeAgent telemetry.PhoneHomeAgent, tableResolver table_resolver.TableResolver) *quesma_api.PathRouter {
	// some syntactic sugar
	method := quesma_api.IsHTTPMethod
	and := quesma_api.And

	router := quesma_api.NewPathRouter()

	// These are the endpoints that are not supported by Quesma
	// These will redirect to the elastic cluster.
	for _, path := range elasticsearch.InternalPaths {
		router.Register(path, quesma_api.Never(), func(ctx context.Context, req *quesma_api.Request) (*quesma_api.Result, error) { return nil, nil })
	}
<<<<<<< HEAD

	router.Register(routes.ExecutePainlessScriptPath, and(method("POST"), matchAgainstIndexNameInScriptRequestBody(tableResolver)), func(ctx context.Context, req *mux.Request) (*mux.Result, error) {

		var scriptRequest painful.ScriptRequest

		err := json.Unmarshal([]byte(req.Body), &scriptRequest)
		if err != nil {
			return nil, err
		}

		scriptResponse, err := scriptRequest.Eval()

		if err != nil {
			errorResponse := painful.RenderErrorResponse(scriptRequest.Script.Source, err)
			responseBytes, err := json.Marshal(errorResponse)
			if err != nil {
				return nil, err
			}

			return &mux.Result{
				Body:       string(responseBytes),
				StatusCode: errorResponse.Status,
			}, nil
		}

		responseBytes, err := json.Marshal(scriptResponse)
		if err != nil {
			return nil, err
		}

		return &mux.Result{
			Body:       string(responseBytes),
			StatusCode: http.StatusOK,
		}, nil
	})

	router.Register(routes.BulkPath, and(method("POST", "PUT"), matchedAgainstBulkBody(cfg, tableResolver)), func(ctx context.Context, req *mux.Request) (*mux.Result, error) {
=======
	router.Register(routes.BulkPath, and(method("POST", "PUT"), matchedAgainstBulkBody(cfg, tableResolver)), func(ctx context.Context, req *quesma_api.Request) (*quesma_api.Result, error) {
>>>>>>> f9b4387d

		body, err := types.ExpectNDJSON(req.ParsedBody)
		if err != nil {
			return nil, err
		}

		results, err := bulk.Write(ctx, nil, body, ip, cfg, phoneHomeAgent, tableResolver)
		return bulkInsertResult(ctx, results, err)
	})
	router.Register(routes.IndexDocPath, and(method("POST"), matchedExactIngestPath(tableResolver)), func(ctx context.Context, req *quesma_api.Request) (*quesma_api.Result, error) {
		index := req.Params["index"]

		body, err := types.ExpectJSON(req.ParsedBody)
		if err != nil {
			return &quesma_api.Result{
				Body:       string(queryparser.BadRequestParseError(err)),
				StatusCode: http.StatusBadRequest,
			}, nil
		}

		result, err := doc.Write(ctx, &index, body, ip, cfg, phoneHomeAgent, tableResolver)
		if err != nil {
			return &quesma_api.Result{
				Body:       string(queryparser.BadRequestParseError(err)),
				StatusCode: http.StatusBadRequest,
			}, nil
		}

		return indexDocResult(result)
	})

	router.Register(routes.IndexBulkPath, and(method("POST", "PUT"), matchedExactIngestPath(tableResolver)), func(ctx context.Context, req *quesma_api.Request) (*quesma_api.Result, error) {
		index := req.Params["index"]

		body, err := types.ExpectNDJSON(req.ParsedBody)
		if err != nil {
			return nil, err
		}

		results, err := bulk.Write(ctx, &index, body, ip, cfg, phoneHomeAgent, tableResolver)
		return bulkInsertResult(ctx, results, err)
	})
	return router
}

func ConfigureSearchRouterV2(cfg *config.QuesmaConfiguration, sr schema.Registry, lm *clickhouse.LogManager, console *ui.QuesmaManagementConsole, queryRunner *QueryRunner, tableResolver table_resolver.TableResolver) *quesma_api.PathRouter {

	// some syntactic sugar
	method := quesma_api.IsHTTPMethod
	and := quesma_api.And

	router := quesma_api.NewPathRouter()

	// These are the endpoints that are not supported by Quesma
	// These will redirect to the elastic cluster.
	for _, path := range elasticsearch.InternalPaths {
		router.Register(path, quesma_api.Never(), func(ctx context.Context, req *quesma_api.Request) (*quesma_api.Result, error) { return nil, nil })
	}

	// These are the endpoints that are supported by Quesma

	// Warning:
	// The first handler that matches the path will be considered to use.
	// If the predicate returns false it will be redirected to the elastic cluster.
	// If the predicate returns true, the handler will be used.
	//
	// So, if you add multiple handlers with the same path, the first one will be used, the rest will be redirected to the elastic cluster.
	// This is current limitation of the router.

	router.Register(routes.ClusterHealthPath, method("GET"), func(_ context.Context, req *quesma_api.Request) (*quesma_api.Result, error) {
		return elasticsearchQueryResult(`{"cluster_name": "quesma"}`, http.StatusOK), nil
	})

	router.Register(routes.IndexRefreshPath, and(method("POST"), matchedExactQueryPath(tableResolver)), func(ctx context.Context, req *quesma_api.Request) (*quesma_api.Result, error) {
		return elasticsearchInsertResult(`{"_shards":{"total":1,"successful":1,"failed":0}}`, http.StatusOK), nil
	})

	router.Register(routes.ResolveIndexPath, method("GET"), func(ctx context.Context, req *quesma_api.Request) (*quesma_api.Result, error) {
		sources, err := resolve.HandleResolve(req.Params["index"], sr, cfg)
		if err != nil {
			return nil, err
		}
		return resolveIndexResult(sources)
	})

	router.Register(routes.IndexCountPath, and(method("GET"), matchedAgainstPattern(tableResolver)), func(ctx context.Context, req *quesma_api.Request) (*quesma_api.Result, error) {
		cnt, err := queryRunner.handleCount(ctx, req.Params["index"])
		if err != nil {
			if errors.Is(quesma_errors.ErrIndexNotExists(), err) {
				return &quesma_api.Result{StatusCode: http.StatusNotFound}, nil
			} else {
				return nil, err
			}
		}

		if cnt == -1 {
			return &quesma_api.Result{StatusCode: http.StatusNotFound}, nil
		} else {
			return elasticsearchCountResult(cnt, http.StatusOK)
		}
	})

	// TODO: This endpoint is currently disabled (mux.Never()) as it's pretty much used only by internal Kibana requests,
	// it's error-prone to detect them in matchAgainstKibanaInternal() and Quesma can't handle well the cases of wildcard
	// matching many indices either way.
	router.Register(routes.GlobalSearchPath, and(quesma_api.Never(), method("GET", "POST"), matchAgainstKibanaInternal()), func(ctx context.Context, req *quesma_api.Request) (*quesma_api.Result, error) {

		body, err := types.ExpectJSON(req.ParsedBody)
		if err != nil {
			return nil, err
		}

		// TODO we should pass JSON here instead of []byte
		responseBody, err := queryRunner.handleSearch(ctx, "*", body)
		if err != nil {
			if errors.Is(quesma_errors.ErrIndexNotExists(), err) {
				return &quesma_api.Result{StatusCode: http.StatusNotFound}, nil
			} else {
				return nil, err
			}
		}
		return elasticsearchQueryResult(string(responseBody), http.StatusOK), nil
	})

	router.Register(routes.IndexSearchPath, and(method("GET", "POST"), matchedAgainstPattern(tableResolver)), func(ctx context.Context, req *quesma_api.Request) (*quesma_api.Result, error) {

		body, err := types.ExpectJSON(req.ParsedBody)
		if err != nil {
			return nil, err
		}

		responseBody, err := queryRunner.handleSearch(ctx, req.Params["index"], body)
		if err != nil {
			if errors.Is(quesma_errors.ErrIndexNotExists(), err) {
				return &quesma_api.Result{StatusCode: http.StatusNotFound}, nil
			} else if errors.Is(err, quesma_errors.ErrCouldNotParseRequest()) {
				return &quesma_api.Result{
					Body:       string(queryparser.BadRequestParseError(err)),
					StatusCode: http.StatusBadRequest,
				}, nil
			} else {
				return nil, err
			}
		}
		return elasticsearchQueryResult(string(responseBody), http.StatusOK), nil
	})
	router.Register(routes.IndexAsyncSearchPath, and(method("POST"), matchedAgainstPattern(tableResolver)), func(ctx context.Context, req *quesma_api.Request) (*quesma_api.Result, error) {
		waitForResultsMs := 1000 // Defaults to 1 second as in docs
		if v, ok := req.Params["wait_for_completion_timeout"]; ok {
			if w, err := time.ParseDuration(v); err == nil {
				waitForResultsMs = int(w.Milliseconds())
			} else {
				logger.Warn().Msgf("Can't parse wait_for_completion_timeout value: %s", v)
			}
		}
		keepOnCompletion := false
		if v, ok := req.Params["keep_on_completion"]; ok {
			if v == "true" {
				keepOnCompletion = true
			}
		}

		body, err := types.ExpectJSON(req.ParsedBody)
		if err != nil {
			return nil, err
		}

		responseBody, err := queryRunner.handleAsyncSearch(ctx, req.Params["index"], body, waitForResultsMs, keepOnCompletion)
		if err != nil {
			if errors.Is(quesma_errors.ErrIndexNotExists(), err) {
				return &quesma_api.Result{StatusCode: http.StatusNotFound}, nil
			} else if errors.Is(err, quesma_errors.ErrCouldNotParseRequest()) {
				return &quesma_api.Result{
					Body:       string(queryparser.BadRequestParseError(err)),
					StatusCode: http.StatusBadRequest,
				}, nil
			} else {
				return nil, err
			}
		}
		return elasticsearchQueryResult(string(responseBody), http.StatusOK), nil
	})

	router.Register(routes.IndexMappingPath, and(method("GET", "PUT"), matchedAgainstPattern(tableResolver)), func(ctx context.Context, req *quesma_api.Request) (*quesma_api.Result, error) {

		switch req.Method {

		case "GET":
			index := req.Params["index"]

			foundSchema, found := sr.FindSchema(schema.TableName(index))
			if !found {
				return &quesma_api.Result{StatusCode: http.StatusNotFound}, nil
			}

			hierarchicalSchema := schema.SchemaToHierarchicalSchema(&foundSchema)
			mappings := elasticsearch.GenerateMappings(hierarchicalSchema)

			return getIndexMappingResult(index, mappings)

		case "PUT":
			index := req.Params["index"]

			body, err := types.ExpectJSON(req.ParsedBody)
			if err != nil {
				return nil, err
			}

			columns := elasticsearch.ParseMappings("", body)
			sr.UpdateDynamicConfiguration(schema.TableName(index), schema.Table{Columns: columns})
			return putIndexResult(index)
		}

		return nil, errors.New("unsupported method")

	})

	router.Register(routes.AsyncSearchStatusPath, and(method("GET"), matchedAgainstAsyncId()), func(ctx context.Context, req *quesma_api.Request) (*quesma_api.Result, error) {
		responseBody, err := queryRunner.handleAsyncSearchStatus(ctx, req.Params["id"])
		if err != nil {
			return nil, err
		}
		return elasticsearchQueryResult(string(responseBody), http.StatusOK), nil
	})

	router.Register(routes.AsyncSearchIdPath, and(method("GET", "DELETE"), matchedAgainstAsyncId()), func(ctx context.Context, req *quesma_api.Request) (*quesma_api.Result, error) {

		switch req.Method {

		case "GET":
			ctx = context.WithValue(ctx, tracing.AsyncIdCtxKey, req.Params["id"])
			responseBody, err := queryRunner.handlePartialAsyncSearch(ctx, req.Params["id"])
			if err != nil {
				return nil, err
			}
			return elasticsearchQueryResult(string(responseBody), http.StatusOK), nil

		case "DELETE":
			responseBody, err := queryRunner.deleteAsyncSearch(req.Params["id"])
			if err != nil {
				return nil, err
			}
			return elasticsearchQueryResult(string(responseBody), http.StatusOK), nil
		}

		return nil, errors.New("unsupported method")
	})

	router.Register(routes.FieldCapsPath, and(method("GET", "POST"), matchedAgainstPattern(tableResolver)), func(ctx context.Context, req *quesma_api.Request) (*quesma_api.Result, error) {

		responseBody, err := field_capabilities.HandleFieldCaps(ctx, cfg, sr, req.Params["index"], lm)
		if err != nil {
			if errors.Is(quesma_errors.ErrIndexNotExists(), err) {
				if req.QueryParams.Get("allow_no_indices") == "true" || req.QueryParams.Get("ignore_unavailable") == "true" {
					return elasticsearchQueryResult(string(field_capabilities.EmptyFieldCapsResponse()), http.StatusOK), nil
				}
				return &quesma_api.Result{StatusCode: http.StatusNotFound}, nil
			} else {
				return nil, err
			}
		}
		return elasticsearchQueryResult(string(responseBody), http.StatusOK), nil
	})
	router.Register(routes.TermsEnumPath, and(method("POST"), matchedAgainstPattern(tableResolver)), func(ctx context.Context, req *quesma_api.Request) (*quesma_api.Result, error) {
		if strings.Contains(req.Params["index"], ",") {
			return nil, errors.New("multi index terms enum is not yet supported")
		} else {

			var body types.JSON
			switch b := req.ParsedBody.(type) {
			case types.JSON:
				body = b
			default:
				return nil, errors.New("invalid request body, expecting JSON")
			}

			if responseBody, err := terms_enum.HandleTermsEnum(ctx, req.Params["index"], body, lm, sr, console); err != nil {
				return nil, err
			} else {
				return elasticsearchQueryResult(string(responseBody), http.StatusOK), nil
			}
		}
	})

	router.Register(routes.EQLSearch, and(method("GET", "POST"), matchedAgainstPattern(tableResolver)), func(ctx context.Context, req *quesma_api.Request) (*quesma_api.Result, error) {
		body, err := types.ExpectJSON(req.ParsedBody)
		if err != nil {
			return nil, err
		}

		responseBody, err := queryRunner.handleEQLSearch(ctx, req.Params["index"], body)
		if err != nil {
			if errors.Is(quesma_errors.ErrIndexNotExists(), err) {
				return &quesma_api.Result{StatusCode: http.StatusNotFound}, nil
			} else {
				return nil, err
			}
		}
		return elasticsearchQueryResult(string(responseBody), http.StatusOK), nil
	})

	router.Register(routes.IndexPath, and(method("GET", "PUT"), matchedAgainstPattern(tableResolver)), func(ctx context.Context, req *quesma_api.Request) (*quesma_api.Result, error) {

		switch req.Method {

		case "GET":
			index := req.Params["index"]

			foundSchema, found := sr.FindSchema(schema.TableName(index))
			if !found {
				return &quesma_api.Result{StatusCode: http.StatusNotFound}, nil
			}

			hierarchicalSchema := schema.SchemaToHierarchicalSchema(&foundSchema)
			mappings := elasticsearch.GenerateMappings(hierarchicalSchema)

			return getIndexResult(index, mappings)

		case "PUT":

			index := req.Params["index"]
			if req.Body == "" {
				logger.Warn().Msgf("empty body in PUT /%s request, Quesma is not doing anything", index)
				return putIndexResult(index)
			}

			body, err := types.ExpectJSON(req.ParsedBody)
			if err != nil {
				return nil, err
			}

			mappings, ok := body["mappings"]
			if !ok {
				logger.Warn().Msgf("no mappings found in PUT /%s request, ignoring that request. Full content: %s", index, req.Body)
				return putIndexResult(index)
			}
			columns := elasticsearch.ParseMappings("", mappings.(map[string]interface{}))

			sr.UpdateDynamicConfiguration(schema.TableName(index), schema.Table{Columns: columns})

			return putIndexResult(index)
		}

		return nil, errors.New("unsupported method")
	})

	router.Register(routes.QuesmaTableResolverPath, method("GET"), func(ctx context.Context, req *quesma_api.Request) (*quesma_api.Result, error) {
		indexPattern := req.Params["index"]

		decisions := make(map[string]*quesma_api.Decision)
		humanReadable := make(map[string]string)
		for _, pipeline := range tableResolver.Pipelines() {
			decision := tableResolver.Resolve(pipeline, indexPattern)
			decisions[pipeline] = decision
			humanReadable[pipeline] = decision.String()
		}

		resp := struct {
			IndexPattern  string                          `json:"index_pattern"`
			Decisions     map[string]*quesma_api.Decision `json:"decisions"`
			HumanReadable map[string]string               `json:"human_readable"`
		}{
			IndexPattern:  indexPattern,
			Decisions:     decisions,
			HumanReadable: humanReadable,
		}

		body, err := json.MarshalIndent(resp, "", "  ")
		if err != nil {
			return nil, err
		}

		return &quesma_api.Result{Body: string(body), StatusCode: http.StatusOK}, nil
	})

	return router
}<|MERGE_RESOLUTION|>--- conflicted
+++ resolved
@@ -45,9 +45,8 @@
 	for _, path := range elasticsearch.InternalPaths {
 		router.Register(path, quesma_api.Never(), func(ctx context.Context, req *quesma_api.Request) (*quesma_api.Result, error) { return nil, nil })
 	}
-<<<<<<< HEAD
-
-	router.Register(routes.ExecutePainlessScriptPath, and(method("POST"), matchAgainstIndexNameInScriptRequestBody(tableResolver)), func(ctx context.Context, req *mux.Request) (*mux.Result, error) {
+
+	router.Register(routes.ExecutePainlessScriptPath, and(method("POST"), matchAgainstIndexNameInScriptRequestBody(tableResolver)), func(ctx context.Context, req *quesma_api.Request) (*quesma_api.Result, error) {
 
 		var scriptRequest painful.ScriptRequest
 
@@ -65,7 +64,7 @@
 				return nil, err
 			}
 
-			return &mux.Result{
+			return &quesma_api.Result{
 				Body:       string(responseBytes),
 				StatusCode: errorResponse.Status,
 			}, nil
@@ -76,16 +75,13 @@
 			return nil, err
 		}
 
-		return &mux.Result{
+		return &quesma_api.Result{
 			Body:       string(responseBytes),
 			StatusCode: http.StatusOK,
 		}, nil
 	})
 
-	router.Register(routes.BulkPath, and(method("POST", "PUT"), matchedAgainstBulkBody(cfg, tableResolver)), func(ctx context.Context, req *mux.Request) (*mux.Result, error) {
-=======
 	router.Register(routes.BulkPath, and(method("POST", "PUT"), matchedAgainstBulkBody(cfg, tableResolver)), func(ctx context.Context, req *quesma_api.Request) (*quesma_api.Result, error) {
->>>>>>> f9b4387d
 
 		body, err := types.ExpectNDJSON(req.ParsedBody)
 		if err != nil {
