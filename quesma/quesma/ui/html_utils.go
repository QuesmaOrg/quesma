--- conflicted
+++ resolved
@@ -77,7 +77,6 @@
 	}
 	buffer.Html(`><a href="/data-sources">Data sources</a></li>`)
 
-<<<<<<< HEAD
 	buffer.Html("<li")
 	if target == "ab-testing-dashboard" {
 		buffer.Html(` class="active"`)
@@ -85,12 +84,11 @@
 	buffer.Html(`><a href="/ab-testing-dashboard">A/B</a></li>`)
 
 	buffer.Html(`<li><a href="/logout">Logout</a></li>`)
-=======
+
 	if qmc.isAuthEnabled {
 		buffer.Html(`<li><a href="/logout">Logout</a></li>`)
 	}
 
->>>>>>> ca8ec4aa
 	buffer.Html("\n</ul>\n")
 	buffer.Html("\n</div>\n")
 
