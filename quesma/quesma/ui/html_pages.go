--- conflicted
+++ resolved
@@ -809,9 +809,6 @@
 		// level
 		buffer.Html(`<td class="level">` + addOpeningLink(i, 1))
 		if level, ok := fields["level"].(string); ok {
-<<<<<<< HEAD
-			buffer.Text(level)
-=======
 			if level == "error" {
 				buffer.Html(`<span class="debug-error-log">`)
 			} else if level == "warn" {
@@ -820,7 +817,6 @@
 				buffer.Html(`<span>`)
 			}
 			buffer.Text(level).Html("</span></td>")
->>>>>>> 09bbc610
 			delete(fields, "level")
 		} else {
 			buffer.Html("missing level")
