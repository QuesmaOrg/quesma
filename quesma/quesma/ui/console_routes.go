// Copyright Quesma, licensed under the Elastic License 2.0.
// SPDX-License-Identifier: Elastic-2.0

package ui

import (
	"embed"
	"encoding/json"
	"errors"
	"github.com/gorilla/mux"
	"github.com/gorilla/sessions"
	"github.com/markbates/goth"
	"github.com/markbates/goth/gothic"
	"net/http"
	"net/http/pprof"
	"quesma/logger"
	"quesma/stats"
	"runtime"
)

const (
	uiTcpPort              = "9999"
	managementInternalPath = "/_quesma"
	healthPath             = managementInternalPath + "/health"
)

//go:embed asset/*
var uiFs embed.FS

const quesmaSessionName = "quesma-session"

func authCallbackHandler(w http.ResponseWriter, r *http.Request) {
	user, err := gothic.CompleteUserAuth(w, r)
	if err != nil {
		http.Error(w, err.Error(), http.StatusInternalServerError)
		return
	}

	session, _ := store.Get(r, quesmaSessionName)
	session.Values["userID"] = user.UserID
	if err := session.Save(r, w); err != nil {
		logger.Error().Msgf("Error saving session: %v", err)
		http.Error(w, "Internal Server Error", http.StatusInternalServerError)
		return
	}

	http.Redirect(w, r, "/dashboard", http.StatusSeeOther)
}

func (qmc *QuesmaManagementConsole) createRouting() *mux.Router {
	router := mux.NewRouter()

	router.Use(panicRecovery)

	router.HandleFunc(healthPath, qmc.checkHealth)

	qmc.initPprof(router)

	// just for oauth compliance
	router.HandleFunc("/auth/{provider}", gothic.BeginAuthHandler)
	router.HandleFunc("/auth/{provider}/callback", authCallbackHandler)

	// our logic for login
	router.HandleFunc("/login-with-elasticsearch", qmc.HandleElasticsearchLogin)

	authenticatedRoutes := router.PathPrefix("/").Subrouter()
	if qmc.cfg.Elasticsearch.User == "" && qmc.cfg.Elasticsearch.Password == "" {
		logger.Warn().Msg("admin console authentication is disabled")
	} else {
		authenticatedRoutes.Use(authMiddleware)
	}

	authenticatedRoutes.HandleFunc("/", func(writer http.ResponseWriter, req *http.Request) {
		buf := qmc.generateDashboard()
		_, _ = writer.Write(buf)
	})

	// /dashboard is referenced in docs and should redirect to /
	authenticatedRoutes.HandleFunc("/dashboard", func(writer http.ResponseWriter, req *http.Request) {
		http.Redirect(writer, req, "/", http.StatusSeeOther)
	})

	authenticatedRoutes.HandleFunc("/live", func(writer http.ResponseWriter, req *http.Request) {
		buf := qmc.generateLiveTail()
		_, _ = writer.Write(buf)
	})

<<<<<<< HEAD
	authenticatedRoutes.HandleFunc("/tables/reload", func(writer http.ResponseWriter, req *http.Request) {
=======
	router.HandleFunc("/table_resolver", func(writer http.ResponseWriter, req *http.Request) {
		buf := qmc.generateTableResolver()
		_, _ = writer.Write(buf)
	})

	router.HandleFunc("/table_resolver/ask", func(writer http.ResponseWriter, req *http.Request) {
		prompt := req.PostFormValue("prompt")

		buf := qmc.generateTableResolverAnswer(prompt)
		_, _ = writer.Write(buf)
	})

	router.HandleFunc("/tables/reload", func(writer http.ResponseWriter, req *http.Request) {
>>>>>>> 654b6c72
		qmc.logManager.ReloadTables()
		buf := qmc.generateTables()
		_, _ = writer.Write(buf)
	}).Methods("POST")

	authenticatedRoutes.HandleFunc("/tables", func(writer http.ResponseWriter, req *http.Request) {
		buf := qmc.generateTables()
		_, _ = writer.Write(buf)
	})

	authenticatedRoutes.HandleFunc("/tables/common_table_stats", func(writer http.ResponseWriter, req *http.Request) {
		buf := qmc.generateQuesmaAllLogs()
		_, _ = writer.Write(buf)
	})

	authenticatedRoutes.HandleFunc("/schemas", func(writer http.ResponseWriter, req *http.Request) {
		buf := qmc.generateSchemas()
		_, _ = writer.Write(buf)
	})

	authenticatedRoutes.HandleFunc("/telemetry", func(writer http.ResponseWriter, req *http.Request) {
		buf := qmc.generateTelemetry()
		_, _ = writer.Write(buf)
	})

	authenticatedRoutes.HandleFunc("/data-sources", func(writer http.ResponseWriter, req *http.Request) {
		buf := qmc.generateDatasourcesPage()
		_, _ = writer.Write(buf)
	})

	authenticatedRoutes.HandleFunc("/routing-statistics", func(writer http.ResponseWriter, req *http.Request) {
		buf := qmc.generateRouterStatisticsLiveTail()
		_, _ = writer.Write(buf)
	})

	authenticatedRoutes.HandleFunc("/ingest-statistics", func(writer http.ResponseWriter, req *http.Request) {
		buf := qmc.generateIngestStatistics()
		_, _ = writer.Write(buf)
	})

	authenticatedRoutes.HandleFunc("/statistics-json", func(writer http.ResponseWriter, req *http.Request) {
		jsonBody, err := json.Marshal(stats.GlobalStatistics)
		if err != nil {
			logger.Error().Msgf("Error marshalling statistics: %v", err)
			writer.WriteHeader(500)
			return
		}
		_, _ = writer.Write(jsonBody)
		writer.WriteHeader(200)
	})

	authenticatedRoutes.HandleFunc("/panel/routing-statistics", func(writer http.ResponseWriter, req *http.Request) {
		buf := qmc.generateRouterStatistics()
		_, _ = writer.Write(buf)
	})

	authenticatedRoutes.HandleFunc("/panel/statistics", func(writer http.ResponseWriter, req *http.Request) {
		buf := qmc.generateStatistics()
		_, _ = writer.Write(buf)
	})

	authenticatedRoutes.HandleFunc("/panel/queries", func(writer http.ResponseWriter, req *http.Request) {
		buf := qmc.generateQueries()
		_, _ = writer.Write(buf)
	})

	authenticatedRoutes.HandleFunc("/panel/dashboard", func(writer http.ResponseWriter, req *http.Request) {
		buf := qmc.generateDashboardPanel()
		buf = append(buf, qmc.generateDashboardTrafficPanel()...)
		_, _ = writer.Write(buf)
	})

	authenticatedRoutes.HandleFunc("/panel/data-sources", func(writer http.ResponseWriter, req *http.Request) {
		buf := qmc.generateDatasources()
		_, _ = writer.Write(buf)
	})

	authenticatedRoutes.PathPrefix("/request-id/{requestId}").HandlerFunc(func(writer http.ResponseWriter, r *http.Request) {
		vars := mux.Vars(r)
		buf := qmc.generateReportForRequestId(vars["requestId"])
		_, _ = writer.Write(buf)
	})
	authenticatedRoutes.PathPrefix("/error/{reason}").HandlerFunc(func(writer http.ResponseWriter, r *http.Request) {
		vars := mux.Vars(r)
		buf := qmc.generateErrorForReason(vars["reason"])
		_, _ = writer.Write(buf)
	})
	authenticatedRoutes.Path("/unsupported-requests").HandlerFunc(func(writer http.ResponseWriter, r *http.Request) {
		buf := qmc.generateReportForUnsupportedRequests()
		_, _ = writer.Write(buf)
	})
	authenticatedRoutes.PathPrefix("/unsupported-requests/{reason}").HandlerFunc(func(writer http.ResponseWriter, r *http.Request) {
		vars := mux.Vars(r)
		buf := qmc.generateReportForUnsupportedType(vars["reason"])
		_, _ = writer.Write(buf)
	})
	authenticatedRoutes.PathPrefix("/requests-by-str/{queryString}").HandlerFunc(func(writer http.ResponseWriter, r *http.Request) {
		vars := mux.Vars(r)
		buf := qmc.generateReportForRequestsWithStr(vars["queryString"])
		_, _ = writer.Write(buf)
	})
	authenticatedRoutes.PathPrefix("/requests-with-error/").HandlerFunc(func(writer http.ResponseWriter, r *http.Request) {
		buf := qmc.generateReportForRequestsWithError()
		_, _ = writer.Write(buf)
	})
	authenticatedRoutes.PathPrefix("/requests-with-warning/").HandlerFunc(func(writer http.ResponseWriter, r *http.Request) {
		buf := qmc.generateReportForRequestsWithWarning()
		_, _ = writer.Write(buf)
	})
	authenticatedRoutes.PathPrefix("/request-id").HandlerFunc(func(writer http.ResponseWriter, r *http.Request) {
		// redirect to /
		http.Redirect(writer, r, "/", http.StatusSeeOther)
	})
	authenticatedRoutes.PathPrefix("/requests-by-str").HandlerFunc(func(writer http.ResponseWriter, r *http.Request) {
		// redirect to /
		http.Redirect(writer, r, "/", http.StatusSeeOther)
	})
	authenticatedRoutes.HandleFunc("/queries", func(writer http.ResponseWriter, req *http.Request) {
		buf := qmc.generateQueries()
		_, _ = writer.Write(buf)
	})
	authenticatedRoutes.HandleFunc("/logout", func(writer http.ResponseWriter, req *http.Request) {
		session, err := store.Get(req, quesmaSessionName)
		if err != nil {
			http.Redirect(writer, req, "/login", http.StatusTemporaryRedirect)
			return
		}
		session.Options.MaxAge = -1
		session.Values = make(map[interface{}]interface{})
		err = session.Save(req, writer)
		if err != nil {
			logger.Error().Msgf("Could not delete user session: %v", err)
		}
		http.Redirect(writer, req, "/dashboard", http.StatusTemporaryRedirect)
		return
	})

	authenticatedRoutes.PathPrefix("/static/").Handler(http.StripPrefix("/static/", http.FileServer(http.FS(uiFs))))
	return router
}

func (qmc *QuesmaManagementConsole) initPprof(router *mux.Router) {
	router.HandleFunc("/debug/pprof/", pprof.Index)
	router.HandleFunc("/debug/pprof/cmdline", pprof.Cmdline)
	router.HandleFunc("/debug/pprof/profile", pprof.Profile)
	router.HandleFunc("/debug/pprof/symbol", pprof.Symbol)
	router.HandleFunc("/debug/pprof/trace", pprof.Trace)
}

var store = sessions.NewCookieStore([]byte("test"))

func authMiddleware(next http.Handler) http.Handler {
	return http.HandlerFunc(func(w http.ResponseWriter, r *http.Request) {
		if !isAlreadyAuthenticated(r) {
			logger.Warn().Msgf("User not authenticated, redirecting to login page")
			http.Redirect(w, r, "/auth/elasticsearch", http.StatusTemporaryRedirect)
			return
		}
		next.ServeHTTP(w, r)
	})
}

func isAlreadyAuthenticated(r *http.Request) bool {
	session, err := store.Get(r, quesmaSessionName)
	userID, ok := session.Values["userID"].(string)
	return ok && userID != "" && err == nil
}

func (qmc *QuesmaManagementConsole) newHTTPServer() *http.Server {
	goth.UseProviders(
		NewElasticsearchAuthProvider(),
	)
	return &http.Server{
		Addr:    ":" + uiTcpPort,
		Handler: qmc.createRouting(),
	}
}

func panicRecovery(h http.Handler) http.Handler {
	return http.HandlerFunc(func(w http.ResponseWriter, r *http.Request) {
		defer func() {
			if err := recover(); err != nil {
				buf := make([]byte, 2048)
				n := runtime.Stack(buf, false)
				buf = buf[:n]

				w.WriteHeader(http.StatusInternalServerError)
				w.Header().Set("Content-Type", "text/plain")
				w.Write([]byte("Internal Server Error\n\n"))

				w.Write([]byte("Stack:\n"))
				w.Write(buf)
				logger.Error().Msgf("recovering from err %v\n %s", err, buf)
			}
		}()

		h.ServeHTTP(w, r)
	})
}

func (qmc *QuesmaManagementConsole) checkHealth(writer http.ResponseWriter, _ *http.Request) {
	health := qmc.checkElasticsearch()
	if health.Status != "red" {
		writer.WriteHeader(200)
		writer.Header().Set("Content-Type", "application/json")
		_, _ = writer.Write([]byte(`{"cluster_name": "quesma"}`))
	} else {
		writer.WriteHeader(503)
		_, _ = writer.Write([]byte(`Elastic search is unavailable: ` + health.Message))
	}
}

func (qmc *QuesmaManagementConsole) listenAndServe() {
	if err := qmc.ui.ListenAndServe(); err != nil && !errors.Is(err, http.ErrServerClosed) {
		logger.Fatal().Msgf("Error starting server: %v", err)
	}
}<|MERGE_RESOLUTION|>--- conflicted
+++ resolved
@@ -85,23 +85,23 @@
 		_, _ = writer.Write(buf)
 	})
 
-<<<<<<< HEAD
+
 	authenticatedRoutes.HandleFunc("/tables/reload", func(writer http.ResponseWriter, req *http.Request) {
-=======
-	router.HandleFunc("/table_resolver", func(writer http.ResponseWriter, req *http.Request) {
+
+	authenticatedRoutes.HandleFunc("/table_resolver", func(writer http.ResponseWriter, req *http.Request) {
 		buf := qmc.generateTableResolver()
 		_, _ = writer.Write(buf)
 	})
 
-	router.HandleFunc("/table_resolver/ask", func(writer http.ResponseWriter, req *http.Request) {
+	authenticatedRoutes.HandleFunc("/table_resolver/ask", func(writer http.ResponseWriter, req *http.Request) {
 		prompt := req.PostFormValue("prompt")
 
 		buf := qmc.generateTableResolverAnswer(prompt)
 		_, _ = writer.Write(buf)
 	})
 
-	router.HandleFunc("/tables/reload", func(writer http.ResponseWriter, req *http.Request) {
->>>>>>> 654b6c72
+	authenticatedRoutes.HandleFunc("/tables/reload", func(writer http.ResponseWriter, req *http.Request) {
+
 		qmc.logManager.ReloadTables()
 		buf := qmc.generateTables()
 		_, _ = writer.Write(buf)
