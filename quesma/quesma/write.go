--- conflicted
+++ resolved
@@ -23,15 +23,9 @@
 )
 
 func dualWriteBulk(ctx context.Context, defaultIndex *string, bulk types.NDJSON, lm *clickhouse.LogManager,
-<<<<<<< HEAD
-	cfg config.QuesmaConfiguration, phoneHomeAgent telemetry.PhoneHomeAgent) (results []WriteResult) {
+	cfg config.QuesmaConfiguration, phoneHomeAgent telemetry.PhoneHomeAgent) (results []WriteResult, err error) {
 
-	ctx = tracing.WithReason(ctx, "dual write bulk")
-
-=======
-	cfg config.QuesmaConfiguration, phoneHomeAgent telemetry.PhoneHomeAgent) (results []WriteResult, err error) {
->>>>>>> 6a53af89
-	if config.TrafficAnalysis.Load() {
+  if config.TrafficAnalysis.Load() {
 		logger.Info().Msg("analysing traffic, not writing to Clickhouse")
 		return
 	}
