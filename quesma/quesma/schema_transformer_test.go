--- conflicted
+++ resolved
@@ -392,40 +392,14 @@
 			Name: "kibana_sample_data_ecommerce",
 		},
 	}
-<<<<<<< HEAD
-	cfg := config.QuesmaConfiguration{
-		IndexConfig: indexConfig,
-	}
-
-	tableDiscovery :=
-		fixedTableProvider{tables: map[string]schema.Table{
-			"kibana_sample_data_ecommerce": {Columns: map[string]schema.Column{
-				"@timestamp":         {Name: "@timestamp", Type: "DateTime64"},
-				"products::name":     {Name: "products::name", Type: "keyword"},
-				"products::quantity": {Name: "products::quantity", Type: "long"},
-				"products::sku":      {Name: "products::sku", Type: "keyword"},
-				"order_date":         {Name: "order_date", Type: "timestamp"},
-			}},
-		}}
-
-	tableDefinition := clickhouse.Table{
-		Name:   "kibana_sample_data_ecommerce",
-		Config: clickhouse.NewDefaultCHConfig(),
-		Cols: map[string]*clickhouse.Column{
-			"@timestamp":         {Name: "@timestamp", Type: clickhouse.NewBaseType("DateTime64")},
-			"products::name":     {Name: "products::name", Type: clickhouse.NewBaseType("Array(String)")},
-			"products::quantity": {Name: "products::quantity", Type: clickhouse.NewBaseType("Array(Int64)")},
-			"products::sku":      {Name: "products::sku", Type: clickhouse.NewBaseType("Array(String)")},
-			"order_date":         {Name: "order_date", Type: clickhouse.NewBaseType("DateTime64")},
-=======
 
 	indexSchema := schema.Schema{
 		Fields: map[schema.FieldName]schema.Field{
+			"@timestamp":        {PropertyName: "@timestamp", InternalPropertyName: "@timestamp", InternalPropertyType: "DateTime64", Type: schema.QuesmaTypeDate},
 			"products.name":     {PropertyName: "products.name", InternalPropertyName: "products::name", InternalPropertyType: "Array(String)", Type: schema.QuesmaTypeArray},
 			"products.quantity": {PropertyName: "products.quantity", InternalPropertyName: "products::quantity", InternalPropertyType: "Array(Int64)", Type: schema.QuesmaTypeArray},
 			"products.sku":      {PropertyName: "products.sku", InternalPropertyName: "products::sku", InternalPropertyType: "Array(String)", Type: schema.QuesmaTypeArray},
 			"order_date":        {PropertyName: "order_date", InternalPropertyName: "order_date", InternalPropertyType: "DateTime64", Type: schema.QuesmaTypeDate},
->>>>>>> c260e3d0
 		},
 	}
 
