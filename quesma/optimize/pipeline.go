--- conflicted
+++ resolved
@@ -3,14 +3,9 @@
 package optimize
 
 import (
-<<<<<<< HEAD
 	"context"
-	"quesma/model"
-	"quesma/quesma/config"
-=======
 	"github.com/QuesmaOrg/quesma/quesma/model"
 	"github.com/QuesmaOrg/quesma/quesma/quesma/config"
->>>>>>> 0d3a00b3
 	"strings"
 	"time"
 )
