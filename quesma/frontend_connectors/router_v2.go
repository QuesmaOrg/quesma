--- conflicted
+++ resolved
@@ -348,15 +348,10 @@
 
 			isWrite := elasticsearch.IsWriteRequest(req)
 
-<<<<<<< HEAD
-			var span telemetry.Span
-			if isManagement && r.PhoneHomeAgent != nil {
-=======
 			phoneHome := r.diagnostic.PhoneHomeAgent()
 
 			var span diag.Span
 			if isManagement {
->>>>>>> 0e2d4b8d
 				if isWrite {
 					span = phoneHome.ElasticBypassedWriteRequestsDuration().Begin()
 				} else {
