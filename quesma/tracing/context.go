--- conflicted
+++ resolved
@@ -15,10 +15,10 @@
 	TraceEndCtxKey  ContextKey = "TraceEnd"
 )
 
-<<<<<<< HEAD
 func (c ContextKey) AsString() string {
 	return string(c)
-=======
+}
+
 // NewContextWithRequest creates a new context with the request id and async id from the existing context.
 // This is useful for async operations, where we want different cancel functions.
 func NewContextWithRequest(existingCtx context.Context) context.Context {
@@ -30,7 +30,6 @@
 		newContext = context.WithValue(newContext, AsyncIdCtxKey, asyncId)
 	}
 	return newContext
->>>>>>> b123fec7
 }
 
 func GetRequestId() string {
