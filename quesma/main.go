--- conflicted
+++ resolved
@@ -143,10 +143,6 @@
 	if cfg.TransparentProxy {
 		return quesma.NewQuesmaTcpProxy(phoneHomeAgent, cfg, quesmaManagementConsole, logChan, false)
 	} else {
-<<<<<<< HEAD
-		return quesma.NewHttpProxy(phoneHomeAgent, lm, ip, sl, im, schemaRegistry, cfg, quesmaManagementConsole, logChan, abResultsrepository, indexRegistry)
-=======
-		return quesma.NewHttpProxy(phoneHomeAgent, lm, ip, sl, im, schemaRegistry, cfg, quesmaManagementConsole, abResultsrepository)
->>>>>>> e3ca75a1
+		return quesma.NewHttpProxy(phoneHomeAgent, lm, ip, sl, im, schemaRegistry, cfg, quesmaManagementConsole, abResultsrepository, indexRegistry)
 	}
 }