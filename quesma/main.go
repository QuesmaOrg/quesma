// Copyright Quesma, licensed under the Elastic License 2.0.
// SPDX-License-Identifier: Elastic-2.0
package main

import (
	"context"
	"fmt"
	"log"
	"os"
	"os/signal"
	"quesma/ab_testing"
	"quesma/ab_testing/sender"
	"quesma/buildinfo"
	"quesma/clickhouse"
	"quesma/common_table"
	"quesma/connectors"
	"quesma/elasticsearch"
	"quesma/feature"
	"quesma/ingest"
	"quesma/licensing"
	"quesma/logger"
	"quesma/persistence"
	"quesma/quesma"
	"quesma/quesma/config"
	"quesma/quesma/ui"
	"quesma/schema"
	"quesma/telemetry"
	"quesma/tracing"
	"syscall"
	"time"
)

const banner = `
               ________                                       
               \_____  \  __ __   ____   ______ _____ _____   
                /  / \  \|  |  \_/ __ \ /  ___//     \\__  \  
               /   \_/.  \  |  /\  ___/ \___ \|  Y Y  \/ __ \_
               \_____\ \_/____/  \___  >____  >__|_|  (____  /
                      \__>           \/     \/      \/     \/ 
`

func main() {
	println(banner)
	fmt.Printf("Quesma build info: version=[%s], build hash=[%s], build date=[%s]\n",
		buildinfo.Version, buildinfo.BuildHash, buildinfo.BuildDate)

	sig := make(chan os.Signal, 1)
	signal.Notify(sig, syscall.SIGINT, syscall.SIGTERM)
	doneCh := make(chan struct{})

	var newConfiguration = config.LoadV2Config()
	var cfg = newConfiguration.TranslateToLegacyConfig()

	if err := cfg.Validate(); err != nil {
		log.Fatalf("error validating configuration: %v", err)
	}

	var asyncQueryTraceLogger *tracing.AsyncTraceLogger

	licenseMod := licensing.Init(&cfg)
	qmcLogChannel := logger.InitLogger(logger.Configuration{
		FileLogging:       cfg.Logging.FileLogging,
		Path:              cfg.Logging.Path,
		RemoteLogDrainUrl: cfg.Logging.RemoteLogDrainUrl.ToUrl(),
		Level:             *cfg.Logging.Level,
		ClientId:          licenseMod.License.ClientID,
	}, sig, doneCh, asyncQueryTraceLogger)
	defer logger.StdLogFile.Close()
	defer logger.ErrLogFile.Close()
	go func() {
		if upgradeAvailable, message := buildinfo.CheckForTheLatestVersion(); upgradeAvailable {
			logger.Warn().Msg(message)
		}
	}()

	if asyncQueryTraceLogger != nil {
		asyncQueryTraceEvictor := quesma.AsyncQueryTraceLoggerEvictor{AsyncQueryTrace: asyncQueryTraceLogger.AsyncQueryTrace}
		asyncQueryTraceEvictor.Start()
		defer asyncQueryTraceEvictor.Stop()
	}

	var connectionPool = clickhouse.InitDBConnectionPool(&cfg)

	phoneHomeAgent := telemetry.NewPhoneHomeAgent(&cfg, connectionPool, licenseMod.License.ClientID)
	phoneHomeAgent.Start()

	virtualTableStorage := persistence.NewElasticJSONDatabase(cfg.Elasticsearch, common_table.VirtualTableElasticIndexName)
	tableDisco := clickhouse.NewTableDiscovery(&cfg, connectionPool, virtualTableStorage)
	schemaRegistry := schema.NewSchemaRegistry(clickhouse.TableDiscoveryTableProviderAdapter{TableDiscovery: tableDisco}, &cfg, clickhouse.SchemaTypeAdapter{})

	connManager := connectors.NewConnectorManager(&cfg, connectionPool, phoneHomeAgent, tableDisco)
	lm := connManager.GetConnector()

	var ingestProcessor *ingest.IngestProcessor

	if cfg.EnableIngest {
		if cfg.CreateCommonTable {
			// Ensure common table exists. This table have to be created before ingest processor starts
			common_table.EnsureCommonTableExists(connectionPool)
		}

		ingestProcessor = ingest.NewEmptyIngestProcessor(&cfg, connectionPool, phoneHomeAgent, tableDisco, schemaRegistry, virtualTableStorage)
	} else {
		logger.Info().Msg("Ingest processor is disabled.")
	}

<<<<<<< HEAD
	//create ingest processor, very lame but for the sake of refactor
	ip := ingest.NewIngestProcessor(&cfg, connectionPool, phoneHomeAgent, tableDisco, schemaRegistry, virtualTableStorage)
=======
>>>>>>> 06327f22
	im := elasticsearch.NewIndexManagement(cfg.Elasticsearch.Url.String())

	logger.Info().Msgf("loaded config: %s", cfg.String())

	quesmaManagementConsole := ui.NewQuesmaManagementConsole(&cfg, lm, im, qmcLogChannel, phoneHomeAgent, schemaRegistry) //FIXME no ingest processor here just for now

	abTestingController := sender.NewSenderCoordinator(&cfg)
	abTestingController.Start()

	instance := constructQuesma(&cfg, tableDisco, lm, ingestProcessor, im, schemaRegistry, phoneHomeAgent, quesmaManagementConsole, qmcLogChannel, abTestingController.GetSender())
	instance.Start()

	<-doneCh

	logger.Info().Msgf("Quesma quiting")

	ctx, cancel := context.WithTimeout(context.Background(), 2*time.Second)
	defer cancel()
	feature.NotSupportedLogger.Stop()
	phoneHomeAgent.Stop(ctx)
	lm.Stop()
	abTestingController.Stop()

	instance.Close(ctx)

}

func constructQuesma(cfg *config.QuesmaConfiguration, sl clickhouse.TableDiscovery, lm *clickhouse.LogManager, ip *ingest.IngestProcessor, im elasticsearch.IndexManagement, schemaRegistry schema.Registry, phoneHomeAgent telemetry.PhoneHomeAgent, quesmaManagementConsole *ui.QuesmaManagementConsole, logChan <-chan logger.LogWithLevel, abResultsrepository ab_testing.Sender) *quesma.Quesma {
	if cfg.TransparentProxy {
		return quesma.NewQuesmaTcpProxy(phoneHomeAgent, cfg, quesmaManagementConsole, logChan, false)
	} else {
		return quesma.NewHttpProxy(phoneHomeAgent, lm, ip, sl, im, schemaRegistry, cfg, quesmaManagementConsole, logChan, abResultsrepository)
	}
}<|MERGE_RESOLUTION|>--- conflicted
+++ resolved
@@ -99,16 +99,11 @@
 			common_table.EnsureCommonTableExists(connectionPool)
 		}
 
-		ingestProcessor = ingest.NewEmptyIngestProcessor(&cfg, connectionPool, phoneHomeAgent, tableDisco, schemaRegistry, virtualTableStorage)
+		ingestProcessor = ingest.NewIngestProcessor(&cfg, connectionPool, phoneHomeAgent, tableDisco, schemaRegistry, virtualTableStorage)
 	} else {
 		logger.Info().Msg("Ingest processor is disabled.")
 	}
 
-<<<<<<< HEAD
-	//create ingest processor, very lame but for the sake of refactor
-	ip := ingest.NewIngestProcessor(&cfg, connectionPool, phoneHomeAgent, tableDisco, schemaRegistry, virtualTableStorage)
-=======
->>>>>>> 06327f22
 	im := elasticsearch.NewIndexManagement(cfg.Elasticsearch.Url.String())
 
 	logger.Info().Msgf("loaded config: %s", cfg.String())
