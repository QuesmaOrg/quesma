--- conflicted
+++ resolved
@@ -420,12 +420,10 @@
 			}
 			schemaRegistry.Tables[schema.TableName(indexName)] = indexSchema
 
-<<<<<<< HEAD
 			indexRegistry := table_resolver.NewEmptyIndexRegistry()
-=======
 			schemaRegistry.FieldEncodings = make(map[schema.FieldEncodingKey]schema.EncodedFieldName)
 			schemaRegistry.FieldEncodings[schema.FieldEncodingKey{TableName: indexName, FieldName: "schema_field"}] = "schema_field"
->>>>>>> e3ca75a1
+
 			ingest := newIngestProcessorWithEmptyTableMap(tables, quesmaConfig)
 			ingest.chDb = db
 			ingest.virtualTableStorage = virtualTableStorage
