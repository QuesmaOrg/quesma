--- conflicted
+++ resolved
@@ -3,11 +3,7 @@
 package health
 
 import (
-<<<<<<< HEAD
-=======
 	"context"
-	"encoding/json"
->>>>>>> 0186161c
 	"fmt"
 	"github.com/goccy/go-json"
 	"io"
