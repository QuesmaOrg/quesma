// Copyright Quesma, licensed under the Elastic License 2.0.
// SPDX-License-Identifier: Elastic-2.0
package collector

import (
	"crypto/sha1"
	"encoding/json"
	"fmt"
	"quesma/jsondiff"
	"quesma/quesma/types"
)

type diffTransformer struct {
}

func (t *diffTransformer) name() string {
	return "diffTransformer"
}

func (t *diffTransformer) mostCommonMismatchType(mismatches []jsondiff.JSONMismatch) (string, int) {

	currentMax := 0
	maxType := ""
	m := make(map[string]int)

	for _, mismatch := range mismatches {
		m[mismatch.Type]++
		if m[mismatch.Type] > currentMax {
			currentMax = m[mismatch.Type]
			maxType = mismatch.Type
		}
	}

	return maxType, currentMax

}

func (t *diffTransformer) process(in EnrichedResults) (out EnrichedResults, drop bool, err error) {

	d, err := jsondiff.NewElasticResponseJSONDiff()
	if err != nil {
		return in, false, err
	}

	jsonA, err := types.ParseJSON(in.A.Body)
	if err != nil {
		in.Mismatch.IsOK = false
		in.Mismatch.Message = fmt.Sprintf("failed to parse A response: %v", err)
		err = fmt.Errorf("failed to parse A response: %w", err)
		in.Errors = append(in.Errors, err.Error())
		return in, false, nil
	}

	jsonB, err := types.ParseJSON(in.B.Body)
	if err != nil {
		in.Mismatch.IsOK = false
		in.Mismatch.Message = fmt.Sprintf("failed to parse B response: %v", err)
		err = fmt.Errorf("failed to parse B response: %w", err)
		in.Errors = append(in.Errors, err.Error())
		return in, false, nil
	}

	mismatches, err := d.Diff(jsonA, jsonB)

	if err != nil {
		return in, false, err
	}

	if len(mismatches) > 0 {

<<<<<<< HEAD
		in.Mismatch.Mismatches = string(b)
		hash := sha1.Sum(b)
		in.Mismatch.SHA1 = fmt.Sprintf("%x", hash)
=======
>>>>>>> 3b7cce64
		in.Mismatch.IsOK = false
		in.Mismatch.Count = len(mismatches)

		topMismatchType, _ := t.mostCommonMismatchType(mismatches)
		if topMismatchType != "" {
			in.Mismatch.TopMismatchType = topMismatchType
		}

		// if there are too many mismatches, we only show the first 20
		// this is to avoid overwhelming the user with too much information
		const mismatchesSize = 20

		if len(mismatches) > mismatchesSize {
			mismatches = mismatches[:mismatchesSize]
		}

		b, err := json.MarshalIndent(mismatches, "", " ")

		if err != nil {
			return in, false, fmt.Errorf("failed to marshal mismatches: %w", err)
		}
		in.Mismatch.Mismatches = string(b)
		in.Mismatch.Message = mismatches.String()

	} else {
		in.Mismatch.Mismatches = "[]"
		in.Mismatch.IsOK = true
	}

	return in, false, nil
}<|MERGE_RESOLUTION|>--- conflicted
+++ resolved
@@ -68,12 +68,15 @@
 
 	if len(mismatches) > 0 {
 
-<<<<<<< HEAD
+		b, err := json.Marshal(mismatches)
+
+		if err != nil {
+			return in, false, fmt.Errorf("failed to marshal mismatches: %w", err)
+		}
+
 		in.Mismatch.Mismatches = string(b)
 		hash := sha1.Sum(b)
 		in.Mismatch.SHA1 = fmt.Sprintf("%x", hash)
-=======
->>>>>>> 3b7cce64
 		in.Mismatch.IsOK = false
 		in.Mismatch.Count = len(mismatches)
 
@@ -82,20 +85,20 @@
 			in.Mismatch.TopMismatchType = topMismatchType
 		}
 
+		size := len(mismatches)
+
 		// if there are too many mismatches, we only show the first 20
 		// this is to avoid overwhelming the user with too much information
 		const mismatchesSize = 20
 
 		if len(mismatches) > mismatchesSize {
 			mismatches = mismatches[:mismatchesSize]
+			mismatches = append(mismatches, jsondiff.JSONMismatch{
+				Type:    "info",
+				Message: fmt.Sprintf("only first %d mismatches, total %d", mismatchesSize, size),
+			})
 		}
 
-		b, err := json.MarshalIndent(mismatches, "", " ")
-
-		if err != nil {
-			return in, false, fmt.Errorf("failed to marshal mismatches: %w", err)
-		}
-		in.Mismatch.Mismatches = string(b)
 		in.Mismatch.Message = mismatches.String()
 
 	} else {
