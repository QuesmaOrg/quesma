package schema

import (
	"fmt"
	"mitmproxy/quesma/concurrent"
	"mitmproxy/quesma/logger"
	"mitmproxy/quesma/quesma/config"
	"sync/atomic"
)

type (
	Registry interface {
		AllSchemas() map[TableName]Schema
		FindSchema(name TableName) (Schema, bool)
		Start()
	}
	schemaRegistry struct {
		started                 atomic.Bool
		schemas                 *concurrent.Map[TableName, Schema]
		configuration           config.QuesmaConfiguration
		dataSourceTableProvider TableProvider
		dataSourceTypeAdapter   TypeAdapter
		connectorTypeAdapter    TypeAdapter
	}
	TypeAdapter interface {
		Convert(string) (Type, bool)
	}
)

func (s *schemaRegistry) Start() {
	if s.started.CompareAndSwap(false, true) {
		s.loadTypeMappingsFromConfiguration()
		if err := s.Load(); err != nil {
			logger.Error().Msgf("error loading schemas: %v", err)
		}

		for name, schema := range s.schemas.Snapshot() {
			logger.Debug().Msgf("schema: %s", name)
			for fieldName, field := range schema.Fields {
				logger.Debug().Msgf("field: %s, type: %s", fieldName, field.Type)
			}
		}
	}
}

func (s *schemaRegistry) loadTypeMappingsFromConfiguration() {
	for _, indexConfiguration := range s.configuration.IndexConfig {
		if !indexConfiguration.Enabled {
			continue
		}
		if indexConfiguration.SchemaConfiguration != nil {
			logger.Debug().Msgf("loading schema for index %s", indexConfiguration.Name)
			fields := make(map[FieldName]Field)
			for _, field := range indexConfiguration.SchemaConfiguration.Fields {
				fieldName := FieldName(field.Name)
				if resolvedType, valid := IsValid(field.Type.AsString()); valid {
					fields[fieldName] = Field{
						Name: fieldName,
						Type: resolvedType,
					}
				} else if field.Type.AsString() != config.TypeAlias {
					logger.Warn().Msgf("invalid configuration: type %s not supported (should have been spotted when validating configuration)", field.Type)
				}
			}
			s.schemas.Store(TableName(indexConfiguration.Name), Schema{Fields: fields})
		}
	}
}

func (s *schemaRegistry) Load() error {
	if !s.started.Load() {
		return fmt.Errorf("schema registry not started")
	}
	// refreshed periodically by LogManager
	definitions := s.dataSourceTableProvider.TableDefinitions()
	schemas := s.schemas.Snapshot()
	for indexName, value := range definitions {
		logger.Debug().Msgf("loading schema for table %s", indexName)
		fields := make(map[FieldName]Field)
		aliases := make(map[FieldName]FieldName)
		if schema, found := schemas[TableName(indexName)]; found {
			fields = schema.Fields
		}
		for _, col := range value.Columns {
			indexConfig := s.configuration.IndexConfig[indexName]

			// TODO replace with dedicated schema config
			if indexConfig.SchemaConfiguration == nil {
				logger.Debug().Msgf("using deprecated type mappings for index %s", indexName)
				if explicitType, found := indexConfig.TypeMappings[col.Name]; found {
					if resolvedQuesmaType, found := s.connectorTypeAdapter.Convert(explicitType); found {
						logger.Debug().Msgf("found explicit type mapping for column %s: %s", col.Name, resolvedQuesmaType)
						fields[FieldName(col.Name)] = Field{
							Name: FieldName(col.Name),
							Type: resolvedQuesmaType,
						}
						continue
					} else {
						// TODO those will need to be validated at config stage
						logger.Error().Msgf("type %s not supported", explicitType)
					}
				}
			} else {
				logger.Debug().Msgf("using schema configuration for index %s", indexName)
				if fieldConfiguration, found := indexConfig.SchemaConfiguration.Fields[config.FieldName(col.Name)]; found {
					if resolvedQuesmaType, found := s.connectorTypeAdapter.Convert(fieldConfiguration.Type.AsString()); found {
						logger.Debug().Msgf("found explicit type mapping for column %s: %s", col.Name, resolvedQuesmaType)
						fields[FieldName(col.Name)] = Field{
							Name: FieldName(col.Name),
							Type: resolvedQuesmaType,
						}
						continue
					} else {
						// TODO those will need to be validated at config stage
						logger.Error().Msgf("type %s not supported", fieldConfiguration)
					}
				}
			}

			if _, exists := fields[FieldName(col.Name)]; !exists {
				if quesmaType, found := s.dataSourceTypeAdapter.Convert(col.Type); found {
					fields[FieldName(col.Name)] = Field{
						Name: FieldName(col.Name),
						Type: quesmaType,
					}
				} else {
<<<<<<< HEAD
					logger.Debug().Msgf("type %s not supported, falling back to text", col.Type.String())
					fields[FieldName(col.Name)] = Field{
						Name: FieldName(col.Name),
						Type: TypeText,
					}
				}
			}
		}

		for _, indexConfiguration := range s.configuration.IndexConfig {
			if !indexConfiguration.Enabled {
				continue
			}
			if indexConfiguration.SchemaConfiguration != nil {
				for _, field := range indexConfiguration.SchemaConfiguration.Fields {
					if field.Type.AsString() == config.TypeAlias {
						if _, exists := fields[FieldName(field.AliasedField)]; exists {
							aliases[FieldName(field.Name)] = FieldName(field.AliasedField)
						} else {
							logger.Debug().Msgf("alias field %s not found, possibly not yet loaded", field.AliasedField)
						}
					}
				}
			}
		}

		s.schemas.Store(TableName(indexName), Schema{Fields: fields, Aliases: aliases})
		return true
	})
=======
					logger.Error().Msgf("type %s not supported", col.Type)
				}
			}
		}
		s.schemas.Store(TableName(indexName), Schema{Fields: fields})
	}
>>>>>>> fbfdc34d
	for name, schema := range s.schemas.Snapshot() {
		logger.Debug().Msgf("schema: %s", name)
		for fieldName, field := range schema.Fields {
			logger.Debug().Msgf("\tfield: %s, type: %s", fieldName, field.Type)
		}
	}
	return nil
}

func (s *schemaRegistry) AllSchemas() map[TableName]Schema {
	return s.schemas.Snapshot()
}

func (s *schemaRegistry) FindSchema(name TableName) (Schema, bool) {
	schema, found := s.schemas.Load(name)
	return schema, found
}

func NewSchemaRegistry(tableProvider TableProvider, configuration config.QuesmaConfiguration, dataSourceTypeAdapter, connectorTypeAdapter TypeAdapter) Registry {
	return &schemaRegistry{
		schemas:                 concurrent.NewMap[TableName, Schema](),
		started:                 atomic.Bool{},
		configuration:           configuration,
		dataSourceTableProvider: tableProvider,
		dataSourceTypeAdapter:   dataSourceTypeAdapter,
		connectorTypeAdapter:    connectorTypeAdapter,
	}
}<|MERGE_RESOLUTION|>--- conflicted
+++ resolved
@@ -124,7 +124,6 @@
 						Type: quesmaType,
 					}
 				} else {
-<<<<<<< HEAD
 					logger.Debug().Msgf("type %s not supported, falling back to text", col.Type.String())
 					fields[FieldName(col.Name)] = Field{
 						Name: FieldName(col.Name),
@@ -152,16 +151,7 @@
 		}
 
 		s.schemas.Store(TableName(indexName), Schema{Fields: fields, Aliases: aliases})
-		return true
-	})
-=======
-					logger.Error().Msgf("type %s not supported", col.Type)
-				}
-			}
-		}
-		s.schemas.Store(TableName(indexName), Schema{Fields: fields})
 	}
->>>>>>> fbfdc34d
 	for name, schema := range s.schemas.Snapshot() {
 		logger.Debug().Msgf("schema: %s", name)
 		for fieldName, field := range schema.Fields {
