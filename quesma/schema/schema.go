--- conflicted
+++ resolved
@@ -16,12 +16,8 @@
 		PropertyName FieldName
 		// InternalPropertyName is how the field is represented in the data source
 		InternalPropertyName FieldName
-<<<<<<< HEAD
 		InternalPropertyType string
-		Type                 Type
-=======
 		Type                 QuesmaType
->>>>>>> a0036cc7
 	}
 	TableName string
 	FieldName string
