// Copyright Quesma, licensed under the Elastic License 2.0.
// SPDX-License-Identifier: Elastic-2.0
package schema_test

import (
	"github.com/k0kubun/pp"
	"github.com/stretchr/testify/assert"
	"quesma/clickhouse"
	"quesma/quesma/config"
	"quesma/schema"
	"reflect"
	"testing"
)

func Test_schemaRegistry_FindSchema(t *testing.T) {
	tests := []struct {
		name           string
		cfg            config.QuesmaConfiguration
		tableDiscovery schema.TableProvider
		tableName      schema.TableName
		want           schema.Schema
		found          bool
	}{
		{
			name:           "schema not found",
			cfg:            config.QuesmaConfiguration{},
			tableDiscovery: fixedTableProvider{tables: map[string]schema.Table{}},
			tableName:      "nonexistent",
			want:           schema.Schema{},
			found:          false,
		},
		{
			name: "schema inferred, no mappings",
			cfg: config.QuesmaConfiguration{
				IndexConfig: map[string]config.IndexConfiguration{
					"some_table": {},
				},
			},
			tableDiscovery: fixedTableProvider{tables: map[string]schema.Table{
				"some_table": {Columns: map[string]schema.Column{
					"message":    {Name: "message", Type: "String"},
					"event_date": {Name: "event_date", Type: "DateTime64"},
					"count":      {Name: "count", Type: "Int64"},
				}},
			}},
			tableName: "some_table",
			want: schema.NewSchema(map[schema.FieldName]schema.Field{
<<<<<<< HEAD
				"message":    {PropertyName: "message", InternalPropertyName: "message", Type: schema.TypeKeyword, InternalPropertyType: "String"},
				"event_date": {PropertyName: "event_date", InternalPropertyName: "event_date", Type: schema.TypeTimestamp, InternalPropertyType: "DateTime64"},
				"count":      {PropertyName: "count", InternalPropertyName: "count", Type: schema.TypeLong, InternalPropertyType: "Int64"}},
=======
				"message":    {PropertyName: "message", InternalPropertyName: "message", Type: schema.QuesmaTypeKeyword},
				"event_date": {PropertyName: "event_date", InternalPropertyName: "event_date", Type: schema.QuesmaTypeTimestamp},
				"count":      {PropertyName: "count", InternalPropertyName: "count", Type: schema.QuesmaTypeLong}},
>>>>>>> a0036cc7
				true),
			found: true,
		},
		{
			name: "schema inferred, with type mappings (deprecated)",
			cfg: config.QuesmaConfiguration{
				IndexConfig: map[string]config.IndexConfiguration{
					"some_table": {
						SchemaOverrides: &config.SchemaConfiguration{
							Fields: map[config.FieldName]config.FieldConfiguration{
								"message": {Type: "keyword"},
							},
						},
					},
				},
			},
			tableDiscovery: fixedTableProvider{tables: map[string]schema.Table{
				"some_table": {Columns: map[string]schema.Column{
					"message":    {Name: "message", Type: "LowCardinality(String)"},
					"event_date": {Name: "event_date", Type: "DateTime64"},
					"count":      {Name: "count", Type: "Int64"},
				}},
			}},
			tableName: "some_table",
			want: schema.NewSchema(map[schema.FieldName]schema.Field{
<<<<<<< HEAD
				"message":    {PropertyName: "message", InternalPropertyName: "message", Type: schema.TypeKeyword, InternalPropertyType: ""},
				"event_date": {PropertyName: "event_date", InternalPropertyName: "event_date", Type: schema.TypeTimestamp, InternalPropertyType: "DateTime64"},
				"count":      {PropertyName: "count", InternalPropertyName: "count", Type: schema.TypeLong, InternalPropertyType: "Int64"}},
=======
				"message":    {PropertyName: "message", InternalPropertyName: "message", Type: schema.QuesmaTypeKeyword},
				"event_date": {PropertyName: "event_date", InternalPropertyName: "event_date", Type: schema.QuesmaTypeTimestamp},
				"count":      {PropertyName: "count", InternalPropertyName: "count", Type: schema.QuesmaTypeLong}},
>>>>>>> a0036cc7
				true),
			found: true,
		},
		{
			name: "schema inferred, with type mappings not backed by db (deprecated)",
			cfg: config.QuesmaConfiguration{
				IndexConfig: map[string]config.IndexConfiguration{
					"some_table": {
						SchemaOverrides: &config.SchemaConfiguration{
							Fields: map[config.FieldName]config.FieldConfiguration{
								"message": {Type: "keyword"},
							},
						},
					},
				},
			},
			tableDiscovery: fixedTableProvider{tables: map[string]schema.Table{
				"some_table": {Columns: map[string]schema.Column{
					"event_date": {Name: "event_date", Type: "DateTime64"},
					"count":      {Name: "count", Type: "Int64"},
				}},
			}},
			tableName: "some_table",
			want: schema.NewSchema(map[schema.FieldName]schema.Field{
<<<<<<< HEAD
				"message":    {PropertyName: "message", InternalPropertyName: "message", Type: schema.TypeKeyword, InternalPropertyType: ""},
				"event_date": {PropertyName: "event_date", InternalPropertyName: "event_date", Type: schema.TypeTimestamp, InternalPropertyType: "DateTime64"},
				"count":      {PropertyName: "count", InternalPropertyName: "count", Type: schema.TypeLong, InternalPropertyType: "Int64"}},
=======
				"message":    {PropertyName: "message", InternalPropertyName: "message", Type: schema.QuesmaTypeKeyword},
				"event_date": {PropertyName: "event_date", InternalPropertyName: "event_date", Type: schema.QuesmaTypeTimestamp},
				"count":      {PropertyName: "count", InternalPropertyName: "count", Type: schema.QuesmaTypeLong}},
>>>>>>> a0036cc7
				true),
			found: true,
		},
		{
			name: "schema inferred, with type mappings not backed by db",
			cfg: config.QuesmaConfiguration{
				IndexConfig: map[string]config.IndexConfiguration{
					"some_table": {SchemaOverrides: &config.SchemaConfiguration{
						Fields: map[config.FieldName]config.FieldConfiguration{
							"message": {Type: "keyword"},
						},
					}},
				},
			},
			tableDiscovery: fixedTableProvider{tables: map[string]schema.Table{
				"some_table": {Columns: map[string]schema.Column{
					"event_date": {Name: "event_date", Type: "DateTime64"},
					"count":      {Name: "count", Type: "Int64"},
				}},
			}},
			tableName: "some_table",
			want: schema.NewSchema(map[schema.FieldName]schema.Field{
<<<<<<< HEAD
				"message":    {PropertyName: "message", InternalPropertyName: "message", Type: schema.TypeKeyword},
				"event_date": {PropertyName: "event_date", InternalPropertyName: "event_date", Type: schema.TypeTimestamp, InternalPropertyType: "DateTime64"},
				"count":      {PropertyName: "count", InternalPropertyName: "count", Type: schema.TypeLong, InternalPropertyType: "Int64"}},
=======
				"message":    {PropertyName: "message", InternalPropertyName: "message", Type: schema.QuesmaTypeKeyword},
				"event_date": {PropertyName: "event_date", InternalPropertyName: "event_date", Type: schema.QuesmaTypeTimestamp},
				"count":      {PropertyName: "count", InternalPropertyName: "count", Type: schema.QuesmaTypeLong}},
>>>>>>> a0036cc7
				true),
			found: true,
		},
		{
			name: "schema explicitly configured, nothing in db",
			cfg: config.QuesmaConfiguration{
				IndexConfig: map[string]config.IndexConfiguration{
					"some_table": {SchemaOverrides: &config.SchemaConfiguration{
						Fields: map[config.FieldName]config.FieldConfiguration{
							"message": {Type: "keyword"},
						},
					}},
				},
			},
			tableDiscovery: fixedTableProvider{tables: map[string]schema.Table{}},
			tableName:      "some_table",
			want:           schema.NewSchema(map[schema.FieldName]schema.Field{"message": {PropertyName: "message", InternalPropertyName: "message", Type: schema.QuesmaTypeKeyword}}, false),
			found:          true,
		},
		{
			name: "schema inferred, with mapping overrides",
			cfg: config.QuesmaConfiguration{
				IndexConfig: map[string]config.IndexConfiguration{
					"some_table": {SchemaOverrides: &config.SchemaConfiguration{
						Fields: map[config.FieldName]config.FieldConfiguration{
							"message": {Type: "keyword"},
						},
					}},
				},
			},
			tableDiscovery: fixedTableProvider{tables: map[string]schema.Table{
				"some_table": {Columns: map[string]schema.Column{
					"message":    {Name: "message", Type: "LowCardinality(String)"},
					"event_date": {Name: "event_date", Type: "DateTime64"},
					"count":      {Name: "count", Type: "Int64"},
				},
				}}},
			tableName: "some_table",
			want: schema.NewSchema(map[schema.FieldName]schema.Field{
<<<<<<< HEAD
				"message":    {PropertyName: "message", InternalPropertyName: "message", Type: schema.TypeKeyword},
				"event_date": {PropertyName: "event_date", InternalPropertyName: "event_date", Type: schema.TypeTimestamp, InternalPropertyType: "DateTime64"},
				"count":      {PropertyName: "count", InternalPropertyName: "count", Type: schema.TypeLong, InternalPropertyType: "Int64"}},
=======
				"message":    {PropertyName: "message", InternalPropertyName: "message", Type: schema.QuesmaTypeKeyword},
				"event_date": {PropertyName: "event_date", InternalPropertyName: "event_date", Type: schema.QuesmaTypeTimestamp},
				"count":      {PropertyName: "count", InternalPropertyName: "count", Type: schema.QuesmaTypeLong}},
>>>>>>> a0036cc7
				true),
			found: true,
		},
		{
			name: "schema inferred, with aliases",
			cfg: config.QuesmaConfiguration{
				IndexConfig: map[string]config.IndexConfiguration{
					"some_table": {SchemaOverrides: &config.SchemaConfiguration{
						Fields: map[config.FieldName]config.FieldConfiguration{
							"message":       {Type: "keyword"},
							"message_alias": {Type: "alias", TargetColumnName: "message"},
						},
					}},
				},
			},
			tableDiscovery: fixedTableProvider{tables: map[string]schema.Table{
				"some_table": {Columns: map[string]schema.Column{
					"message":    {Name: "message", Type: "LowCardinality(String)"},
					"event_date": {Name: "event_date", Type: "DateTime64"},
					"count":      {Name: "count", Type: "Int64"},
				}},
			}},
			tableName: "some_table",
			want: schema.NewSchemaWithAliases(map[schema.FieldName]schema.Field{
<<<<<<< HEAD
				"message":    {PropertyName: "message", InternalPropertyName: "message", Type: schema.TypeKeyword},
				"event_date": {PropertyName: "event_date", InternalPropertyName: "event_date", Type: schema.TypeTimestamp, InternalPropertyType: "DateTime64"},
				"count":      {PropertyName: "count", InternalPropertyName: "count", Type: schema.TypeLong, InternalPropertyType: "Int64"}}, map[schema.FieldName]schema.FieldName{
=======
				"message":    {PropertyName: "message", InternalPropertyName: "message", Type: schema.QuesmaTypeKeyword},
				"event_date": {PropertyName: "event_date", InternalPropertyName: "event_date", Type: schema.QuesmaTypeTimestamp},
				"count":      {PropertyName: "count", InternalPropertyName: "count", Type: schema.QuesmaTypeLong}}, map[schema.FieldName]schema.FieldName{
>>>>>>> a0036cc7
				"message_alias": "message",
			}, true),
			found: true,
		},
		{
			name: "schema inferred, with aliases [deprecated config]",
			cfg: config.QuesmaConfiguration{
				IndexConfig: map[string]config.IndexConfiguration{
					"some_table": {
						SchemaOverrides: &config.SchemaConfiguration{
							Fields: map[config.FieldName]config.FieldConfiguration{
								"message_alias": {Type: "alias", TargetColumnName: "message"},
								"message":       {Type: "keyword"},
							},
						},
					},
				},
			},
			tableDiscovery: fixedTableProvider{tables: map[string]schema.Table{
				"some_table": {Columns: map[string]schema.Column{
					"message":    {Name: "message", Type: "LowCardinality(String)"},
					"event_date": {Name: "event_date", Type: "DateTime64"},
					"count":      {Name: "count", Type: "Int64"},
				}},
			}},
			tableName: "some_table",
			want: schema.NewSchemaWithAliases(map[schema.FieldName]schema.Field{
<<<<<<< HEAD
				"message":    {PropertyName: "message", InternalPropertyName: "message", Type: schema.TypeKeyword, InternalPropertyType: ""},
				"event_date": {PropertyName: "event_date", InternalPropertyName: "event_date", Type: schema.TypeTimestamp, InternalPropertyType: "DateTime64"},
				"count":      {PropertyName: "count", InternalPropertyName: "count", Type: schema.TypeLong, InternalPropertyType: "Int64"}}, map[schema.FieldName]schema.FieldName{
=======
				"message":    {PropertyName: "message", InternalPropertyName: "message", Type: schema.QuesmaTypeKeyword},
				"event_date": {PropertyName: "event_date", InternalPropertyName: "event_date", Type: schema.QuesmaTypeTimestamp},
				"count":      {PropertyName: "count", InternalPropertyName: "count", Type: schema.QuesmaTypeLong}}, map[schema.FieldName]schema.FieldName{
>>>>>>> a0036cc7
				"message_alias": "message",
			}, true),
			found: true,
		},
		{
			name: "schema inferred, requesting nonexistent schema",
			cfg: config.QuesmaConfiguration{
				IndexConfig: map[string]config.IndexConfiguration{
					"some_table": {
						SchemaOverrides: &config.SchemaConfiguration{
							Fields: map[config.FieldName]config.FieldConfiguration{
								"message": {Type: "keyword"},
							},
						},
					},
				},
			},
			tableDiscovery: fixedTableProvider{tables: map[string]schema.Table{
				"some_table": {Columns: map[string]schema.Column{
					"message":    {Name: "message", Type: "LowCardinality(String)"},
					"event_date": {Name: "event_date", Type: "DateTime64"},
					"count":      {Name: "count", Type: "Int64"},
				}},
			}},
			tableName: "foo",
			want:      schema.Schema{},
			found:     false,
		},
	}
	for _, tt := range tests {
		t.Run(tt.name, func(t *testing.T) {
			s := schema.NewSchemaRegistry(tt.tableDiscovery, &tt.cfg, clickhouse.SchemaTypeAdapter{})
			resultSchema, resultFound := s.FindSchema(tt.tableName)
			if resultFound != tt.found {
				t.Errorf("FindSchema() got1 = %v, want %v", resultFound, tt.found)
			}
			if !reflect.DeepEqual(resultSchema, tt.want) {
				pp.Println("Expected:")
				pp.Println(tt.want)
				pp.Println("Actual:")
				pp.Println(resultSchema)
				t.Errorf("FindSchema() got = %v, want %v", resultSchema, tt.want)

			}
		})
	}
}

func Test_schemaRegistry_UpdateDynamicConfiguration(t *testing.T) {
	// Test that updating dynamic configuration correctly affects schemas returned by the registry

	tableName := "some_table"
	cfg := config.QuesmaConfiguration{
		IndexConfig: map[string]config.IndexConfiguration{
			tableName: {Disabled: false},
		},
	}
	tableDiscovery := fixedTableProvider{tables: map[string]schema.Table{
		tableName: {Columns: map[string]schema.Column{
			"message":    {Name: "message", Type: "String"},
			"event_date": {Name: "event_date", Type: "DateTime64"},
			"count":      {Name: "count", Type: "Int64"},
		}},
	}}

	s := schema.NewSchemaRegistry(tableDiscovery, &cfg, clickhouse.SchemaTypeAdapter{})

	expectedSchema := schema.NewSchema(map[schema.FieldName]schema.Field{
<<<<<<< HEAD
		"message":    {PropertyName: "message", InternalPropertyName: "message", Type: schema.TypeKeyword, InternalPropertyType: "String"},
		"event_date": {PropertyName: "event_date", InternalPropertyName: "event_date", Type: schema.TypeTimestamp, InternalPropertyType: "DateTime64"},
		"count":      {PropertyName: "count", InternalPropertyName: "count", Type: schema.TypeLong, InternalPropertyType: "Int64"}},
=======
		"message":    {PropertyName: "message", InternalPropertyName: "message", Type: schema.QuesmaTypeKeyword},
		"event_date": {PropertyName: "event_date", InternalPropertyName: "event_date", Type: schema.QuesmaTypeTimestamp},
		"count":      {PropertyName: "count", InternalPropertyName: "count", Type: schema.QuesmaTypeLong}},
>>>>>>> a0036cc7
		true)
	resultSchema, resultFound := s.FindSchema(schema.TableName(tableName))
	assert.True(t, resultFound, "schema not found")
	if !reflect.DeepEqual(resultSchema, expectedSchema) {
		pp.Println("Expected:", expectedSchema)
		pp.Println("Actual:", resultSchema)
		t.Errorf("FindSchema() got = %v, want %v", resultSchema, expectedSchema)
	}

	// now update the dynamic configuration
	s.UpdateDynamicConfiguration(schema.TableName(tableName), schema.Table{
		Columns: map[string]schema.Column{
			"new_column": {Name: "new_column", Type: "text"},
		},
	})

	expectedSchema = schema.NewSchema(map[schema.FieldName]schema.Field{
<<<<<<< HEAD
		"message":    {PropertyName: "message", InternalPropertyName: "message", Type: schema.TypeKeyword, InternalPropertyType: "String"},
		"event_date": {PropertyName: "event_date", InternalPropertyName: "event_date", Type: schema.TypeTimestamp, InternalPropertyType: "DateTime64"},
		"count":      {PropertyName: "count", InternalPropertyName: "count", Type: schema.TypeLong, InternalPropertyType: "Int64"},
		"new_column": {PropertyName: "new_column", InternalPropertyName: "new_column", Type: schema.TypeText}},
=======
		"message":    {PropertyName: "message", InternalPropertyName: "message", Type: schema.QuesmaTypeKeyword},
		"event_date": {PropertyName: "event_date", InternalPropertyName: "event_date", Type: schema.QuesmaTypeTimestamp},
		"count":      {PropertyName: "count", InternalPropertyName: "count", Type: schema.QuesmaTypeLong},
		"new_column": {PropertyName: "new_column", InternalPropertyName: "new_column", Type: schema.QuesmaTypeText}},
>>>>>>> a0036cc7
		true)
	resultSchema, resultFound = s.FindSchema(schema.TableName(tableName))
	assert.True(t, resultFound, "schema not found")
	if !reflect.DeepEqual(resultSchema, expectedSchema) {
		pp.Println("Expected:", expectedSchema)
		pp.Println("Actual:", resultSchema)

		t.Errorf("FindSchema() got = %v, want %v", resultSchema, expectedSchema)
	}
}

type fixedTableProvider struct {
	tables map[string]schema.Table
}

func (f fixedTableProvider) TableDefinitions() map[string]schema.Table {
	return f.tables
}<|MERGE_RESOLUTION|>--- conflicted
+++ resolved
@@ -45,15 +45,9 @@
 			}},
 			tableName: "some_table",
 			want: schema.NewSchema(map[schema.FieldName]schema.Field{
-<<<<<<< HEAD
-				"message":    {PropertyName: "message", InternalPropertyName: "message", Type: schema.TypeKeyword, InternalPropertyType: "String"},
-				"event_date": {PropertyName: "event_date", InternalPropertyName: "event_date", Type: schema.TypeTimestamp, InternalPropertyType: "DateTime64"},
-				"count":      {PropertyName: "count", InternalPropertyName: "count", Type: schema.TypeLong, InternalPropertyType: "Int64"}},
-=======
-				"message":    {PropertyName: "message", InternalPropertyName: "message", Type: schema.QuesmaTypeKeyword},
-				"event_date": {PropertyName: "event_date", InternalPropertyName: "event_date", Type: schema.QuesmaTypeTimestamp},
-				"count":      {PropertyName: "count", InternalPropertyName: "count", Type: schema.QuesmaTypeLong}},
->>>>>>> a0036cc7
+				"message":    {PropertyName: "message", InternalPropertyName: "message", Type: schema.QuesmaTypeKeyword, InternalPropertyType: "String"},
+				"event_date": {PropertyName: "event_date", InternalPropertyName: "event_date", Type: schema.QuesmaTypeTimestamp, InternalPropertyType: "DateTime64"},
+				"count":      {PropertyName: "count", InternalPropertyName: "count", Type: schema.QuesmaTypeLong, InternalPropertyType: "Int64"}},
 				true),
 			found: true,
 		},
@@ -79,15 +73,10 @@
 			}},
 			tableName: "some_table",
 			want: schema.NewSchema(map[schema.FieldName]schema.Field{
-<<<<<<< HEAD
-				"message":    {PropertyName: "message", InternalPropertyName: "message", Type: schema.TypeKeyword, InternalPropertyType: ""},
-				"event_date": {PropertyName: "event_date", InternalPropertyName: "event_date", Type: schema.TypeTimestamp, InternalPropertyType: "DateTime64"},
-				"count":      {PropertyName: "count", InternalPropertyName: "count", Type: schema.TypeLong, InternalPropertyType: "Int64"}},
-=======
-				"message":    {PropertyName: "message", InternalPropertyName: "message", Type: schema.QuesmaTypeKeyword},
-				"event_date": {PropertyName: "event_date", InternalPropertyName: "event_date", Type: schema.QuesmaTypeTimestamp},
-				"count":      {PropertyName: "count", InternalPropertyName: "count", Type: schema.QuesmaTypeLong}},
->>>>>>> a0036cc7
+				"message":    {PropertyName: "message", InternalPropertyName: "message", Type: schema.QuesmaTypeKeyword, InternalPropertyType: ""},
+				"event_date": {PropertyName: "event_date", InternalPropertyName: "event_date", Type: schema.QuesmaTypeTimestamp, InternalPropertyType: "DateTime64"},
+				"count":      {PropertyName: "count", InternalPropertyName: "count", Type: schema.QuesmaTypeLong, InternalPropertyType: "Int64"}},
+
 				true),
 			found: true,
 		},
@@ -112,15 +101,9 @@
 			}},
 			tableName: "some_table",
 			want: schema.NewSchema(map[schema.FieldName]schema.Field{
-<<<<<<< HEAD
-				"message":    {PropertyName: "message", InternalPropertyName: "message", Type: schema.TypeKeyword, InternalPropertyType: ""},
-				"event_date": {PropertyName: "event_date", InternalPropertyName: "event_date", Type: schema.TypeTimestamp, InternalPropertyType: "DateTime64"},
-				"count":      {PropertyName: "count", InternalPropertyName: "count", Type: schema.TypeLong, InternalPropertyType: "Int64"}},
-=======
-				"message":    {PropertyName: "message", InternalPropertyName: "message", Type: schema.QuesmaTypeKeyword},
-				"event_date": {PropertyName: "event_date", InternalPropertyName: "event_date", Type: schema.QuesmaTypeTimestamp},
-				"count":      {PropertyName: "count", InternalPropertyName: "count", Type: schema.QuesmaTypeLong}},
->>>>>>> a0036cc7
+				"message":    {PropertyName: "message", InternalPropertyName: "message", Type: schema.QuesmaTypeKeyword, InternalPropertyType: ""},
+				"event_date": {PropertyName: "event_date", InternalPropertyName: "event_date", Type: schema.QuesmaTypeTimestamp, InternalPropertyType: "DateTime64"},
+				"count":      {PropertyName: "count", InternalPropertyName: "count", Type: schema.QuesmaTypeLong, InternalPropertyType: "Int64"}},
 				true),
 			found: true,
 		},
@@ -143,15 +126,9 @@
 			}},
 			tableName: "some_table",
 			want: schema.NewSchema(map[schema.FieldName]schema.Field{
-<<<<<<< HEAD
-				"message":    {PropertyName: "message", InternalPropertyName: "message", Type: schema.TypeKeyword},
-				"event_date": {PropertyName: "event_date", InternalPropertyName: "event_date", Type: schema.TypeTimestamp, InternalPropertyType: "DateTime64"},
-				"count":      {PropertyName: "count", InternalPropertyName: "count", Type: schema.TypeLong, InternalPropertyType: "Int64"}},
-=======
 				"message":    {PropertyName: "message", InternalPropertyName: "message", Type: schema.QuesmaTypeKeyword},
-				"event_date": {PropertyName: "event_date", InternalPropertyName: "event_date", Type: schema.QuesmaTypeTimestamp},
-				"count":      {PropertyName: "count", InternalPropertyName: "count", Type: schema.QuesmaTypeLong}},
->>>>>>> a0036cc7
+				"event_date": {PropertyName: "event_date", InternalPropertyName: "event_date", Type: schema.QuesmaTypeTimestamp, InternalPropertyType: "DateTime64"},
+				"count":      {PropertyName: "count", InternalPropertyName: "count", Type: schema.QuesmaTypeLong, InternalPropertyType: "Int64"}},
 				true),
 			found: true,
 		},
@@ -191,15 +168,9 @@
 				}}},
 			tableName: "some_table",
 			want: schema.NewSchema(map[schema.FieldName]schema.Field{
-<<<<<<< HEAD
-				"message":    {PropertyName: "message", InternalPropertyName: "message", Type: schema.TypeKeyword},
-				"event_date": {PropertyName: "event_date", InternalPropertyName: "event_date", Type: schema.TypeTimestamp, InternalPropertyType: "DateTime64"},
-				"count":      {PropertyName: "count", InternalPropertyName: "count", Type: schema.TypeLong, InternalPropertyType: "Int64"}},
-=======
 				"message":    {PropertyName: "message", InternalPropertyName: "message", Type: schema.QuesmaTypeKeyword},
-				"event_date": {PropertyName: "event_date", InternalPropertyName: "event_date", Type: schema.QuesmaTypeTimestamp},
-				"count":      {PropertyName: "count", InternalPropertyName: "count", Type: schema.QuesmaTypeLong}},
->>>>>>> a0036cc7
+				"event_date": {PropertyName: "event_date", InternalPropertyName: "event_date", Type: schema.QuesmaTypeTimestamp, InternalPropertyType: "DateTime64"},
+				"count":      {PropertyName: "count", InternalPropertyName: "count", Type: schema.QuesmaTypeLong, InternalPropertyType: "Int64"}},
 				true),
 			found: true,
 		},
@@ -224,15 +195,9 @@
 			}},
 			tableName: "some_table",
 			want: schema.NewSchemaWithAliases(map[schema.FieldName]schema.Field{
-<<<<<<< HEAD
-				"message":    {PropertyName: "message", InternalPropertyName: "message", Type: schema.TypeKeyword},
-				"event_date": {PropertyName: "event_date", InternalPropertyName: "event_date", Type: schema.TypeTimestamp, InternalPropertyType: "DateTime64"},
-				"count":      {PropertyName: "count", InternalPropertyName: "count", Type: schema.TypeLong, InternalPropertyType: "Int64"}}, map[schema.FieldName]schema.FieldName{
-=======
 				"message":    {PropertyName: "message", InternalPropertyName: "message", Type: schema.QuesmaTypeKeyword},
-				"event_date": {PropertyName: "event_date", InternalPropertyName: "event_date", Type: schema.QuesmaTypeTimestamp},
-				"count":      {PropertyName: "count", InternalPropertyName: "count", Type: schema.QuesmaTypeLong}}, map[schema.FieldName]schema.FieldName{
->>>>>>> a0036cc7
+				"event_date": {PropertyName: "event_date", InternalPropertyName: "event_date", Type: schema.QuesmaTypeTimestamp, InternalPropertyType: "DateTime64"},
+				"count":      {PropertyName: "count", InternalPropertyName: "count", Type: schema.QuesmaTypeLong, InternalPropertyType: "Int64"}}, map[schema.FieldName]schema.FieldName{
 				"message_alias": "message",
 			}, true),
 			found: true,
@@ -260,15 +225,9 @@
 			}},
 			tableName: "some_table",
 			want: schema.NewSchemaWithAliases(map[schema.FieldName]schema.Field{
-<<<<<<< HEAD
-				"message":    {PropertyName: "message", InternalPropertyName: "message", Type: schema.TypeKeyword, InternalPropertyType: ""},
-				"event_date": {PropertyName: "event_date", InternalPropertyName: "event_date", Type: schema.TypeTimestamp, InternalPropertyType: "DateTime64"},
-				"count":      {PropertyName: "count", InternalPropertyName: "count", Type: schema.TypeLong, InternalPropertyType: "Int64"}}, map[schema.FieldName]schema.FieldName{
-=======
-				"message":    {PropertyName: "message", InternalPropertyName: "message", Type: schema.QuesmaTypeKeyword},
-				"event_date": {PropertyName: "event_date", InternalPropertyName: "event_date", Type: schema.QuesmaTypeTimestamp},
-				"count":      {PropertyName: "count", InternalPropertyName: "count", Type: schema.QuesmaTypeLong}}, map[schema.FieldName]schema.FieldName{
->>>>>>> a0036cc7
+				"message":    {PropertyName: "message", InternalPropertyName: "message", Type: schema.QuesmaTypeKeyword, InternalPropertyType: ""},
+				"event_date": {PropertyName: "event_date", InternalPropertyName: "event_date", Type: schema.QuesmaTypeTimestamp, InternalPropertyType: "DateTime64"},
+				"count":      {PropertyName: "count", InternalPropertyName: "count", Type: schema.QuesmaTypeLong, InternalPropertyType: "Int64"}}, map[schema.FieldName]schema.FieldName{
 				"message_alias": "message",
 			}, true),
 			found: true,
@@ -337,15 +296,9 @@
 	s := schema.NewSchemaRegistry(tableDiscovery, &cfg, clickhouse.SchemaTypeAdapter{})
 
 	expectedSchema := schema.NewSchema(map[schema.FieldName]schema.Field{
-<<<<<<< HEAD
-		"message":    {PropertyName: "message", InternalPropertyName: "message", Type: schema.TypeKeyword, InternalPropertyType: "String"},
-		"event_date": {PropertyName: "event_date", InternalPropertyName: "event_date", Type: schema.TypeTimestamp, InternalPropertyType: "DateTime64"},
-		"count":      {PropertyName: "count", InternalPropertyName: "count", Type: schema.TypeLong, InternalPropertyType: "Int64"}},
-=======
-		"message":    {PropertyName: "message", InternalPropertyName: "message", Type: schema.QuesmaTypeKeyword},
-		"event_date": {PropertyName: "event_date", InternalPropertyName: "event_date", Type: schema.QuesmaTypeTimestamp},
-		"count":      {PropertyName: "count", InternalPropertyName: "count", Type: schema.QuesmaTypeLong}},
->>>>>>> a0036cc7
+		"message":    {PropertyName: "message", InternalPropertyName: "message", Type: schema.QuesmaTypeKeyword, InternalPropertyType: "String"},
+		"event_date": {PropertyName: "event_date", InternalPropertyName: "event_date", Type: schema.QuesmaTypeTimestamp, InternalPropertyType: "DateTime64"},
+		"count":      {PropertyName: "count", InternalPropertyName: "count", Type: schema.QuesmaTypeLong, InternalPropertyType: "Int64"}},
 		true)
 	resultSchema, resultFound := s.FindSchema(schema.TableName(tableName))
 	assert.True(t, resultFound, "schema not found")
@@ -363,17 +316,10 @@
 	})
 
 	expectedSchema = schema.NewSchema(map[schema.FieldName]schema.Field{
-<<<<<<< HEAD
-		"message":    {PropertyName: "message", InternalPropertyName: "message", Type: schema.TypeKeyword, InternalPropertyType: "String"},
-		"event_date": {PropertyName: "event_date", InternalPropertyName: "event_date", Type: schema.TypeTimestamp, InternalPropertyType: "DateTime64"},
-		"count":      {PropertyName: "count", InternalPropertyName: "count", Type: schema.TypeLong, InternalPropertyType: "Int64"},
-		"new_column": {PropertyName: "new_column", InternalPropertyName: "new_column", Type: schema.TypeText}},
-=======
-		"message":    {PropertyName: "message", InternalPropertyName: "message", Type: schema.QuesmaTypeKeyword},
-		"event_date": {PropertyName: "event_date", InternalPropertyName: "event_date", Type: schema.QuesmaTypeTimestamp},
-		"count":      {PropertyName: "count", InternalPropertyName: "count", Type: schema.QuesmaTypeLong},
+		"message":    {PropertyName: "message", InternalPropertyName: "message", Type: schema.QuesmaTypeKeyword, InternalPropertyType: "String"},
+		"event_date": {PropertyName: "event_date", InternalPropertyName: "event_date", Type: schema.QuesmaTypeTimestamp, InternalPropertyType: "DateTime64"},
+		"count":      {PropertyName: "count", InternalPropertyName: "count", Type: schema.QuesmaTypeLong, InternalPropertyType: "Int64"},
 		"new_column": {PropertyName: "new_column", InternalPropertyName: "new_column", Type: schema.QuesmaTypeText}},
->>>>>>> a0036cc7
 		true)
 	resultSchema, resultFound = s.FindSchema(schema.TableName(tableName))
 	assert.True(t, resultFound, "schema not found")
