package schema_test

import (
	"mitmproxy/quesma/clickhouse"
	"mitmproxy/quesma/elasticsearch"
	"mitmproxy/quesma/quesma/config"
	"mitmproxy/quesma/schema"
	"reflect"
	"testing"
)

func Test_schemaRegistry_FindSchema(t *testing.T) {
	tests := []struct {
		name           string
		cfg            config.QuesmaConfiguration
		tableDiscovery schema.TableProvider
		tableName      schema.TableName
		want           schema.Schema
		exists         bool
	}{
		{
			name:           "schema not found",
			cfg:            config.QuesmaConfiguration{},
			tableDiscovery: fixedTableProvider{tables: map[string]schema.Table{}},
			tableName:      "nonexistent",
			want:           schema.Schema{},
			exists:         false,
		},
		{
			name: "schema inferred, no mappings",
			cfg:  config.QuesmaConfiguration{},
			tableDiscovery: fixedTableProvider{tables: map[string]schema.Table{
				"some_table": {Columns: map[string]schema.Column{
					"message":    {Name: "message", Type: "String"},
					"event_date": {Name: "event_date", Type: "DateTime64"},
					"count":      {Name: "count", Type: "Int64"},
				}},
			}},
			tableName: "some_table",
<<<<<<< HEAD
			want: schema.Schema{Fields: map[schema.FieldName]schema.Field{
				"message":    {Name: "message", Type: schema.TypeText},
				"event_date": {Name: "event_date", Type: schema.TypeTimestamp},
				"count":      {Name: "count", Type: schema.TypeLong}},
			},
=======
			want: Schema{Fields: map[FieldName]Field{
				"message":    {Name: "message", Type: TypeText},
				"event_date": {Name: "event_date", Type: TypeTimestamp},
				"count":      {Name: "count", Type: TypeLong}},
				Aliases: map[FieldName]FieldName{}},
>>>>>>> b7ac974a
			exists: true,
		},
		{
			name: "schema inferred, with type mappings (deprecated)",
			cfg: config.QuesmaConfiguration{
				IndexConfig: map[string]config.IndexConfiguration{
					"some_table": {Enabled: true, TypeMappings: map[string]string{"message": "keyword"}},
				},
			},
			tableDiscovery: fixedTableProvider{tables: map[string]schema.Table{
				"some_table": {Columns: map[string]schema.Column{
					"message":    {Name: "message", Type: "LowCardinality(String)"},
					"event_date": {Name: "event_date", Type: "DateTime64"},
					"count":      {Name: "count", Type: "Int64"},
				}},
			}},
			tableName: "some_table",
<<<<<<< HEAD
			want: schema.Schema{Fields: map[schema.FieldName]schema.Field{
				"message":    {Name: "message", Type: schema.TypeKeyword},
				"event_date": {Name: "event_date", Type: schema.TypeTimestamp},
				"count":      {Name: "count", Type: schema.TypeLong}},
=======
			want: Schema{Fields: map[FieldName]Field{
				"message":    {Name: "message", Type: TypeKeyword},
				"event_date": {Name: "event_date", Type: TypeTimestamp},
				"count":      {Name: "count", Type: TypeLong}},
				Aliases: map[FieldName]FieldName{}},
			exists: true,
		},
		{
			name: "schema inferred, with mapping overrides",
			cfg: config.QuesmaConfiguration{
				IndexConfig: map[string]config.IndexConfiguration{
					"some_table": {Enabled: true, SchemaConfiguration: &config.SchemaConfiguration{
						Fields: map[config.FieldName]config.FieldConfiguration{
							"message": {Name: "message", Type: "keyword"},
						},
					}},
				},
			},
			tableDiscovery: fixedTableProvider{tables: map[string]Table{
				"some_table": {Columns: map[string]Column{
					"message":    {Name: "message", Type: "LowCardinality(String)"},
					"event_date": {Name: "event_date", Type: "DateTime64"},
					"count":      {Name: "count", Type: "Int64"},
				},
				}}},
			tableName: "some_table",
			want: Schema{Fields: map[FieldName]Field{
				"message":    {Name: "message", Type: TypeKeyword},
				"event_date": {Name: "event_date", Type: TypeTimestamp},
				"count":      {Name: "count", Type: TypeLong}},
				Aliases: map[FieldName]FieldName{}},
			exists: true,
		},
		{
			name: "schema inferred, with aliases",
			cfg: config.QuesmaConfiguration{
				IndexConfig: map[string]config.IndexConfiguration{
					"some_table": {Enabled: true, SchemaConfiguration: &config.SchemaConfiguration{
						Fields: map[config.FieldName]config.FieldConfiguration{
							"message":       {Name: "message", Type: "keyword"},
							"message_alias": {Name: "message_alias", Type: "alias", AliasedField: "message"},
						},
					}},
				},
>>>>>>> b7ac974a
			},
			tableDiscovery: fixedTableProvider{tables: map[string]Table{
				"some_table": {Columns: map[string]Column{
					"message":    {Name: "message", Type: "LowCardinality(String)"},
					"event_date": {Name: "event_date", Type: "DateTime64"},
					"count":      {Name: "count", Type: "Int64"},
				}},
			}},
			tableName: "some_table",
			want: Schema{Fields: map[FieldName]Field{
				"message":    {Name: "message", Type: TypeKeyword},
				"event_date": {Name: "event_date", Type: TypeTimestamp},
				"count":      {Name: "count", Type: TypeLong}},
				Aliases: map[FieldName]FieldName{
					"message_alias": "message",
				}},
			exists: true,
		},
		{
			name: "schema inferred, requesting nonexistent schema",
			cfg: config.QuesmaConfiguration{
				IndexConfig: map[string]config.IndexConfiguration{
					"some_table": {Enabled: true, TypeMappings: map[string]string{"message": "keyword"}},
				},
			},
			tableDiscovery: fixedTableProvider{tables: map[string]schema.Table{
				"some_table": {Columns: map[string]schema.Column{
					"message":    {Name: "message", Type: "LowCardinality(String)"},
					"event_date": {Name: "event_date", Type: "DateTime64"},
					"count":      {Name: "count", Type: "Int64"},
				}},
			}},
			tableName: "foo",
			want:      schema.Schema{},
			exists:    false,
		},
	}
	for _, tt := range tests {
		t.Run(tt.name, func(t *testing.T) {
			s := schema.NewSchemaRegistry(tt.tableDiscovery, tt.cfg, clickhouse.SchemaTypeAdapter{}, elasticsearch.SchemaTypeAdapter{})
			s.Start()
			got, got1 := s.FindSchema(tt.tableName)
			if got1 != tt.exists {
				t.Errorf("FindSchema() got1 = %v, want %v", got1, tt.exists)
			}
			if !reflect.DeepEqual(got, tt.want) {
				t.Errorf("FindSchema() got = %v, want %v", got, tt.want)
			}
		})
	}
}

type fixedTableProvider struct {
	tables map[string]schema.Table
}

func (f fixedTableProvider) TableDefinitions() map[string]schema.Table {
	return f.tables
}<|MERGE_RESOLUTION|>--- conflicted
+++ resolved
@@ -37,19 +37,11 @@
 				}},
 			}},
 			tableName: "some_table",
-<<<<<<< HEAD
 			want: schema.Schema{Fields: map[schema.FieldName]schema.Field{
 				"message":    {Name: "message", Type: schema.TypeText},
 				"event_date": {Name: "event_date", Type: schema.TypeTimestamp},
 				"count":      {Name: "count", Type: schema.TypeLong}},
-			},
-=======
-			want: Schema{Fields: map[FieldName]Field{
-				"message":    {Name: "message", Type: TypeText},
-				"event_date": {Name: "event_date", Type: TypeTimestamp},
-				"count":      {Name: "count", Type: TypeLong}},
-				Aliases: map[FieldName]FieldName{}},
->>>>>>> b7ac974a
+				Aliases: map[schema.FieldName]schema.FieldName{}},
 			exists: true,
 		},
 		{
@@ -67,17 +59,11 @@
 				}},
 			}},
 			tableName: "some_table",
-<<<<<<< HEAD
 			want: schema.Schema{Fields: map[schema.FieldName]schema.Field{
 				"message":    {Name: "message", Type: schema.TypeKeyword},
 				"event_date": {Name: "event_date", Type: schema.TypeTimestamp},
 				"count":      {Name: "count", Type: schema.TypeLong}},
-=======
-			want: Schema{Fields: map[FieldName]Field{
-				"message":    {Name: "message", Type: TypeKeyword},
-				"event_date": {Name: "event_date", Type: TypeTimestamp},
-				"count":      {Name: "count", Type: TypeLong}},
-				Aliases: map[FieldName]FieldName{}},
+				Aliases: map[schema.FieldName]schema.FieldName{}},
 			exists: true,
 		},
 		{
@@ -91,19 +77,19 @@
 					}},
 				},
 			},
-			tableDiscovery: fixedTableProvider{tables: map[string]Table{
-				"some_table": {Columns: map[string]Column{
+			tableDiscovery: fixedTableProvider{tables: map[string]schema.Table{
+				"some_table": {Columns: map[string]schema.Column{
 					"message":    {Name: "message", Type: "LowCardinality(String)"},
 					"event_date": {Name: "event_date", Type: "DateTime64"},
 					"count":      {Name: "count", Type: "Int64"},
 				},
 				}}},
 			tableName: "some_table",
-			want: Schema{Fields: map[FieldName]Field{
-				"message":    {Name: "message", Type: TypeKeyword},
-				"event_date": {Name: "event_date", Type: TypeTimestamp},
-				"count":      {Name: "count", Type: TypeLong}},
-				Aliases: map[FieldName]FieldName{}},
+			want: schema.Schema{Fields: map[schema.FieldName]schema.Field{
+				"message":    {Name: "message", Type: schema.TypeKeyword},
+				"event_date": {Name: "event_date", Type: schema.TypeTimestamp},
+				"count":      {Name: "count", Type: schema.TypeLong}},
+				Aliases: map[schema.FieldName]schema.FieldName{}},
 			exists: true,
 		},
 		{
@@ -117,21 +103,20 @@
 						},
 					}},
 				},
->>>>>>> b7ac974a
 			},
-			tableDiscovery: fixedTableProvider{tables: map[string]Table{
-				"some_table": {Columns: map[string]Column{
+			tableDiscovery: fixedTableProvider{tables: map[string]schema.Table{
+				"some_table": {Columns: map[string]schema.Column{
 					"message":    {Name: "message", Type: "LowCardinality(String)"},
 					"event_date": {Name: "event_date", Type: "DateTime64"},
 					"count":      {Name: "count", Type: "Int64"},
 				}},
 			}},
 			tableName: "some_table",
-			want: Schema{Fields: map[FieldName]Field{
-				"message":    {Name: "message", Type: TypeKeyword},
-				"event_date": {Name: "event_date", Type: TypeTimestamp},
-				"count":      {Name: "count", Type: TypeLong}},
-				Aliases: map[FieldName]FieldName{
+			want: schema.Schema{Fields: map[schema.FieldName]schema.Field{
+				"message":    {Name: "message", Type: schema.TypeKeyword},
+				"event_date": {Name: "event_date", Type: schema.TypeTimestamp},
+				"count":      {Name: "count", Type: schema.TypeLong}},
+				Aliases: map[schema.FieldName]schema.FieldName{
 					"message_alias": "message",
 				}},
 			exists: true,
