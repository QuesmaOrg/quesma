--- conflicted
+++ resolved
@@ -758,15 +758,12 @@
 		processed = append(processed, result)
 	}
 	jsonData = processed
-<<<<<<< HEAD
-
-	tableConfig, err := lm.GetOrCreateTableConfig(ctx, tableName, jsonData[0], tableFormatter, tableDefinitionChangeOnly)
-=======
+
 	// TODO this is doing nested field encoding
 	// ----------------------
-	tableConfig, err := lm.GetOrCreateTableConfig(ctx, tableName, jsonData[0], tableFormatter)
+	tableConfig, err := lm.GetOrCreateTableConfig(ctx, tableName, jsonData[0], tableFormatter, tableDefinitionChangeOnly)
 	// ----------------------
->>>>>>> ab929f48
+
 	if err != nil {
 		return nil, err
 	}
