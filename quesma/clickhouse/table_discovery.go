--- conflicted
+++ resolved
@@ -223,11 +223,7 @@
 				comment := td.tableComment(databaseName, table)
 				createTableQuery := td.createTableQuery(databaseName, table)
 				// we assume here that @timestamp field is always present in the table, or it's explicitly configured
-<<<<<<< HEAD
-				configuredTables[table] = discoveredTable{table, columns, indexConfig, comment, createTableQuery, "", false}
-=======
-				configuredTables[table] = discoveredTable{table, databaseName, columns, indexConfig, comment, createTableQuery, ""}
->>>>>>> 50792b18
+				configuredTables[table] = discoveredTable{table, databaseName, columns, indexConfig, comment, createTableQuery, "", false}
 			}
 		} else {
 			notConfiguredTables = append(notConfiguredTables, table)
@@ -256,11 +252,7 @@
 		} else {
 			maybeTimestampField = td.tableTimestampField(databaseName, table, ClickHouse)
 		}
-<<<<<<< HEAD
-		configuredTables[table] = discoveredTable{table, columns, config.IndexConfiguration{}, comment, createTableQuery, maybeTimestampField, true}
-=======
-		configuredTables[table] = discoveredTable{table, databaseName, columns, config.IndexConfiguration{}, comment, createTableQuery, maybeTimestampField}
->>>>>>> 50792b18
+		configuredTables[table] = discoveredTable{table, databaseName, columns, config.IndexConfiguration{}, comment, createTableQuery, maybeTimestampField, true}
 
 	}
 	for tableName, table := range configuredTables {
