// Copyright Quesma, licensed under the Elastic License 2.0.
// SPDX-License-Identifier: Elastic-2.0
package clickhouse

import (
	"fmt"
	"math"
	"quesma/logger"
	"quesma/util"
	"reflect"
	"strings"
	"time"
)

const (
	AttributesKeyColumn      = "attributes_string_key"
	AttributesValueColumn    = "attributes_string_value"
	AttributesValueType      = "attributes_string_type"
	attributesColumnType     = "Array(String)"
	AttributesColumn         = "attributes_values"
	AttributesMetadataColumn = "attributes_metadata"
)

type (
	Type interface {
		String() string
		StringWithNullable() string // just like String but displays also 'Nullable' if it's nullable
		canConvert(interface{}) bool
		createTableString(indentLvl int) string // prints type for CREATE TABLE command
		isArray() bool
		isBool() bool // we need to differentiate between bool and other types. Special method to make it fast
		isString() bool
		isNullable() bool
	}
	Codec struct {
		Name string // change to enum
	}
	BaseType struct {
		Name     string       // ClickHouse name
		goType   reflect.Type // can be nil, e.g. for LowCardinality
		Nullable bool         // if it's Nullable
	}
	CompoundType struct { // only Array for now I think
		Name     string
		BaseType Type
	}
	MultiValueType struct { // Map, Tuple, Nested
		Name string // change to enum?
		Cols []*Column
	}
	Column struct {
		Name      string
		Type      Type
		Modifiers string
		Codec     Codec // TODO currently not used, it's part of Modifiers
	}
	DateTimeType int
)

const (
	DateTime64 DateTimeType = iota
	DateTime
	Invalid
)

func (c *Column) String() string {
	return fmt.Sprintf("%s %s", c.Name, c.Type.String())
}

func (t BaseType) String() string {
	return t.Name
}

func (t BaseType) StringWithNullable() string {
	if t.Nullable {
		return "Nullable(" + t.Name + ")"
	}
	return t.Name
}

func (t BaseType) createTableString(indentLvl int) string {
	return t.String()
}

func (t BaseType) isArray() bool { return false }

func (t BaseType) isBool() bool {
	return t.Name == "Bool"
}

func (t BaseType) isString() bool {
	return t.Name == "String"
}

func (t BaseType) isNullable() bool { return t.Nullable }

func (t CompoundType) String() string {
	return fmt.Sprintf("%s(%s)", t.Name, t.BaseType.String())
}

// StringWithNullable is the same as String(), as compound types can't be nullable in Clickhouse
func (t CompoundType) StringWithNullable() string { return t.String() }

func (t CompoundType) createTableString(indentLvl int) string {
	return t.String()
}

func (t CompoundType) isArray() bool { return t.Name == "Array" }

func (t CompoundType) isBool() bool { return false }

func (t CompoundType) isString() bool {
	return false
}

func (t CompoundType) isNullable() bool { return false }

func (t MultiValueType) String() string {
	var sb strings.Builder
	sb.WriteString(t.Name + "(")
	var tupleParams []string
	for _, col := range t.Cols {
		if col != nil {
			// TODO `kibana_sample_data_ecommerce` infers Int64 for those fields as first entries have value `0`
			// 		WORKAROUND: if col.Name == "discount_amount" || col.Name == "unit_discount_amount" -> tupleParams = append(tupleParams, fmt.Sprintf("%s %s", col.Name, "Float64"))
			//	But it's not a good solution, need to find a better one
			colType := col.Type.String()
			if !strings.Contains(colType, "Array") && !strings.Contains(colType, "DateTime") {
				colType = "Nullable(" + colType + ")"
			}
			tupleParams = append(tupleParams, fmt.Sprintf("%s %s", col.Name, colType))
		}
	}
	sb.WriteString(strings.Join(tupleParams, ", "))
	sb.WriteString(")")
	return sb.String()
}

// StringWithNullable is the same as String(), as not-base types can't be nullable in Clickhouse
func (t MultiValueType) StringWithNullable() string {
	return t.String()
}

func (t MultiValueType) createTableString(indentLvl int) string {
	var sb strings.Builder
	sb.WriteString(t.Name + "\n" + util.Indent(indentLvl) + "(\n")
	i := 1
	for _, col := range t.Cols {
		sb.WriteString(col.createTableString(indentLvl + 1))
		if i < len(t.Cols) {
			sb.WriteString(",")
		}
		sb.WriteString("\n")
		i++
	}
	sb.WriteString(util.Indent(indentLvl) + ")")
	return sb.String()
}

func (t MultiValueType) isArray() bool { return false }

func (t MultiValueType) isBool() bool { return false }

func (t MultiValueType) isString() bool {
	return false
}

func (t MultiValueType) isNullable() bool {
	return false
}

// TODO maybe a bit better/faster?
func (t BaseType) canConvert(v interface{}) bool {
	if t.Name == "String" {
		return true
	}
	rv := reflect.ValueOf(v)
	return rv.CanConvert(t.goType) && rv.Equal(rv.Convert(t.goType).Convert(rv.Type()))
}

func (t CompoundType) canConvert(v interface{}) bool {
	return false // TODO for now. For sure can implement arrays easily, maybe some other too
}

func (t MultiValueType) canConvert(v interface{}) bool {
	return false // TODO for now. For sure can implement tuples easily, maybe some other too
}

func NewBaseType(clickHouseTypeName string) BaseType {
	var goType = ResolveType(clickHouseTypeName)
	if goType == nil {
		// default, probably good for dates, etc.
		goType = reflect.TypeOf("")
	}
	return BaseType{Name: clickHouseTypeName, goType: goType}
}

// this is catch all type for all types we do not exlicitly support
type UnknownType struct{}

func ResolveType(clickHouseTypeName string) reflect.Type {
	switch clickHouseTypeName {
	case "String", "LowCardinality(String)", "UUID":
		return reflect.TypeOf("")
	case "DateTime64", "DateTime", "Date", "DateTime64(3)":
		return reflect.TypeOf(time.Time{})
	case "UInt8", "UInt16", "UInt32", "UInt64":
		return reflect.TypeOf(uint64(0))
	case "Int8", "Int16", "Int32":
		return reflect.TypeOf(int32(0))
	case "Int64":
		return reflect.TypeOf(int64(0))
	case "Float32", "Float64":
		return reflect.TypeOf(float64(0))
	case "Point":
		return reflect.TypeOf(Point{})
	case "Bool":
		return reflect.TypeOf(true)
	case "JSON":
		return reflect.TypeOf(map[string]interface{}{})
	case "Map(String, Nullable(String))", "Map(String, String)":
		return reflect.TypeOf(map[string]string{})
	case "Unknown":
		return reflect.TypeOf(UnknownType{})
	}

	return nil
}

// 'value': value of a field, from unmarshalled JSON
func NewType(value any) Type {
	isFloatInt := func(f float64) bool {
		return math.Mod(f, 1.0) == 0.0
	}
	switch valueCasted := value.(type) {
	case string:
		t, err := time.Parse(time.RFC3339Nano, valueCasted)
		if err == nil {
			return BaseType{Name: "DateTime64", goType: reflect.TypeOf(t)}
		}
		t, err = time.Parse("2006-01-02T15:04:05", valueCasted)
		if err == nil {
			return BaseType{Name: "DateTime64", goType: reflect.TypeOf(t)}
		}
		return BaseType{Name: "String", goType: reflect.TypeOf("")}
	case float64:
		if isFloatInt(valueCasted) {
			return BaseType{Name: "Int64", goType: reflect.TypeOf(int64(0))}
		} else {
			return BaseType{Name: "Float64", goType: reflect.TypeOf(float64(0))}
		}
	case bool:
		return BaseType{Name: "Bool", goType: reflect.TypeOf(true)}
	case map[string]interface{}:
		cols := make([]*Column, len(valueCasted))
		for k, v := range valueCasted {
			if v != nil {
				cols = append(cols, &Column{Name: k, Type: NewType(v), Codec: Codec{Name: ""}})
			}
		}
		return MultiValueType{Name: "Tuple", Cols: cols}
	case []interface{}:
		if len(valueCasted) == 0 {
			// empty array defaults to string for now, maybe change needed or error returned
			return CompoundType{Name: "Array", BaseType: NewBaseType("String")}
		}
		return CompoundType{Name: "Array", BaseType: NewType(valueCasted[0])}
	}

<<<<<<< HEAD
	return BaseType{Name: "String", goType: reflect.TypeOf("")}
	//panic(fmt.Sprintf("Unsupported type '%T' of value: %v.", value, value))
=======
	logger.Warn().Msgf("Unsupported type '%T' of value: %v.", value, value)

	// value can be nil, so should return something reasonable here
	return BaseType{Name: "String", goType: reflect.TypeOf("")}

>>>>>>> 9fbdf75a
}

func NewTable(createTableQuery string, config *ChTableConfig) (*Table, error) {
	t, i := ParseCreateTable(createTableQuery)
	t.Config = config
	if i == 0 {
		return t, nil
	} else {
		return t, fmt.Errorf("error parsing query at character %d, query: %s", i, createTableQuery)
	}
}

func NewEmptyTable(tableName string) *Table {
	return &Table{Name: tableName, Config: NewChTableConfigNoAttrs()}
}

func (col *Column) isArray() bool {
	return col.Type.isArray()
}

func (col *Column) createTableString(indentLvl int) string {
	spaceStr := " "
	if len(col.Modifiers) == 0 {
		spaceStr = ""
	}
	return util.Indent(indentLvl) + `"` + col.Name + `" ` + col.Type.createTableString(indentLvl) + spaceStr + col.Modifiers
}

// TODO TTL only by timestamp for now!
func (config *ChTableConfig) CreateTablePostFieldsString() string {
	s := "ENGINE = " + config.engine + "\n"
	if config.orderBy != "" {
		s += "ORDER BY " + config.orderBy + "\n"
	}
	if config.partitionBy != "" {
		s += "PARTITION BY " + config.partitionBy + "\n"
	}
	if config.primaryKey != "" {
		s += "PRIMARY KEY " + config.primaryKey + "\n"
	}
	if config.ttl != "" {
		s += "TTL " + config.ttl + "\n"
	}

	if config.settings != "" {
		s += "SETTINGS " + config.settings + "\n"
	}
	return s
}

func NewDefaultStringAttribute() Attribute {
	return Attribute{
		KeysArrayName:   AttributesKeyColumn,
		ValuesArrayName: AttributesValueColumn,
		TypesArrayName:  AttributesValueType,
		MapValueName:    AttributesColumn,
		MapMetadataName: AttributesMetadataColumn,
		Type:            NewBaseType("String"),
	}
}

func NewDefaultInt64Attribute() Attribute {
	return Attribute{
		KeysArrayName:   "attributes_int64_key",
		ValuesArrayName: "attributes_int64_value",
		TypesArrayName:  "attributes_int64_type",
		MapValueName:    AttributesColumn,
		MapMetadataName: AttributesMetadataColumn,
		Type:            NewBaseType("Int64"),
	}
}

func NewDefaultFloat64Attribute() Attribute {
	return Attribute{
		KeysArrayName:   "attributes_float64_key",
		ValuesArrayName: "attributes_float64_value",
		TypesArrayName:  "attributes_float64_type",
		MapValueName:    AttributesColumn,
		MapMetadataName: AttributesMetadataColumn,
		Type:            NewBaseType("Float64"),
	}
}

func NewDefaultBoolAttribute() Attribute {
	return Attribute{
		KeysArrayName:   "attributes_bool_key",
		ValuesArrayName: "attributes_bool_value",
		TypesArrayName:  "attributes_bool_type",
		MapValueName:    AttributesColumn,
		MapMetadataName: AttributesMetadataColumn,
		Type:            NewBaseType("Bool"),
	}
}

func (dt DateTimeType) String() string {
	return []string{"DateTime64", "DateTime", "Invalid"}[dt]
}<|MERGE_RESOLUTION|>--- conflicted
+++ resolved
@@ -267,16 +267,10 @@
 		return CompoundType{Name: "Array", BaseType: NewType(valueCasted[0])}
 	}
 
-<<<<<<< HEAD
-	return BaseType{Name: "String", goType: reflect.TypeOf("")}
-	//panic(fmt.Sprintf("Unsupported type '%T' of value: %v.", value, value))
-=======
 	logger.Warn().Msgf("Unsupported type '%T' of value: %v.", value, value)
 
 	// value can be nil, so should return something reasonable here
 	return BaseType{Name: "String", goType: reflect.TypeOf("")}
-
->>>>>>> 9fbdf75a
 }
 
 func NewTable(createTableQuery string, config *ChTableConfig) (*Table, error) {
