package clickhouse

import (
	"context"
	"database/sql"
	"fmt"
	"math/rand"
	"mitmproxy/quesma/end_user_errors"
	"mitmproxy/quesma/logger"
	"mitmproxy/quesma/model"
	"mitmproxy/quesma/queryparser/aexp"
	"strings"
	"time"
)

// Implementation of API for Quesma

type FieldInfo = int

const (
	NotExists FieldInfo = iota
	ExistsAndIsBaseType
	ExistsAndIsArray
)

func (lm *LogManager) Query(ctx context.Context, query string) (*sql.Rows, error) {
	rows, err := lm.chDb.QueryContext(ctx, query)
	return rows, err
}

// GetAllColumns - returns all columns for a given table including non-schema fields
func (lm *LogManager) GetAllColumns(table *Table, query *model.Query) []string {
	columns, err := table.extractColumns(query, true)
	if err != nil {
		logger.Error().Msgf("Failed to extract columns from query: %v", err)
		return nil
	}
	return columns
}

// ProcessQuery - only WHERE clause
// TODO query param should be type safe Query representing all parts of
// sql statement that were already parsed and not string from which
// we have to extract again different parts like where clause and columns to build a proper result
func (lm *LogManager) ProcessQuery(ctx context.Context, table *Table, query *model.Query) ([]model.QueryResultRow, error) {
	if query.NoDBQuery {
		return make([]model.QueryResultRow, 0), nil
	}

	table.applyTableSchema(query)

	rowToScan := make([]interface{}, len(query.Columns))
	columns := make([]string, 0, len(query.Columns))

	for count, col := range query.Columns {
		var colName string

		switch col.Expression.(type) {

		// this is a compensation for the fact we don't have columns named in the query
		case aexp.TableColumnExp:
			if col.Alias == "" {
				colName = col.Expression.(aexp.TableColumnExp).ColumnName
			} else {
				colName = col.Alias
			}

		default:
			colName = col.Alias
			if colName == "" {
				colName = fmt.Sprintf("column_%d", count)
			}
		}

		columns = append(columns, colName)

	}

<<<<<<< HEAD
	rows, err := executeQuery(ctx, lm, query.String(), columns, rowToScan)
=======
	// will become: rows, err := executeQuery(ctx, lm, query.StringFromColumns(colNames, true), columns, rowToScan)
	rows, err := executeQuery(ctx, lm, query.StringFromColumns(ctx, colNames), columns, rowToScan)
>>>>>>> e46d0e54
	if err == nil {
		for _, row := range rows {
			row.Index = table.Name
		}
	}
	return rows, err
}

var random = rand.New(rand.NewSource(time.Now().UnixNano()))

const slowQueryThreshold = 30 * time.Second
const slowQuerySampleRate = 0.1

func (lm *LogManager) shouldExplainQuery(elapsed time.Duration) bool {
	return elapsed > slowQueryThreshold && random.Float64() < slowQuerySampleRate
}

func (lm *LogManager) explainQuery(ctx context.Context, query string, elapsed time.Duration) {

	explainQuery := "EXPLAIN json=1, indexes=1 " + query

	rows, err := lm.chDb.QueryContext(ctx, explainQuery)
	if err != nil {
		logger.ErrorWithCtx(ctx).Msgf("failed to explain slow query: %v", err)
	}

	defer rows.Close()
	if rows.Next() {
		var explain string
		err := rows.Scan(&explain)
		if err != nil {
			logger.ErrorWithCtx(ctx).Msgf("failed to scan slow query explain: %v", err)
			return
		}

		// reformat the explain output to make it one line and more readable
		explain = strings.ReplaceAll(explain, "\n", "")
		explain = strings.ReplaceAll(explain, "  ", "")

		logger.WarnWithCtx(ctx).Msgf("slow query (time: '%s')  query: '%s' -> explain: '%s'", elapsed, query, explain)
	}

	if rows.Err() != nil {
		logger.ErrorWithCtx(ctx).Msgf("failed to read slow query explain: %v", rows.Err())
	}
}

func executeQuery(ctx context.Context, lm *LogManager, queryAsString string, fields []string, rowToScan []interface{}) ([]model.QueryResultRow, error) {
	span := lm.phoneHomeAgent.ClickHouseQueryDuration().Begin()

	rows, err := lm.Query(ctx, queryAsString)
	if err != nil {
		span.End(err)
		return nil, end_user_errors.GuessClickhouseErrorType(err).InternalDetails("clickhouse: query failed. err: %v, query: %v", err, queryAsString)
	}

	res, err := read(rows, fields, rowToScan)
	elapsed := span.End(nil)
	if err == nil {
		if lm.shouldExplainQuery(elapsed) {
			lm.explainQuery(ctx, queryAsString, elapsed)
		}
	}

	return res, err
}

// 'selectFields' are all values that we return from the query, both columns and non-schema fields,
// like e.g. count(), or toInt8(boolField)
func read(rows *sql.Rows, selectFields []string, rowToScan []interface{}) ([]model.QueryResultRow, error) {

	// read selected fields from the metadata

	rowDb := make([]interface{}, 0, len(rowToScan))
	for i := range rowToScan {
		rowDb = append(rowDb, &rowToScan[i])
	}
	resultRows := make([]model.QueryResultRow, 0)
	for rows.Next() {
		err := rows.Scan(rowDb...)
		if err != nil {
			return nil, fmt.Errorf("clickhouse: scan failed: %v", err)
		}
		resultRow := model.QueryResultRow{Cols: make([]model.QueryResultCol, len(selectFields))}
		for i, field := range selectFields {
			resultRow.Cols[i] = model.QueryResultCol{ColName: field, Value: rowToScan[i]}
		}
		resultRows = append(resultRows, resultRow)
	}
	if rows.Err() != nil {
		return nil, fmt.Errorf("clickhouse: iterating over rows failed:  %v", rows.Err())
	}
	err := rows.Close()
	if err != nil {
		return nil, fmt.Errorf("clickhouse: closing rows failed: %v", err)
	}
	return resultRows, nil
}<|MERGE_RESOLUTION|>--- conflicted
+++ resolved
@@ -76,12 +76,8 @@
 
 	}
 
-<<<<<<< HEAD
 	rows, err := executeQuery(ctx, lm, query.String(), columns, rowToScan)
-=======
-	// will become: rows, err := executeQuery(ctx, lm, query.StringFromColumns(colNames, true), columns, rowToScan)
-	rows, err := executeQuery(ctx, lm, query.StringFromColumns(ctx, colNames), columns, rowToScan)
->>>>>>> e46d0e54
+
 	if err == nil {
 		for _, row := range rows {
 			row.Index = table.Name
