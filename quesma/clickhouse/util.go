--- conflicted
+++ resolved
@@ -5,13 +5,8 @@
 import (
 	"bytes"
 	"fmt"
-	"github.com/QuesmaOrg/quesma/quesma/logger"
 	"github.com/QuesmaOrg/quesma/quesma/model"
 	"github.com/goccy/go-json"
-<<<<<<< HEAD
-	"quesma/model"
-=======
->>>>>>> 0d3a00b3
 	"strings"
 	"time"
 )
