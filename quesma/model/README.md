--- conflicted
+++ resolved
@@ -28,13 +28,8 @@
  Median absolute deviation |          :x:           | Global                       |        :x:         | Moving function        |    :wavy_dash:     |
  Min                       |   :white_check_mark:   | Histogram                    | :white_check_mark: | Moving percentiles     |        :x:         |
  Percentile ranks          |   :white_check_mark:   | IP prefix                    | :white_check_mark: | Normalize              |        :x:         |
-<<<<<<< HEAD
- Percentiles               |   :white_check_mark:   | IP range                     |        :x:         | Percentiles bucket     |        :x:         |
+ Percentiles               |   :white_check_mark:   | IP range                     | :white_check_mark: | Percentiles bucket     |        :x:         |
  Rate                      |   :white_check_mark:   | Missing                      |        :x:         | Serial differencing    | :white_check_mark: |
-=======
- Percentiles               |   :white_check_mark:   | IP range                     | :white_check_mark: | Percentiles bucket     |        :x:         |
- Rate                      |          :x:           | Missing                      |        :x:         | Serial differencing    | :white_check_mark: |
->>>>>>> 091eabbe
  Scripted metric           |          :x:           | Multi-terms                  | :white_check_mark: | Stats bucket           |        :x:         |
  Stats                     |   :white_check_mark:   | Nested                       |        :x:         | Sum bucket             | :white_check_mark: |
  String stats              |          :x:           | Parent                       |        :x:         |
