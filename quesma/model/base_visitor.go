--- conflicted
+++ resolved
@@ -79,13 +79,7 @@
 	if v.OverrideVisitColumnRef != nil {
 		return v.OverrideVisitColumnRef(v, e)
 	}
-<<<<<<< HEAD
-	colRef := NewColumnRef(e.ColumnName)
-	colRef.TableAlias = e.TableAlias
-	return colRef
-=======
 	return e.Clone()
->>>>>>> cb261165
 }
 
 func (v *BaseExprVisitor) VisitNestedProperty(e NestedProperty) interface{} {
