--- conflicted
+++ resolved
@@ -5,11 +5,7 @@
 type BaseExprVisitor struct {
 	OverrideVisitFunction       func(b *BaseExprVisitor, e FunctionExpr) interface{}
 	OverrideVisitLiteral        func(b *BaseExprVisitor, l LiteralExpr) interface{}
-<<<<<<< HEAD
-	OverrideVisitTuple          func(b *BaseExprVisitor, e TupleExpr) interface{}
-=======
 	OverrideVisitTuple          func(b *BaseExprVisitor, t TupleExpr) interface{}
->>>>>>> 31a39e11
 	OverrideVisitInfix          func(b *BaseExprVisitor, e InfixExpr) interface{}
 	OverrideVisitColumnRef      func(b *BaseExprVisitor, e ColumnRef) interface{}
 	OverrideVisitPrefixExpr     func(b *BaseExprVisitor, e PrefixExpr) interface{}
@@ -49,19 +45,11 @@
 	return NewLiteral(e.Value)
 }
 
-func (v *BaseExprVisitor) VisitTuple(e TupleExpr) interface{} {
+func (v *BaseExprVisitor) VisitTuple(t TupleExpr) interface{} {
 	if v.OverrideVisitTuple != nil {
-		return v.OverrideVisitTuple(v, e)
-	}
-<<<<<<< HEAD
-	newExprs := make([]Expr, len(e.Exprs))
-	for i, expr := range e.Exprs {
-		newExprs[i] = expr.Accept(v).(Expr)
-	}
-	return NewTupleExpr(newExprs)
-=======
-	return NewTupleExpr(v.VisitChildren(e.Exprs)...)
->>>>>>> 31a39e11
+		return v.OverrideVisitTuple(v, t)
+	}
+	return NewTupleExpr(v.VisitChildren(t.Exprs))
 }
 
 func (v *BaseExprVisitor) VisitInfix(e InfixExpr) interface{} {
