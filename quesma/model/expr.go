// Copyright Quesma, licensed under the Elastic License 2.0.
// SPDX-License-Identifier: Elastic-2.0
package model

import "strconv"

// Expr is a generic representation of an expression which is a part of the SQL query.
type Expr interface {
	Accept(v ExprVisitor) interface{}
}

var (
	InvalidExpr = Expr(nil)
	TrueExpr    = NewLiteral(true)
	FalseExpr   = NewLiteral(false)
)

// ColumnRef is a reference to a column in a table, we can enrich it with more information (e.g. type used) as we go
type ColumnRef struct {
	TableAlias string // used for alias in joins, most of the times empty string.
	ColumnName string
}

func NewColumnRef(name string) ColumnRef {
	return ColumnRef{ColumnName: name}
}

func (e ColumnRef) Accept(v ExprVisitor) interface{} {
	return v.VisitColumnRef(e)
}

// PrefixExpr represents unary operators, e.g. NOT, - etc.
type PrefixExpr struct {
	Op   string
	Args []Expr
}

func NewPrefixExpr(op string, args []Expr) PrefixExpr {
	return PrefixExpr{
		Op:   op,
		Args: args,
	}
}

func (e PrefixExpr) Accept(v ExprVisitor) interface{} {
	return v.VisitPrefixExpr(e)
}

// NestedProperty represents a call to nested property e.g. `columnName.propertyName`
type NestedProperty struct {
	ObjectExpr   Expr
	PropertyName LiteralExpr
}

func NewNestedProperty(columnRef Expr, propertyName LiteralExpr) NestedProperty {
	return NestedProperty{ObjectExpr: columnRef, PropertyName: propertyName}
}

func (e NestedProperty) Accept(v ExprVisitor) interface{} { return v.VisitNestedProperty(e) }

// ArrayAccess represents accessing array by index, e.g. `columnName[0]`
type ArrayAccess struct {
	ColumnRef ColumnRef
	Index     Expr
}

func NewArrayAccess(columnRef ColumnRef, index Expr) ArrayAccess {
	return ArrayAccess{ColumnRef: columnRef, Index: index}
}

func (e ArrayAccess) Accept(v ExprVisitor) interface{} { return v.VisitArrayAccess(e) }

type FunctionExpr struct {
	Name string
	Args []Expr
}

func (e FunctionExpr) Accept(v ExprVisitor) interface{} {
	return v.VisitFunction(e)
}

type TupleExpr struct {
	Exprs []Expr
}

func NewTupleExpr(exprs []Expr) TupleExpr {
	return TupleExpr{Exprs: exprs}
}

func (e TupleExpr) Accept(v ExprVisitor) interface{} {
	return v.VisitTuple(e)
}

type LiteralExpr struct {
	Value any
}

func (e LiteralExpr) Accept(v ExprVisitor) interface{} {
	return v.VisitLiteral(e)
}

type TupleExpr struct {
	Exprs []Expr
}

func NewTupleExpr(exprs ...Expr) TupleExpr {
	return TupleExpr{Exprs: exprs}
}

func (e TupleExpr) Accept(v ExprVisitor) interface{} {
	return v.VisitTuple(e)
}

type InfixExpr struct {
	Left  Expr
	Op    string
	Right Expr
}

func (e InfixExpr) Accept(v ExprVisitor) interface{} {
	return v.VisitInfix(e)
}

func NewFunction(name string, args ...Expr) FunctionExpr {
	return FunctionExpr{Name: name, Args: args}
}

func NewCountFunc(args ...Expr) FunctionExpr {
	if len(args) == 0 {
		args = []Expr{NewWildcardExpr}
	}
	return NewFunction("count", args...)
}

var NewWildcardExpr = LiteralExpr{Value: "*"}

func NewLiteral(value any) LiteralExpr {
	return LiteralExpr{Value: value}
}

// DistinctExpr is a representation of DISTINCT keyword in SQL, e.g. `SELECT DISTINCT` ... or `SELECT COUNT(DISTINCT ...)`
type DistinctExpr struct {
	Expr Expr
}

func NewDistinctExpr(expr Expr) DistinctExpr {
	return DistinctExpr{Expr: expr}
}

func (s DistinctExpr) Accept(v ExprVisitor) interface{} {
	return v.VisitDistinctExpr(s)
}

// TableRef is an explicit reference to a table in a query
type TableRef struct {
	Name string
	// to be considered - alias (e.g. FROM tableName AS t)

	// DatabaseName is optional and represents what in database realm is called 'schema', e.g. 'FROM databaseName.tableName'
	// ClickHouse calls this 'database' so we stick to that; FWIW - Hydrolix calls this a 'project'.
	DatabaseName string
}

func NewTableRef(name string) TableRef {
	return TableRef{Name: name}
}

func NewTableRefWithDatabaseName(name, databaseName string) TableRef {
	return TableRef{Name: name, DatabaseName: databaseName}
}

func (t TableRef) Accept(v ExprVisitor) interface{} {
	return v.VisitTableRef(t)
}

type OrderByDirection int8

const (
	DefaultOrder OrderByDirection = iota // DEFAULT means leaving ordering unspecified and deferring to whatever DBMS default is
	AscOrder
	DescOrder
)

type OrderByExpr struct {
	Expr      Expr
	Direction OrderByDirection
}

func (o OrderByExpr) Accept(v ExprVisitor) interface{} {
	return v.VisitOrderByExpr(o)
}

func NewOrderByExpr(expr Expr, direction OrderByDirection) OrderByExpr {
	return OrderByExpr{Expr: expr, Direction: direction}
}
func NewOrderByExprWithoutOrder(expr Expr) OrderByExpr {
	return OrderByExpr{Expr: expr, Direction: DefaultOrder}
}

// IsCountDesc returns true <=> this OrderByExpr is count() DESC
func (o OrderByExpr) IsCountDesc() bool {
	if o.Direction != DescOrder {
		return false
	}
	function, ok := o.Expr.(FunctionExpr)
	return ok && function.Name == "count"
}

func NewInfixExpr(lhs Expr, operator string, rhs Expr) InfixExpr {
	return InfixExpr{Left: lhs, Op: operator, Right: rhs}
}

// AliasedExpr is an expression with an alias, e.g. `columnName AS alias` or `COUNT(x) AS sum_of_xs`
type AliasedExpr struct {
	Expr  Expr
	Alias string
}

func NewAliasedExpr(expr Expr, alias string) AliasedExpr {
	return AliasedExpr{Expr: expr, Alias: alias}
}

func (a AliasedExpr) Accept(v ExprVisitor) interface{} { return v.VisitAliasedExpr(a) }

func (a AliasedExpr) AliasRef() LiteralExpr {
	return LiteralExpr{Value: strconv.Quote(a.Alias)}
}

// WindowFunction representation e.g. `SUM(x) OVER (PARTITION BY y ORDER BY z)`
type WindowFunction struct {
	Name        string
	Args        []Expr
	PartitionBy []Expr
	OrderBy     []OrderByExpr
}

func NewWindowFunction(name string, args, partitionBy []Expr, orderBy []OrderByExpr) WindowFunction {
	return WindowFunction{Name: name, Args: args, PartitionBy: partitionBy, OrderBy: orderBy}
}

func (f WindowFunction) Accept(v ExprVisitor) interface{} { return v.VisitWindowFunction(f) }

// ParenExpr enables grouping of expressions with parentheses
// e.g. `SELECT (x + y) * z`
// This is important for precedence of operators
type ParenExpr struct {
	Exprs []Expr
}

func NewParenExpr(exprs ...Expr) ParenExpr {
	return ParenExpr{Exprs: exprs}
}

func (p ParenExpr) Accept(v ExprVisitor) interface{} {
	return v.VisitParenExpr(p)
}

// LambdaExpr represents a lambda expression,
// e.g. `x -> x LIKE '%foo'%`
// Some Clickhouse functions take lambda expressions as an argument.
type LambdaExpr struct {
	Args []string
	Body Expr
}

func NewLambdaExpr(args []string, body Expr) LambdaExpr {
	return LambdaExpr{Args: args, Body: body}
}

func (l LambdaExpr) Accept(v ExprVisitor) interface{} {
	return v.VisitLambdaExpr(l)
}

// JoinExpr represents a JOIN expression, e.g. `table1 INNER JOIN table2 ON (table1.id = table2.id)`
type JoinExpr struct {
	Lhs      Expr
	JoinType string
	Rhs      Expr
	On       Expr
}

func NewJoinExpr(lhs, rhs Expr, joinType string, on Expr) JoinExpr {
	return JoinExpr{Lhs: lhs, JoinType: joinType, Rhs: rhs, On: on}
}

func (e JoinExpr) Accept(v ExprVisitor) interface{} {
	return v.VisitJoinExpr(e)
}

type CTE struct {
	Name          string
	SelectCommand *SelectCommand
}

func NewCTE(name string, selectCommand *SelectCommand) *CTE {
	return &CTE{Name: name, SelectCommand: selectCommand}
}

func (e CTE) Accept(v ExprVisitor) interface{} {
	return v.VisitCTE(e)
}

type ExprVisitor interface {
	VisitFunction(e FunctionExpr) interface{}
	VisitLiteral(l LiteralExpr) interface{}
<<<<<<< HEAD
	VisitTuple(e TupleExpr) interface{}
=======
	VisitTuple(t TupleExpr) interface{}
>>>>>>> 31a39e11
	VisitInfix(e InfixExpr) interface{}
	VisitColumnRef(e ColumnRef) interface{}
	VisitPrefixExpr(e PrefixExpr) interface{}
	VisitNestedProperty(e NestedProperty) interface{}
	VisitArrayAccess(e ArrayAccess) interface{}
	VisitOrderByExpr(e OrderByExpr) interface{}
	VisitDistinctExpr(e DistinctExpr) interface{}
	VisitTableRef(e TableRef) interface{}
	VisitAliasedExpr(e AliasedExpr) interface{}
	VisitSelectCommand(e SelectCommand) interface{}
	VisitWindowFunction(f WindowFunction) interface{}
	VisitParenExpr(e ParenExpr) interface{}
	VisitLambdaExpr(e LambdaExpr) interface{}
	VisitJoinExpr(e JoinExpr) interface{}
	VisitCTE(e CTE) interface{}
}<|MERGE_RESOLUTION|>--- conflicted
+++ resolved
@@ -77,18 +77,6 @@
 
 func (e FunctionExpr) Accept(v ExprVisitor) interface{} {
 	return v.VisitFunction(e)
-}
-
-type TupleExpr struct {
-	Exprs []Expr
-}
-
-func NewTupleExpr(exprs []Expr) TupleExpr {
-	return TupleExpr{Exprs: exprs}
-}
-
-func (e TupleExpr) Accept(v ExprVisitor) interface{} {
-	return v.VisitTuple(e)
 }
 
 type LiteralExpr struct {
@@ -303,11 +291,7 @@
 type ExprVisitor interface {
 	VisitFunction(e FunctionExpr) interface{}
 	VisitLiteral(l LiteralExpr) interface{}
-<<<<<<< HEAD
-	VisitTuple(e TupleExpr) interface{}
-=======
 	VisitTuple(t TupleExpr) interface{}
->>>>>>> 31a39e11
 	VisitInfix(e InfixExpr) interface{}
 	VisitColumnRef(e ColumnRef) interface{}
 	VisitPrefixExpr(e PrefixExpr) interface{}
