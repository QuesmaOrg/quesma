// Copyright Quesma, licensed under the Elastic License 2.0.
// SPDX-License-Identifier: Elastic-2.0
package model

import (
	"fmt"
	"strconv"
)

// Expr is a generic representation of an expression which is a part of the SQL query.
type Expr interface {
	Accept(v ExprVisitor) interface{}
}

var (
	InvalidExpr = Expr(nil)
	TrueExpr    = NewLiteral(true)
	FalseExpr   = NewLiteral(false)
	NullExpr    = NewLiteral("NULL")
)

// ColumnRef is a reference to a column in a table, we can enrich it with more information (e.g. type used) as we go
type ColumnRef struct {
	TableAlias string // used for alias in joins, most of the times empty string.
	ColumnName string
}

func NewColumnRef(name string) ColumnRef {
	return ColumnRef{ColumnName: name}
}

func (e ColumnRef) Accept(v ExprVisitor) interface{} {
	return v.VisitColumnRef(e)
}

// PrefixExpr represents unary operators, e.g. NOT, - etc.
type PrefixExpr struct {
	Op   string
	Args []Expr
}

func NewPrefixExpr(op string, args []Expr) PrefixExpr {
	return PrefixExpr{
		Op:   op,
		Args: args,
	}
}

func (e PrefixExpr) Accept(v ExprVisitor) interface{} {
	return v.VisitPrefixExpr(e)
}

// NestedProperty represents a call to nested property e.g. `columnName.propertyName`
type NestedProperty struct {
	ObjectExpr   Expr
	PropertyName LiteralExpr
}

func NewNestedProperty(columnRef Expr, propertyName LiteralExpr) NestedProperty {
	return NestedProperty{ObjectExpr: columnRef, PropertyName: propertyName}
}

func (e NestedProperty) Accept(v ExprVisitor) interface{} { return v.VisitNestedProperty(e) }

// ArrayAccess represents accessing array by index, e.g. `columnName[0]`
type ArrayAccess struct {
	ColumnRef ColumnRef
	Index     Expr
}

func NewArrayAccess(columnRef ColumnRef, index Expr) ArrayAccess {
	return ArrayAccess{ColumnRef: columnRef, Index: index}
}

func (e ArrayAccess) Accept(v ExprVisitor) interface{} { return v.VisitArrayAccess(e) }

type FunctionExpr struct {
	Name string
	Args []Expr
}

func (e FunctionExpr) Accept(v ExprVisitor) interface{} {
	return v.VisitFunction(e)
}

type LiteralExpr struct {
	Value any
}

func (e LiteralExpr) Accept(v ExprVisitor) interface{} {
	return v.VisitLiteral(e)
}

type TupleExpr struct {
	Exprs []Expr
}

func NewTupleExpr(exprs ...Expr) TupleExpr {
	return TupleExpr{Exprs: exprs}
}

func (e TupleExpr) Accept(v ExprVisitor) interface{} {
	return v.VisitTuple(e)
}

type InfixExpr struct {
	Left  Expr
	Op    string
	Right Expr
}

func (e InfixExpr) Accept(v ExprVisitor) interface{} {
	return v.VisitInfix(e)
}

func NewFunction(name string, args ...Expr) FunctionExpr {
	return FunctionExpr{Name: name, Args: args}
}

func NewCountFunc(args ...Expr) FunctionExpr {
	if len(args) == 0 {
		args = []Expr{NewWildcardExpr}
	}
	return NewFunction("count", args...)
}

var NewWildcardExpr = LiteralExpr{Value: "*"}

func NewLiteral(value any) LiteralExpr {
	return LiteralExpr{Value: value}
}

// NewLiteralSingleQuoteString simply does: string -> 'string', anything_else -> anything_else
func NewLiteralSingleQuoteString(value any) LiteralExpr {
	switch v := value.(type) {
	case string:
		return LiteralExpr{Value: fmt.Sprintf("'%s'", v)}
	default:
		return LiteralExpr{Value: v}
	}
}

// DistinctExpr is a representation of DISTINCT keyword in SQL, e.g. `SELECT DISTINCT` ... or `SELECT COUNT(DISTINCT ...)`
type DistinctExpr struct {
	Expr Expr
}

func NewDistinctExpr(expr Expr) DistinctExpr {
	return DistinctExpr{Expr: expr}
}

func (s DistinctExpr) Accept(v ExprVisitor) interface{} {
	return v.VisitDistinctExpr(s)
}

// TableRef is an explicit reference to a table in a query
type TableRef struct {
	Name string
	// to be considered - alias (e.g. FROM tableName AS t)

	// DatabaseName is optional and represents what in database realm is called 'schema', e.g. 'FROM databaseName.tableName'
	// ClickHouse calls this 'database' so we stick to that; FWIW - Hydrolix calls this a 'project'.
	DatabaseName string
}

func NewTableRef(name string) TableRef {
	return TableRef{Name: name}
}

func NewTableRefWithDatabaseName(name, databaseName string) TableRef {
	return TableRef{Name: name, DatabaseName: databaseName}
}

func (t TableRef) Accept(v ExprVisitor) interface{} {
	return v.VisitTableRef(t)
}

type OrderByDirection int8

const (
	DefaultOrder OrderByDirection = iota // DEFAULT means leaving ordering unspecified and deferring to whatever DBMS default is
	AscOrder
	DescOrder
)

type OrderByExpr struct {
	Expr      Expr
	Direction OrderByDirection
}

func (o OrderByExpr) Accept(v ExprVisitor) interface{} {
	return v.VisitOrderByExpr(o)
}

func NewOrderByExpr(expr Expr, direction OrderByDirection) OrderByExpr {
	return OrderByExpr{Expr: expr, Direction: direction}
}
func NewOrderByExprWithoutOrder(expr Expr) OrderByExpr {
	return OrderByExpr{Expr: expr, Direction: DefaultOrder}
}

// IsCountDesc returns true <=> this OrderByExpr is count() DESC
func (o OrderByExpr) IsCountDesc() bool {
	if o.Direction != DescOrder {
		return false
	}
	function, ok := o.Expr.(FunctionExpr)
	return ok && function.Name == "count"
}

func NewInfixExpr(lhs Expr, operator string, rhs Expr) InfixExpr {
	return InfixExpr{Left: lhs, Op: operator, Right: rhs}
}

// AliasedExpr is an expression with an alias, e.g. `columnName AS alias` or `COUNT(x) AS sum_of_xs`
type AliasedExpr struct {
	Expr  Expr
	Alias string
}

func NewAliasedExpr(expr Expr, alias string) AliasedExpr {
	return AliasedExpr{Expr: expr, Alias: alias}
}

func (a AliasedExpr) Accept(v ExprVisitor) interface{} { return v.VisitAliasedExpr(a) }

func (a AliasedExpr) AliasRef() LiteralExpr {
	return LiteralExpr{Value: strconv.Quote(a.Alias)}
}

// WindowFunction representation e.g. `SUM(x) OVER (PARTITION BY y ORDER BY z)`
type WindowFunction struct {
	Name        string
	Args        []Expr
	PartitionBy []Expr
	OrderBy     []OrderByExpr
}

func NewWindowFunction(name string, args, partitionBy []Expr, orderBy []OrderByExpr) WindowFunction {
	return WindowFunction{Name: name, Args: args, PartitionBy: partitionBy, OrderBy: orderBy}
}

func (f WindowFunction) Accept(v ExprVisitor) interface{} { return v.VisitWindowFunction(f) }

// ParenExpr enables grouping of expressions with parentheses
// e.g. `SELECT (x + y) * z`
// This is important for precedence of operators
type ParenExpr struct {
	Exprs []Expr
}

func NewParenExpr(exprs ...Expr) ParenExpr {
	return ParenExpr{Exprs: exprs}
}

func (p ParenExpr) Accept(v ExprVisitor) interface{} {
	return v.VisitParenExpr(p)
}

// LambdaExpr represents a lambda expression,
// e.g. `x -> x LIKE '%foo'%`
// Some Clickhouse functions take lambda expressions as an argument.
type LambdaExpr struct {
	Args []string
	Body Expr
}

func NewLambdaExpr(args []string, body Expr) LambdaExpr {
	return LambdaExpr{Args: args, Body: body}
}

func (l LambdaExpr) Accept(v ExprVisitor) interface{} {
	return v.VisitLambdaExpr(l)
}

// JoinExpr represents a JOIN expression, e.g. `table1 INNER JOIN table2 ON (table1.id = table2.id)`
type JoinExpr struct {
	Lhs      Expr
	JoinType string
	Rhs      Expr
	On       Expr
}

func NewJoinExpr(lhs, rhs Expr, joinType string, on Expr) JoinExpr {
	return JoinExpr{Lhs: lhs, JoinType: joinType, Rhs: rhs, On: on}
}

func (e JoinExpr) Accept(v ExprVisitor) interface{} {
	return v.VisitJoinExpr(e)
}

type CTE struct {
	Name          string
	SelectCommand *SelectCommand
}

func NewCTE(name string, selectCommand *SelectCommand) *CTE {
	return &CTE{Name: name, SelectCommand: selectCommand}
}

func (e CTE) Accept(v ExprVisitor) interface{} {
	return v.VisitCTE(e)
}

type ExprVisitor interface {
	VisitFunction(e FunctionExpr) interface{}
	VisitLiteral(l LiteralExpr) interface{}
<<<<<<< HEAD
	VisitTuple(e TupleExpr) interface{}
=======
	VisitTuple(t TupleExpr) interface{}
>>>>>>> c5d1baa0
	VisitInfix(e InfixExpr) interface{}
	VisitColumnRef(e ColumnRef) interface{}
	VisitPrefixExpr(e PrefixExpr) interface{}
	VisitNestedProperty(e NestedProperty) interface{}
	VisitArrayAccess(e ArrayAccess) interface{}
	VisitOrderByExpr(e OrderByExpr) interface{}
	VisitDistinctExpr(e DistinctExpr) interface{}
	VisitTableRef(e TableRef) interface{}
	VisitAliasedExpr(e AliasedExpr) interface{}
	VisitSelectCommand(e SelectCommand) interface{}
	VisitWindowFunction(f WindowFunction) interface{}
	VisitParenExpr(e ParenExpr) interface{}
	VisitLambdaExpr(e LambdaExpr) interface{}
	VisitJoinExpr(e JoinExpr) interface{}
	VisitCTE(e CTE) interface{}
}<|MERGE_RESOLUTION|>--- conflicted
+++ resolved
@@ -305,11 +305,7 @@
 type ExprVisitor interface {
 	VisitFunction(e FunctionExpr) interface{}
 	VisitLiteral(l LiteralExpr) interface{}
-<<<<<<< HEAD
-	VisitTuple(e TupleExpr) interface{}
-=======
 	VisitTuple(t TupleExpr) interface{}
->>>>>>> c5d1baa0
 	VisitInfix(e InfixExpr) interface{}
 	VisitColumnRef(e ColumnRef) interface{}
 	VisitPrefixExpr(e PrefixExpr) interface{}
