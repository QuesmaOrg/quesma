--- conflicted
+++ resolved
@@ -27,11 +27,7 @@
 	const delimiter = ">"
 	if len(bucketsPath) == 0 {
 		logger.WarnWithCtx(ctx).Msgf("invalid bucketsPath: %s. Using empty string as parent.", bucketsPath)
-<<<<<<< HEAD
-		return &PipelineAggregation{isCount: true}
-=======
 		return &PipelineAggregation{isCount: true} // count, as it's the simplest case
->>>>>>> 8ccf8210
 	}
 
 	parent := ""
@@ -58,10 +54,6 @@
 	return p.isCount
 }
 
-func (p *PipelineAggregation) GetParentBucketAggregation() model.QueryType {
-	return p.parentBucketAggregation
-}
-
 func (p *PipelineAggregation) SetParentBucketAggregation(parentBucketAggregation model.QueryType) {
 	p.parentBucketAggregation = parentBucketAggregation
 }
