// Copyright Quesma, licensed under the Elastic License 2.0.
// SPDX-License-Identifier: Elastic-2.0
package model

import (
	"context"
	"fmt"
	"quesma/logger"
	"quesma/quesma/types"
	"regexp"
	"sort"
	"strconv"
	"strings"
)

var identifierRegexp = regexp.MustCompile(`^([a-zA-Z_][a-zA-Z0-9_]*|".*")$`)

type renderer struct{}

// AsString renders the given expression to string which can be used to build SQL query
func AsString(expr Expr) string {
	if expr == nil {
		return ""
	}
	return expr.Accept(&renderer{}).(string)
}

func (v *renderer) VisitColumnRef(e ColumnRef) interface{} {
	// TODO this should be done as the last step in the pipeline, not here
	name := strings.TrimSuffix(e.ColumnName, types.MultifieldKeywordSuffix)
	name = strings.TrimSuffix(name, "::keyword") // TODO is this needed?
	name = strings.TrimSuffix(name, types.MultifieldMapKeysSuffix)
	name = strings.TrimSuffix(name, types.MultifieldMapValuesSuffix)
	if len(e.TableAlias) > 0 {
		return fmt.Sprintf("%s.%s", strconv.Quote(e.TableAlias), strconv.Quote(name))
	} else {
		return strconv.Quote(name)
	}
}

func (v *renderer) VisitPrefixExpr(e PrefixExpr) interface{} {
	args := make([]string, len(e.Args))
	for i, arg := range e.Args {
		if arg != nil {
			args[i] = arg.Accept(v).(string)
		}
	}

	argsAsString := strings.Join(args, ", ")
	return fmt.Sprintf("%v (%v)", e.Op, argsAsString)
}

func (v *renderer) VisitNestedProperty(e NestedProperty) interface{} {
	return fmt.Sprintf("%v.%v", e.ObjectExpr.Accept(v), e.PropertyName.Accept(v))
}

func (v *renderer) VisitArrayAccess(e ArrayAccess) interface{} {
	return fmt.Sprintf("%v[%v]", e.ColumnRef.Accept(v), e.Index.Accept(v))
}

func (v *renderer) VisitFunction(e FunctionExpr) interface{} {
	args := make([]string, 0)
	for _, arg := range e.Args {
		args = append(args, arg.Accept(v).(string))
	}
	return e.Name + "(" + strings.Join(args, ",") + ")"
}

func (v *renderer) VisitLiteral(l LiteralExpr) interface{} {
	return fmt.Sprintf("%v", l.Value)
}

func (v *renderer) VisitTuple(t TupleExpr) interface{} {
<<<<<<< HEAD
	exprs := make([]string, 0)
	for _, expr := range t.Exprs {
		exprs = append(exprs, expr.Accept(v).(string))
	}
	switch len(exprs) {
	case 0:
		logger.WarnWithCtxAndThrottling(context.Background(), "visit", "tuple", "tuple with 0 length") // hacky way to log this
		return "()"
	case 1:
		return exprs[0]
	default:
		return fmt.Sprintf("(%s)", strings.Join(exprs, ", "))
=======
	switch len(t.Exprs) {
	case 0:
		logger.WarnWithThrottling("VisitTuple", "TupleExpr with no expressions")
		return "()"
	case 1:
		return t.Exprs[0].Accept(v)
	default:
		args := make([]string, len(t.Exprs))
		for i, arg := range t.Exprs {
			args[i] = arg.Accept(v).(string)
		}
		return fmt.Sprintf("tuple(%s)", strings.Join(args, ", ")) // can omit "tuple", but I think SQL's more readable with it
>>>>>>> 31a39e11
	}
}

func (v *renderer) VisitInfix(e InfixExpr) interface{} {
	var lhs, rhs interface{} // TODO FOR NOW LITTLE PARANOID BUT HELPS ME NOT SEE MANY PANICS WHEN TESTING
	if e.Left != nil {
		lhs = e.Left.Accept(v)
	} else {
		lhs = "< LHS NIL >"
	}
	if e.Right != nil {
		rhs = e.Right.Accept(v)
	} else {
		rhs = "< RHS NIL >"
	}
	// This might look like a strange heuristics to but is aligned with the way we are currently generating the statement
	// I think in the future every infix op should be in braces.
	if strings.HasPrefix(e.Op, "_") || e.Op == "AND" || e.Op == "OR" {
		return fmt.Sprintf("(%v %v %v)", lhs, e.Op, rhs)
	} else if strings.Contains(e.Op, "LIKE") || e.Op == "IS" || e.Op == "IN" || e.Op == "REGEXP" || strings.Contains(e.Op, "UNION") {
		return fmt.Sprintf("%v %v %v", lhs, e.Op, rhs)
	} else {
		return fmt.Sprintf("%v%v%v", lhs, e.Op, rhs)
	}
}

func (v *renderer) VisitOrderByExpr(e OrderByExpr) interface{} {
	allExprs := e.Expr.Accept(v).(string)
	if e.Direction == DescOrder {
		return fmt.Sprintf("%s %s", allExprs, "DESC")
	}
	if e.Direction == AscOrder {
		return fmt.Sprintf("%s %s", allExprs, "ASC")
	}
	return allExprs
}

func (v *renderer) VisitDistinctExpr(e DistinctExpr) interface{} {
	return fmt.Sprintf("DISTINCT %s", e.Expr.Accept(v).(string))
}

func (v *renderer) VisitTableRef(e TableRef) interface{} {
	var result []string

	if e.DatabaseName != "" {
		if identifierRegexp.MatchString(e.DatabaseName) {
			result = append(result, e.DatabaseName)
		} else {
			result = append(result, strconv.Quote(e.DatabaseName))
		}
	}

	if identifierRegexp.MatchString(e.Name) {
		result = append(result, e.Name)
	} else {
		result = append(result, strconv.Quote(e.Name))
	}

	return strings.Join(result, ".")
}

func (v *renderer) VisitAliasedExpr(e AliasedExpr) interface{} {
	return fmt.Sprintf("%s AS %s", e.Expr.Accept(v).(string), strconv.Quote(e.Alias))
}

func (v *renderer) VisitSelectCommand(c SelectCommand) interface{} {
	// THIS SHOULD PRODUCE QUERY IN  BRACES
	var sb strings.Builder

	if len(c.NamedCTEs) > 0 {
		sb.WriteString("WITH ")
	}

	var namedCTEsAsString []string
	for _, cte := range c.NamedCTEs {
		namedCTEsAsString = append(namedCTEsAsString, cte.Accept(v).(string))
	}
	sb.WriteString(strings.Join(namedCTEsAsString, ", "))

	sb.WriteString("SELECT ")
	if c.IsDistinct {
		sb.WriteString("DISTINCT ")
	}

	columns := make([]string, 0)

	for _, col := range c.Columns {
		columns = append(columns, AsString(col))
	}

	sb.WriteString(strings.Join(columns, ", "))

	sb.WriteString(" FROM ")
	/* HACK ALERT BEGIN */
	// There are some aggregations that look like they are nested queries, but they aren't properly built as such
	// Instead these are printed out in a smart way, handled by the logic below
	// Example of such query is
	//=== RUN   Test2AggregationParserExternalTestcases/date_histogram(2)
	//SELECT count()
	//FROM (
	//  SELECT 1
	//  FROM "logs-generic-default"
	//  WHERE ("timestamp">=parseDateTime64BestEffort('2024-02-02T13:47:16.029Z') AND
	//    "timestamp"<=parseDateTime64BestEffort('2024-02-09T13:47:16.029Z'))
	//  LIMIT 12)
	if c.SampleLimit > 0 {
		sb.WriteString("(SELECT ")
		usedColumns := make(map[string]bool)
		for _, col := range append(c.Columns, c.GroupBy...) {
			for _, usedCol := range GetUsedColumns(col) {
				usedColumns[AsString(usedCol)] = true
			}
		}
		if len(usedColumns) == 0 {
			sb.WriteString("1") // if no columns are used, it is simple count, 1 is enough
		} else {
			usedKeys := make([]string, 0, len(usedColumns))
			for key := range usedColumns {
				usedKeys = append(usedKeys, key)
			}
			sort.Strings(usedKeys)
			sb.WriteString(strings.Join(usedKeys, ", "))
		}
		sb.WriteString(" FROM ")
	}
	/* HACK ALERT END */
	if c.FromClause != nil {
		// Non-nested FROM clauses don't have to be wrapped in parentheses
		if _, isTableRef := c.FromClause.(TableRef); isTableRef {
			sb.WriteString(AsString(c.FromClause))
		} else if _, isLiteral := c.FromClause.(LiteralExpr); isLiteral {
			sb.WriteString(AsString(c.FromClause))
		} else if _, isJoinExpr := c.FromClause.(JoinExpr); isJoinExpr {
			sb.WriteString(AsString(c.FromClause))
		} else {
			// Nested sub-query
			sb.WriteString(fmt.Sprintf("(%s)", AsString(c.FromClause)))
		}
	}
	if c.WhereClause != nil {
		sb.WriteString(" WHERE ")
		sb.WriteString(AsString(c.WhereClause))
	}
	if c.SampleLimit > 0 {
		sb.WriteString(fmt.Sprintf(" LIMIT %d)", c.SampleLimit))
	}

	groupBy := make([]string, 0, len(c.GroupBy))
	for _, col := range c.GroupBy {
		groupBy = append(groupBy, AsString(col))
	}
	if len(groupBy) > 0 {
		sb.WriteString(" GROUP BY ")
		fullGroupBy := groupBy
		sb.WriteString(strings.Join(fullGroupBy, ", "))
	}

	orderBy := make([]string, 0, len(c.OrderBy))
	for _, col := range c.OrderBy {
		orderBy = append(orderBy, AsString(col))
	}
	if len(orderBy) > 0 {
		sb.WriteString(" ORDER BY ")
		sb.WriteString(strings.Join(orderBy, ", "))
	}

	if c.Limit != noLimit {
		if len(c.LimitBy) <= 1 {
			sb.WriteString(fmt.Sprintf(" LIMIT %d", c.Limit))
		} else {
			limitBys := make([]string, 0, len(c.LimitBy)-1)
			for _, col := range c.LimitBy[:len(c.LimitBy)-1] {
				limitBys = append(limitBys, AsString(col))
			}
			sb.WriteString(fmt.Sprintf(" LIMIT %d BY %s", c.Limit, strings.Join(limitBys, ", ")))
		}
	}

	return sb.String()
}

func (v *renderer) VisitWindowFunction(f WindowFunction) interface{} {
	args := make([]string, 0)
	for _, arg := range f.Args {
		args = append(args, AsString(arg))
	}

	var sb strings.Builder
	stmtWithoutOrderBy := fmt.Sprintf("%s(%s) OVER (", f.Name, strings.Join(args, ", "))
	sb.WriteString(stmtWithoutOrderBy)

	if len(f.PartitionBy) > 0 {
		sb.WriteString("PARTITION BY ")

		partitionBy := make([]string, 0)
		for _, col := range f.PartitionBy {
			partitionBy = append(partitionBy, AsString(col))
		}
		sb.WriteString(strings.Join(partitionBy, ", "))
	}

	if len(f.OrderBy) > 0 {
		if len(f.PartitionBy) > 0 {
			sb.WriteString(" ")
		}
		sb.WriteString("ORDER BY ")
		var orderByStr []string
		for _, orderBy := range f.OrderBy {
			orderByStr = append(orderByStr, AsString(orderBy))
		}
		sb.WriteString(strings.Join(orderByStr, ", "))
	}
	sb.WriteString(")")
	return sb.String()
}

func (v *renderer) VisitParenExpr(p ParenExpr) interface{} {
	var exprs []string
	for _, expr := range p.Exprs {
		exprs = append(exprs, expr.Accept(v).(string))
	}
	return fmt.Sprintf("(%s)", strings.Join(exprs, " "))
}

func (v *renderer) VisitLambdaExpr(l LambdaExpr) interface{} {
	return fmt.Sprintf("(%s) -> %s", strings.Join(l.Args, ", "), AsString(l.Body))
}

func (v *renderer) VisitJoinExpr(j JoinExpr) interface{} {

	var sb strings.Builder

	var join *JoinExpr

	join = &j

	sb.WriteString(join.Lhs.Accept(v).(string))

	for join != nil {

		var nextJoin *JoinExpr

		sb.WriteString(" ")
		sb.WriteString(join.JoinType)
		sb.WriteString(" JOIN ")

		if rhsJoin, ok := join.Rhs.(JoinExpr); ok {
			sb.WriteString(rhsJoin.Lhs.Accept(v).(string))
			nextJoin = &rhsJoin
		} else {
			sb.WriteString(join.Rhs.Accept(v).(string))
		}

		sb.WriteString(" ON ")
		sb.WriteString("(")
		sb.WriteString(join.On.Accept(v).(string))
		sb.WriteString(")")

		join = nextJoin
	}

	return sb.String()
}

func (v *renderer) VisitCTE(c CTE) interface{} {
	return fmt.Sprintf("%s AS (%s) ", c.Name, AsString(c.SelectCommand))
}<|MERGE_RESOLUTION|>--- conflicted
+++ resolved
@@ -71,7 +71,6 @@
 }
 
 func (v *renderer) VisitTuple(t TupleExpr) interface{} {
-<<<<<<< HEAD
 	exprs := make([]string, 0)
 	for _, expr := range t.Exprs {
 		exprs = append(exprs, expr.Accept(v).(string))
@@ -79,25 +78,11 @@
 	switch len(exprs) {
 	case 0:
 		logger.WarnWithCtxAndThrottling(context.Background(), "visit", "tuple", "tuple with 0 length") // hacky way to log this
-		return "()"
+		return "tuple()"
 	case 1:
 		return exprs[0]
 	default:
-		return fmt.Sprintf("(%s)", strings.Join(exprs, ", "))
-=======
-	switch len(t.Exprs) {
-	case 0:
-		logger.WarnWithThrottling("VisitTuple", "TupleExpr with no expressions")
-		return "()"
-	case 1:
-		return t.Exprs[0].Accept(v)
-	default:
-		args := make([]string, len(t.Exprs))
-		for i, arg := range t.Exprs {
-			args[i] = arg.Accept(v).(string)
-		}
-		return fmt.Sprintf("tuple(%s)", strings.Join(args, ", ")) // can omit "tuple", but I think SQL's more readable with it
->>>>>>> 31a39e11
+		return fmt.Sprintf("tuple(%s)", strings.Join(exprs, ", "))
 	}
 }
 
