package model

import (
	"context"
	"fmt"
	"mitmproxy/quesma/logger"
	"mitmproxy/quesma/queryparser/aexp"
	"sort"
	"strconv"
	"strings"
)

const (
	RowNumberColumnName = "row_number"
	noLimit             = 0
	Desc                = "DESC"
	Asc                 = "ASC"
)

type (
	SelectColumn struct {
		Alias      string
		Expression aexp.AExp
	}

	Query struct {
		IsDistinct bool // true <=> query is SELECT DISTINCT

		// This is SELECT query. These fields should be extracted to separate struct.
<<<<<<< HEAD
		Columns       []SelectColumn // Columns to select, including aliases
		FromClause    string         // usually just "tableName", or databaseName."tableName". Sometimes a subquery e.g. (SELECT ...)
		WhereClause   string         // "WHERE ..." until next clause like GROUP BY/ORDER BY, etc.
		GroupBy       []SelectColumn // if not empty, we do GROUP BY GroupBy...
		SuffixClauses []string       // ORDER BY, etc.

		CanParse bool // true <=> query is valid

		// Eventually we should merge this two
		QueryInfoType SearchQueryType
		Type          QueryType

=======
		Columns     []SelectColumn // Columns to select, including aliases
		GroupBy     []SelectColumn // if not empty, we do GROUP BY GroupBy...
		OrderBy     []SelectColumn // if not empty, we do ORDER BY OrderBy...
		WhereClause string         // "WHERE ..." until next clause like GROUP BY/ORDER BY, etc.
		Limit       int            // LIMIT clause, noLimit (0) means no limit

		FromClause  string // usually just "tableName", or databaseName."tableName". Sometimes a subquery e.g. (SELECT ...)
		CanParse    bool   // true <=> query is valid
		QueryInfo   SearchQueryInfo
>>>>>>> 388f884b
		Highlighter Highlighter
		NoDBQuery   bool         // true <=> we don't need query to DB here, true in some pipeline aggregations
		Parent      string       // parent aggregation name, used in some pipeline aggregations
		Aggregators []Aggregator // keeps names of aggregators, e.g. "0", "1", "2", "suggestions". Needed for JSON response.
<<<<<<< HEAD
		SortFields  SortFields   // fields to sort by
=======
		Type        QueryType
>>>>>>> 388f884b
		SubSelect   string

		// dictionary to add as 'meta' field in the response.
		// WARNING: it's probably not passed everywhere where it's needed, just in one place.
		// But it works for the test + our dashboards, so let's fix it later if necessary.
		// NoMetadataField (nil) is a valid option and means no meta field in the response.
		Metadata JsonMap
	}
	QueryType interface {
		// TranslateSqlResponseToJson 'level' - we want to translate [level:] (metrics aggr) or [level-1:] (bucket aggr) columns to JSON
		// Previous columns are used for bucketing.
		// For 'bucket' aggregation result is a slice of buckets, for 'metrics' aggregation it's a single bucket (only look at [0])
		TranslateSqlResponseToJson(rows []QueryResultRow, level int) []JsonMap

		PostprocessResults(rowsFromDB []QueryResultRow) (ultimateRows []QueryResultRow)

		// IsBucketAggregation if true, result from 'MakeResponse' will be a slice of buckets
		// if false, it's a metrics aggregation and result from 'MakeResponse' will be a single bucket
		IsBucketAggregation() bool
		String() string
	}
	Highlighter struct {
		Tokens []string
		Fields map[string]bool

		PreTags  []string
		PostTags []string
	}
)

func NewSortColumn(field string, desc bool) SelectColumn {
	var order string
	if desc {
		order = Desc
	} else {
		order = Asc
	}
	return SelectColumn{Expression: aexp.NewComposite(aexp.TableColumn(field), aexp.String(order))}
}

func NewSortByCountColumn(desc bool) SelectColumn {
	var order string
	if desc {
		order = Desc
	} else {
		order = Asc
	}
	return SelectColumn{Expression: aexp.NewComposite(aexp.Count(), aexp.String(order))}
}

func (c SelectColumn) SQL() string {

	if c.Expression == nil {
		panic("SelectColumn expression is nil")
	}

	exprAsString := aexp.RenderSQL(c.Expression)

	if c.Alias == "" {
		return exprAsString
	}

	// if alias is the same as column name, we don't need to add it
	switch exp := c.Expression.(type) {
	case aexp.TableColumnExp:
		if exp.ColumnName == c.Alias {
			return exprAsString
		}
	}

	return fmt.Sprintf("%s AS \"%s\"", exprAsString, c.Alias)
}

func (c SelectColumn) String() string {
	return fmt.Sprintf("SelectColumn(Alias: '%s', expression: '%v')", c.Alias, c.Expression)
}

var NoMetadataField JsonMap = nil

// returns string with SQL query
func (q *Query) String(ctx context.Context) string {

	var sb strings.Builder
	sb.WriteString("SELECT ")
	if q.IsDistinct {
		sb.WriteString("DISTINCT ")
	}

	columns := make([]string, 0)

	for _, col := range q.Columns {
		if col.Expression == nil {
			// this is paraonoid check, it should never happen
			panic("SelectColumn expression is nil")
		} else {
			columns = append(columns, col.SQL())
		}
	}

	sb.WriteString(strings.Join(columns, ", "))

	sb.WriteString(" FROM ")
	sb.WriteString(q.FromClause)

	if len(q.WhereClause) > 0 {
		sb.WriteString(" WHERE ")
		sb.WriteString(q.WhereClause)
	}

	groupBy := make([]string, 0, len(q.GroupBy))
	for _, col := range q.GroupBy {
		if col.Expression == nil {
			logger.Warn().Msgf("GroupBy column expression is nil, skipping. Column: %+v", col)
		} else {
			groupBy = append(groupBy, col.SQL())
		}
	}
	if len(groupBy) > 0 {
		sb.WriteString(" GROUP BY ")
		sb.WriteString(strings.Join(groupBy, ", "))
	}

	orderBy := make([]string, 0, len(q.OrderBy))
	for _, col := range q.OrderBy {
		if col.Expression == nil {
			logger.WarnWithCtx(ctx).Msgf("GroupBy column expression is nil, skipping. Column: %+v", col)
		} else {
			orderBy = append(orderBy, col.SQL())
		}
	}
	if len(orderBy) > 0 {
		sb.WriteString(" ORDER BY ")
		sb.WriteString(strings.Join(orderBy, ", "))
	}

	if q.Limit != noLimit {
		sb.WriteString(fmt.Sprintf(" LIMIT %d", q.Limit))
	}

	return sb.String()
}

// returns string with SQL query
// colNames - list of columns (schema fields) for SELECT
func (q *Query) StringFromColumnsOld(ctx context.Context, colNames []string) string {
	var sb strings.Builder
	sb.WriteString("SELECT ")
	if q.IsDistinct {
		sb.WriteString("DISTINCT ")
	}

	for i, field := range colNames {
		if field == "*" {
			sb.WriteString(field)
		} else {
			sb.WriteString(strconv.Quote(field))
		}
		if i < len(colNames)-1 {
			sb.WriteString(", ")
		}
	}

	where := " WHERE "
	if len(q.WhereClause) == 0 {
		where = ""
	}
	sb.WriteString(" FROM " + q.FromClause + where + q.WhereClause)

	groupBy := make([]string, 0, len(q.GroupBy))
	for _, col := range q.GroupBy {
		if col.Expression == nil {
			logger.WarnWithCtx(ctx).Msgf("GroupBy column expression is nil, skipping. Column: %+v", col)
		} else {
			groupBy = append(groupBy, col.SQL())
		}
	}
	if len(groupBy) > 0 {
		sb.WriteString(" GROUP BY ")
		sb.WriteString(strings.Join(groupBy, ", "))
	}

	orderBy := make([]string, 0, len(q.OrderBy))
	for _, col := range q.OrderBy {
		if col.Expression == nil {
			logger.WarnWithCtx(ctx).Msgf("GroupBy column expression is nil, skipping. Column: %+v", col)
		} else {
			orderBy = append(orderBy, col.SQL())
		}
	}
	if len(orderBy) > 0 {
		sb.WriteString(" ORDER BY ")
		sb.WriteString(strings.Join(orderBy, ", "))
	}

	if q.Limit != noLimit {
		sb.WriteString(fmt.Sprintf(" LIMIT %d", q.Limit))
	}

	return sb.String()
}

func (q *Query) IsWildcard() bool {

	for _, col := range q.Columns {
		if col.Expression == aexp.Wildcard {
			return true
		}
	}

	return false
}

// CopyAggregationFields copies all aggregation fields from qwa to q
func (q *Query) CopyAggregationFields(qwa Query) {
	q.GroupBy = make([]SelectColumn, len(qwa.GroupBy))
	copy(q.GroupBy, qwa.GroupBy)

	q.Columns = make([]SelectColumn, len(qwa.Columns))
	copy(q.Columns, qwa.Columns)

	q.Aggregators = make([]Aggregator, len(qwa.Aggregators))
	copy(q.Aggregators, qwa.Aggregators)
}

// TrimKeywordFromFields trims .keyword from fields and group by fields
// In future probably handle it in a better way
func (q *Query) TrimKeywordFromFields() {

}

// somewhat hacky, can be improved
// only returns Order By columns, which are "tableColumn ASC/DESC",
// won't return complex ones, like e.g. toInt(int_field / 5).
// but it was like that before the refactor
func (q *Query) OrderByFieldNames() (fieldNames []string) {
	for _, col := range q.OrderBy {
		compositeExp, ok := col.Expression.(*aexp.CompositeExp)
		if !ok {
			continue
		}
		if len(compositeExp.Expressions) != 2 {
			continue
		}
		orderExp, ok := compositeExp.Expressions[1].(aexp.StringExp)
		if !ok || (orderExp.Value != Asc && orderExp.Value != Desc) {
			continue
		}

		tableColExp, ok := compositeExp.Expressions[0].(aexp.TableColumnExp)
		if !ok {
			continue
		}

		fieldNames = append(fieldNames, tableColExp.ColumnName)
	}
	return fieldNames
}

// Name returns the name of this aggregation (specifically, the last aggregator)
// So for nested aggregation {"a": {"b": {"c": this aggregation}}}, it returns "c".
// In some queries aggregations are referenced by full name, so "a>b>c", but so far this implementation seems sufficient.
func (q *Query) Name() string {
	if len(q.Aggregators) == 0 {
		return ""
	}
	return q.Aggregators[len(q.Aggregators)-1].Name
}

// HasParentAggregation returns true <=> this aggregation has a parent aggregation, so there's no query to the DB,
// and results are calculated based on parent aggregation's results.
func (q *Query) HasParentAggregation() bool {
	return q.NoDBQuery && len(q.Parent) > 0 // first condition should be enough, second just in case
}

// IsChild returns true <=> this aggregation is a child of maybeParent (so maybeParent is its parent).
func (q *Query) IsChild(maybeParent Query) bool {
	return q.HasParentAggregation() && q.Parent == maybeParent.Name()
}

type Aggregator struct {
	Name    string
	Empty   bool // is this aggregator empty, so no buckets
	Keyed   bool // determines how results are returned in response's JSON
	Filters bool // if true, this aggregator is a filters aggregator
}

func NewAggregatorEmpty(name string) Aggregator {
	return Aggregator{Name: name, Empty: true}
}

type SearchQueryType int

const (
	Facets SearchQueryType = iota
	FacetsNumeric
	ListByField
	ListAllFields
	CountAsync
	Normal
	None
)

const DefaultSizeListQuery = 1000 // we use LIMIT 1000 in some simple list queries (SELECT ...)

func (queryType SearchQueryType) String() string {
	return []string{"Facets", "FacetsNumeric", "ListByField", "ListAllFields", "CountAsync", "Normal", "None"}[queryType]
}

type SearchQueryInfo struct {
	Typ SearchQueryType
	// to be used as replacement for FieldName
	RequestedFields []string
	// deprecated
	FieldName string
	I1        int
	I2        int
	Size      int // how many hits to return
}

func NewSearchQueryInfoNone() SearchQueryInfo {
	return SearchQueryInfo{Typ: None}
}

func (h *Highlighter) ShouldHighlight(columnName string) bool {
	_, ok := h.Fields[columnName]
	return ok
}

func (h *Highlighter) HighlightValue(value string) []string {

	//https://www.elastic.co/guide/en/elasticsearch/reference/current/highlighting.html
	// https://medium.com/@andre.luiz1987/using-highlighting-elasticsearch-9ccd698f08

	// paranoia check for empty tags
	if len(h.PreTags) < 1 && len(h.PostTags) < 1 {
		return []string{}
	}

	type match struct {
		start int
		end   int
	}

	var matches []match

	lowerValue := strings.ToLower(value)
	length := len(lowerValue)

	// find all matches
	for _, token := range h.Tokens {

		if token == "" {
			continue
		}

		pos := 0
		for pos < length {
			// token are lower cased already
			idx := strings.Index(lowerValue[pos:], token)
			if idx == -1 {
				break
			}

			start := pos + idx
			end := start + len(token)

			matches = append(matches, match{start, end})
			pos = end
		}
	}

	if len(matches) == 0 {
		return []string{}
	}

	// sort matches by start position
	sort.Slice(matches, func(i, j int) bool {
		return matches[i].start < matches[j].start
	})

	var mergedMatches []match

	// merge overlapping matches
	for i := 0; i < len(matches); i++ {
		lastMerged := len(mergedMatches) - 1

		if len(mergedMatches) > 0 && matches[i].start <= mergedMatches[len(mergedMatches)-1].end {
			mergedMatches[lastMerged].end = max(matches[i].end, mergedMatches[lastMerged].end)
		} else {
			mergedMatches = append(mergedMatches, matches[i])
		}
	}

	// populate highlights
	var highlights []string
	for _, m := range mergedMatches {
		highlights = append(highlights, h.PreTags[0]+value[m.start:m.end]+h.PostTags[0])
	}

	return highlights
}

func (h *Highlighter) SetTokens(tokens []string) {

	uniqueTokens := make(map[string]bool)
	for _, token := range tokens {
		uniqueTokens[strings.ToLower(token)] = true
	}

	h.Tokens = make([]string, 0, len(uniqueTokens))
	for token := range uniqueTokens {
		h.Tokens = append(h.Tokens, token)
	}

	// longer tokens firsts
	sort.Slice(h.Tokens, func(i, j int) bool {
		return len(h.Tokens[i]) > len(h.Tokens[j])
	})
}

// UnknownAggregationType is a placeholder for an aggregation type that'll be determined in the future,
// after descending further into the aggregation tree
type UnknownAggregationType struct {
	ctx context.Context
}

func NewUnknownAggregationType(ctx context.Context) UnknownAggregationType {
	return UnknownAggregationType{ctx: ctx}
}

func (query UnknownAggregationType) IsBucketAggregation() bool {
	return false
}

func (query UnknownAggregationType) TranslateSqlResponseToJson(rows []QueryResultRow, level int) []JsonMap {
	return make([]JsonMap, 0)
}

func (query UnknownAggregationType) String() string {
	return "unknown aggregation type"
}

func (query UnknownAggregationType) PostprocessResults(rowsFromDB []QueryResultRow) []QueryResultRow {
	return rowsFromDB
}<|MERGE_RESOLUTION|>--- conflicted
+++ resolved
@@ -27,39 +27,23 @@
 		IsDistinct bool // true <=> query is SELECT DISTINCT
 
 		// This is SELECT query. These fields should be extracted to separate struct.
-<<<<<<< HEAD
-		Columns       []SelectColumn // Columns to select, including aliases
-		FromClause    string         // usually just "tableName", or databaseName."tableName". Sometimes a subquery e.g. (SELECT ...)
-		WhereClause   string         // "WHERE ..." until next clause like GROUP BY/ORDER BY, etc.
-		GroupBy       []SelectColumn // if not empty, we do GROUP BY GroupBy...
-		SuffixClauses []string       // ORDER BY, etc.
-
-		CanParse bool // true <=> query is valid
-
-		// Eventually we should merge this two
-		QueryInfoType SearchQueryType
-		Type          QueryType
-
-=======
 		Columns     []SelectColumn // Columns to select, including aliases
 		GroupBy     []SelectColumn // if not empty, we do GROUP BY GroupBy...
 		OrderBy     []SelectColumn // if not empty, we do ORDER BY OrderBy...
 		WhereClause string         // "WHERE ..." until next clause like GROUP BY/ORDER BY, etc.
 		Limit       int            // LIMIT clause, noLimit (0) means no limit
 
-		FromClause  string // usually just "tableName", or databaseName."tableName". Sometimes a subquery e.g. (SELECT ...)
-		CanParse    bool   // true <=> query is valid
-		QueryInfo   SearchQueryInfo
->>>>>>> 388f884b
+		FromClause string // usually just "tableName", or databaseName."tableName". Sometimes a subquery e.g. (SELECT ...)
+		CanParse   bool   // true <=> query is valid
+
+		// Eventually we should merge this two
+		QueryInfoType SearchQueryType
+		Type          QueryType
+
 		Highlighter Highlighter
 		NoDBQuery   bool         // true <=> we don't need query to DB here, true in some pipeline aggregations
 		Parent      string       // parent aggregation name, used in some pipeline aggregations
 		Aggregators []Aggregator // keeps names of aggregators, e.g. "0", "1", "2", "suggestions". Needed for JSON response.
-<<<<<<< HEAD
-		SortFields  SortFields   // fields to sort by
-=======
-		Type        QueryType
->>>>>>> 388f884b
 		SubSelect   string
 
 		// dictionary to add as 'meta' field in the response.
