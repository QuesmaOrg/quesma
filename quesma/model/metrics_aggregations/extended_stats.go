// Copyright Quesma, licensed under the Elastic License 2.0.
// SPDX-License-Identifier: Elastic-2.0
package metrics_aggregations

import (
	"context"
	"fmt"
	"math"
	"quesma/logger"
	"quesma/model"
	"quesma/util"
)

type ExtendedStats struct {
	ctx   context.Context
	sigma float64 // sigma is for std deviation bounds. We need to return (avg +- sigma*stddev) in the response.
}

func NewExtendedStats(ctx context.Context, sigma float64) ExtendedStats {
	return ExtendedStats{ctx: ctx, sigma: sigma}
}

const selectFieldsNr = 10 // how many selects we do to Clickhouse for this aggregation (count, min, ...)

func (query ExtendedStats) AggregationType() model.AggregationType {
	return model.MetricsAggregation
}

func (query ExtendedStats) TranslateSqlResponseToJson(rows []model.QueryResultRow) model.JsonMap {
	if len(rows) == 0 {
		logger.WarnWithCtx(query.ctx).Msg("no rows returned for stats aggregation")
		return model.JsonMap{
			"value": nil, // not completely sure if it's a good return value, but it looks fine to me. We should always get 1 row, not 0 anyway.
		}
	}
	if len(rows) > 1 {
		logger.WarnWithCtx(query.ctx).Msgf("more than one row returned for stats aggregation, using only first. rows[0]: %+v, rows[1]: %+v", rows[0], rows[1])
	}
	if len(rows[0].Cols) < selectFieldsNr {
		logger.WarnWithCtx(query.ctx).Msgf("not enough fields in the response for extended_stats aggregation. Expected at least %d, got %d. Got: %+v. Returning empty result.", selectFieldsNr, len(rows[0].Cols), rows[0])
		return model.JsonMap{
			"value": nil, // not completely sure if it's a good return value, but it looks fine to me. We should always get >= selectFieldsNr columns anyway.
		}
	}

	row := rows[0]
	var upper, lower, upperSampling, lowerSampling any = "NaN", "NaN", "NaN", "NaN"
	avg, okAvg := util.ExtractNumeric64Maybe(query.getValue(row, "avg"))
	stdDev, okStdDev := util.ExtractNumeric64Maybe(query.getValue(row, "stddev"))
	stdDevSampling, okStdDevSampling := util.ExtractNumeric64Maybe(query.getValue(row, "stddev_sampling"))
	if okAvg && okStdDev {
		upper = avg + query.sigma*stdDev
		lower = avg - query.sigma*stdDev
	}
	if okAvg && okStdDevSampling {
		upperSampling = avg + query.sigma*stdDevSampling
		lowerSampling = avg - query.sigma*stdDevSampling
	}

	return model.JsonMap{
		"count":                    query.getValue(row, "count"),
		"min":                      query.getValue(row, "min"),
		"max":                      query.getValue(row, "max"),
		"avg":                      query.getValue(row, "avg"),
		"sum":                      query.getValue(row, "sum"),
		"sum_of_squares":           query.getValue(row, "sum_of_squares"),
		"variance":                 query.getValue(row, "variance"),
		"variance_population":      query.getValue(row, "variance"),
		"variance_sampling":        query.getValue(row, "variance_sampling"),
		"std_deviation":            query.getValue(row, "stddev"),
		"std_deviation_population": query.getValue(row, "stddev"),
		"std_deviation_sampling":   query.getValue(row, "stddev_sampling"),
		"std_deviation_bounds": model.JsonMap{
			"upper":            upper,
			"lower":            lower,
			"upper_population": upper,
			"lower_population": lower,
			"upper_sampling":   upperSampling,
			"lower_sampling":   lowerSampling,
		},
	}
}

func (query ExtendedStats) String() string {
	return fmt.Sprintf("extended_stats(sigma=%f)", query.sigma)
}

// we're not out of bounds for row.Cols[idx], because we've checked it in TranslateSqlResponseToJson
func (query ExtendedStats) getValue(row model.QueryResultRow, functionName string) any {
	l := len(row.Cols)
	functionNameToColumnIdx := map[string]int{
		"count":             l - 10,
		"min":               l - 9,
		"max":               l - 8,
		"avg":               l - 7,
		"sum":               l - 6,
		"sum_of_squares":    l - 5,
		"variance":          l - 4,
		"variance_sampling": l - 3,
		"stddev":            l - 2,
		"stddev_sampling":   l - 1,
	}
	column, ok := functionNameToColumnIdx[functionName]
	if !ok {
		logger.WarnWithCtx(query.ctx).Msgf("unknown function name: %s, row: %+v", functionName, row)
		return nil
	}

	valueAsFloat, isFloat := row.Cols[column].Value.(float64)
	if row.Cols[column].Value == nil || (isFloat && math.IsNaN(valueAsFloat)) {
		return "NaN"
	}
<<<<<<< HEAD
	return "NaN"
}

func (query ExtendedStats) ColumnId(name string) int {
	nameToColumnId := map[string]int{
		"count":                    0,
		"min":                      1,
		"max":                      2,
		"avg":                      3,
		"sum":                      4,
		"sum_of_squares":           5,
		"variance":                 6,
		"variance_population":      6,
		"variance_sampling":        7,
		"std_deviation":            8,
		"std_deviation_population": 8,
		"std_deviation_sampling":   9,
	}

	if columnId, ok := nameToColumnId[name]; ok {
		return columnId
	}
	logger.ErrorWithCtx(query.ctx).Msgf("extended_stats column %s not found", name)
	return -1
=======
	return row.Cols[column].Value
>>>>>>> 40cca9e8
}<|MERGE_RESOLUTION|>--- conflicted
+++ resolved
@@ -110,8 +110,7 @@
 	if row.Cols[column].Value == nil || (isFloat && math.IsNaN(valueAsFloat)) {
 		return "NaN"
 	}
-<<<<<<< HEAD
-	return "NaN"
+	return row.Cols[column].Value
 }
 
 func (query ExtendedStats) ColumnId(name string) int {
@@ -135,7 +134,4 @@
 	}
 	logger.ErrorWithCtx(query.ctx).Msgf("extended_stats column %s not found", name)
 	return -1
-=======
-	return row.Cols[column].Value
->>>>>>> 40cca9e8
 }