// Copyright Quesma, licensed under the Elastic License 2.0.
// SPDX-License-Identifier: Elastic-2.0
package bucket_aggregations

import (
	"context"
	"quesma/logger"
	"quesma/model"
	"quesma/util"
	"strconv"
)

type GeoTileGrid struct {
	ctx           context.Context
	precisionZoom int
}

func NewGeoTileGrid(ctx context.Context, precisionZoom int) GeoTileGrid {
	return GeoTileGrid{ctx: ctx, precisionZoom: precisionZoom}
}

func (query GeoTileGrid) AggregationType() model.AggregationType {
	return model.BucketAggregation
}

func (query GeoTileGrid) TranslateSqlResponseToJson(rows []model.QueryResultRow) model.JsonMap {
	if len(rows) > 0 && len(rows[0].Cols) < 4 {
		logger.ErrorWithCtx(query.ctx).Msgf(
			"unexpected number of columns in geotile_grid aggregation response, len(rows[0].Cols): %d",
			len(rows[0].Cols),
		)
	}

	buckets := make([]model.JsonMap, 0, len(rows))
	for _, row := range rows {
<<<<<<< HEAD
		x := int64(util.ExtractFloat64(row.Cols[0].Value))
		y := int64(util.ExtractFloat64(row.Cols[1].Value))
		key := strconv.Itoa(query.precisionZoom) + "/" + strconv.FormatInt(x, 10) + "/" + strconv.FormatInt(y, 10)
		response = append(response, model.JsonMap{
			"key":       key,
=======
		buckets = append(buckets, model.JsonMap{
			"key":       query.calcKey(row.Cols),
>>>>>>> c5543182
			"doc_count": row.LastColValue(),
		})
	}
	return model.JsonMap{
		"buckets": buckets,
	}
}

func (query GeoTileGrid) calcKey(cols []model.QueryResultCol) string {
	zoom, _ := util.ExtractFloat64(cols[0].Value)
	x, _ := util.ExtractFloat64(cols[1].Value)
	y, _ := util.ExtractFloat64(cols[2].Value)
	return strconv.FormatInt(int64(zoom), 10) + "/" + strconv.FormatInt(int64(x), 10) + "/" + strconv.FormatInt(int64(y), 10)
}

func (query GeoTileGrid) String() string {
	return "geotile_grid"
}<|MERGE_RESOLUTION|>--- conflicted
+++ resolved
@@ -33,16 +33,11 @@
 
 	buckets := make([]model.JsonMap, 0, len(rows))
 	for _, row := range rows {
-<<<<<<< HEAD
 		x := int64(util.ExtractFloat64(row.Cols[0].Value))
 		y := int64(util.ExtractFloat64(row.Cols[1].Value))
 		key := strconv.Itoa(query.precisionZoom) + "/" + strconv.FormatInt(x, 10) + "/" + strconv.FormatInt(y, 10)
 		response = append(response, model.JsonMap{
 			"key":       key,
-=======
-		buckets = append(buckets, model.JsonMap{
-			"key":       query.calcKey(row.Cols),
->>>>>>> c5543182
 			"doc_count": row.LastColValue(),
 		})
 	}
