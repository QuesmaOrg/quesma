--- conflicted
+++ resolved
@@ -5,14 +5,9 @@
 import (
 	"context"
 	"fmt"
-<<<<<<< HEAD
-	"github.com/k0kubun/pp"
-	"quesma/logger"
-	"quesma/model"
-=======
 	"github.com/QuesmaOrg/quesma/quesma/logger"
 	"github.com/QuesmaOrg/quesma/quesma/model"
->>>>>>> 0d3a00b3
+	"github.com/k0kubun/pp"
 	"time"
 )
 
