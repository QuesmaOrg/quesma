--- conflicted
+++ resolved
@@ -13,12 +13,12 @@
 	return t
 }
 
-<<<<<<< HEAD
 // DaysInMonth returns number of days in month of given time.
 func DaysInMonth(t time.Time) int {
 	// a bit of a heuristic, but it should work + I evade some edge cases by doing so
 	return int(t.AddDate(0, 1, 0).Sub(t).Hours()+0.1) / 24
-=======
+}
+
 // FindTimestampPrecision returns the number of digits after the dot in the seconds part of the timestamp.
 // e.g. '2024-12-21 07:29:03.123456789' -> 9, as it has 9 digits after the dot.
 // It only works for timestamps looking like this: '2024-12-21 07:29:03[.digit+]'
@@ -60,5 +60,4 @@
 		}
 		return precision, true
 	}
->>>>>>> c21d75d7
 }