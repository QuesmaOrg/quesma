package util

import (
	"bytes"
	"context"
	"database/sql"
	"encoding/json"
	"fmt"
	"github.com/DATA-DOG/go-sqlmock"
	"github.com/k0kubun/pp"
	"io"
	"log"
	"mitmproxy/quesma/logger"
	"net/http"
	"reflect"
	"slices"
	"strconv"
	"strings"
	"testing"
)

type JsonMap = map[string]interface{}

func prettify(jsonStr string) string {
	data := []byte(jsonStr)
	empty := []byte{}
	buf := bytes.NewBuffer(empty)
	err := json.Indent(buf, data, "", "  ")
	if err != nil {
		panic(err)
	}
	readBuf, _ := io.ReadAll(buf)
	return string(readBuf)
}

func Shorten(body interface{}) interface{} {
	switch bodyType := body.(type) {
	case map[string]interface{}:
		for k, nested := range bodyType {
			bodyType[k] = Shorten(nested)
		}
	case []interface{}:
		if len(bodyType) > 3 {
			t := bodyType[:3]
			t[2] = "..."
			return t
		}
	}
	return body
}

func JsonPrettify(jsonStr string, shorten bool) string {
	var jsonData map[string]interface{}

	err := json.Unmarshal([]byte(jsonStr), &jsonData)
	if err != nil {
		return fmt.Sprintf("Error unmarshalling JSON: %v, json: %s", err, jsonStr)
	}

	for k, nested := range jsonData {
		if shorten {
			jsonData[k] = Shorten(nested)
		}
	}
	v, err := json.Marshal(jsonData)
	if err != nil {
		return fmt.Sprintf("Error marshalling JSON: %v, json: %s", err, jsonStr)
	}
	return prettify(string(v))
}

func JsonToMap(jsonn string) (JsonMap, error) {
	m := make(JsonMap)
	err := json.Unmarshal([]byte(jsonn), &m)
	if err != nil {
		return nil, err
	}
	return m, nil
}

// MapDifference returns pair of maps with fields that are present in one of input maps and not in the other
// specifically (mActual - mExpected, mExpected - mActual)
// * compareBaseTypes - if true, we compare base type values as well (e.g. if mActual["key1"]["key2"] == 1,
// and mExpected["key1"]["key2"] == 2, we say that they are different)
// * compareFullArrays - if true, we compare entire arrays, if false just first element ([0])
// * mActual - uses JsonMap fully: values are []JsonMap, or JsonMap, or base types
// * mExpected - value can also be []any, because it's generated from Golang's json.Unmarshal
func MapDifference(mActual, mExpected JsonMap, compareBaseTypes, compareFullArrays bool) (JsonMap, JsonMap) {
	// We're adding 'mapToAdd' to 'resultDiff' at the key keysNested + name (`keysNested` is a list of keys, as JSONs can be nested)
	// (or before, if such map doesn't exist on previous nested levels)
	// append(keysNested, name) - list of keys to get to the current map ('mapToAdd')
	addToResult := func(mapToAdd interface{}, name string, keysNested []string, resultDiff JsonMap) {
		cur := resultDiff
		for _, key := range keysNested {
			_, ok := cur[key]
			if !ok {
				cur[key] = make(JsonMap)
			}
			cur = cur[key].(JsonMap)
		}
		cur[name] = mapToAdd
	}

	var descendRec func(_, _, _, _ JsonMap, _ []string)

	// 1. Add values that are present in 'mActualCur' but not in 'mExpectedCur' to 'resultDiffThis'
	// 2. Call 'descendRec' for values that are present in both maps (if 'descendFurther' == true)
	// 'descendFurther' - whether to descend further into nested maps/arrays.
	// Introduced, because at each level we invoke this function twice, and we want to descend only once.
	// 'keysNested' - backtrack slice, keeps keys to get to the current level of nested maps 'mActualCur' and 'mExpectedCur'
	compareCurrentLevelAndDescendRec := func(mActualCur, mExpectedCur JsonMap, resultDiffThis, resultDiffOther JsonMap, keysNested []string, descendFurther bool) {
		for name, vActual := range mActualCur {
			vExpected, ok := mExpectedCur[name]
			if !ok {
				addToResult(mActualCur[name], name, keysNested, resultDiffThis)
				continue
			}
			if !descendFurther {
				// here we know value is present in both maps, but if we don't descend, we just continue
				continue
			}
			switch vActualTyped := vActual.(type) {
			case JsonMap:
				vExpectedMap, ok := vExpected.(JsonMap)
				if !ok {
					addToResult(vActualTyped, name, keysNested, resultDiffThis)
					if vExpected != nil {
						addToResult(vExpected, name, keysNested, resultDiffOther)
					}
					continue
				}
				keysNested = append(keysNested, name)
				descendRec(vActualTyped, vExpectedMap, resultDiffThis, resultDiffOther, keysNested)
				keysNested = keysNested[:len(keysNested)-1]
			case []JsonMap:
				vExpectedArr, ok := vExpected.([]any)
				if !ok {
					// might be a bit slower, casting all JsonMaps to []any, but it's simpler this way. Change if it becomes a bottleneck.
					vExpectedArr = make([]any, 0)
					if vExpectedAsJsonMap, ok := vExpected.([]JsonMap); ok {
						for _, val := range vExpectedAsJsonMap {
							vExpectedArr = append(vExpectedArr, val)
						}
					} else {
						// Just a safe check. If they are different types, we add to both results. Can be changed, but they shouldn't be different anyway.
						addToResult(vActualTyped, name, keysNested, resultDiffThis)
						addToResult(vExpected, name, keysNested, resultDiffOther)
						continue
					}
				}

				lenActual, lenExpected := len(vActualTyped), len(vExpectedArr)
				if !compareFullArrays {
					lenActual, lenExpected = min(1, lenActual), min(1, lenExpected)
				}
				for i := 0; i < min(lenActual, lenExpected); i++ {
					// Code below doesn't cover 100% of cases. But covers all we see, so I don't want to
					// waste time improving it until there's need for it.
					// Assumption: elements of arrays are maps or base types. From observations, it's always true.
					// better to assume that until it breaks at least once. Fixing would require a lot of new code.
					expectedArrElementAsMap, ok := vExpectedArr[i].(JsonMap)
					if ok {
						keysNested = append(keysNested, name+"["+strconv.Itoa(i)+"]")
						descendRec(vActualTyped[i], expectedArrElementAsMap, resultDiffThis, resultDiffOther, keysNested)
						keysNested = keysNested[:len(keysNested)-1]
					} else {
						addToResult(vActualTyped[i], name+"["+strconv.Itoa(i)+"]", keysNested, resultDiffThis)
					}
				}
				for i := min(lenActual, lenExpected); i < lenActual; i++ {
					addToResult(vActualTyped[i], name+"["+strconv.Itoa(i)+"]", keysNested, resultDiffThis)
				}
				for i := min(lenActual, lenExpected); i < lenExpected; i++ {
					addToResult(vExpectedArr[i], name+"["+strconv.Itoa(i)+"]", keysNested, resultDiffOther)
				}
			case []any:
				vExpectedArr, ok := vExpected.([]any)
				if !ok {
					addToResult(vActualTyped, name, keysNested, resultDiffThis)
					addToResult(vExpected, name, keysNested, resultDiffOther)
					continue
				}
				lenActual, lenExpected := len(vActualTyped), len(vExpectedArr)
				for i := 0; i < min(lenActual, lenExpected); i++ {
					// Code below doesn't cover the case, when elements of arrays are subarrays.
					// But it should return that they are different, so it should be fine - we should notice that.
					actualArrElementAsMap, okActualAsMap := vActualTyped[i].(JsonMap)
					expectedArrElementAsMap, okExpectedAsMap := vExpectedArr[i].(JsonMap)
					if okActualAsMap && okExpectedAsMap {
						keysNested = append(keysNested, name+"["+strconv.Itoa(i)+"]")
						descendRec(actualArrElementAsMap, expectedArrElementAsMap, resultDiffThis, resultDiffOther, keysNested)
						keysNested = keysNested[:len(keysNested)-1]
					} else if !okActualAsMap && !okExpectedAsMap {
						if compareBaseTypes && !equal(vActualTyped[i], vExpectedArr[i]) {
							addToResult(vActualTyped[i], name+"["+strconv.Itoa(i)+"]", keysNested, resultDiffThis)
							addToResult(vExpectedArr[i], name+"["+strconv.Itoa(i)+"]", keysNested, resultDiffOther)
						}
					} else {
						addToResult(vActualTyped[i], name+"["+strconv.Itoa(i)+"]", keysNested, resultDiffThis)
						addToResult(vExpectedArr[i], name+"["+strconv.Itoa(i)+"]", keysNested, resultDiffOther)
					}
				}
				for i := min(lenActual, lenExpected); i < lenActual; i++ {
					addToResult(vActualTyped[i], name+"["+strconv.Itoa(i)+"]", keysNested, resultDiffThis)
				}
				for i := min(lenActual, lenExpected); i < lenExpected; i++ {
					addToResult(vExpectedArr[i], name+"["+strconv.Itoa(i)+"]", keysNested, resultDiffOther)
				}
			default:
				if compareBaseTypes && !equal(vActual, vExpected) {
					addToResult(vActual, name, keysNested, resultDiffThis)
					addToResult(vExpected, name, keysNested, resultDiffOther)
				}
			}
		}
	}

	// 'keysNested' - backtrack slice, keeps keys to get to the current level of nested maps 'mCur' and 'mExpectedCur'
	descendRec = func(mCur, mExpectedCur, resultDiff1, resultDiff2 JsonMap, keysNested []string) {
		compareCurrentLevelAndDescendRec(mCur, mExpectedCur, resultDiff1, resultDiff2, keysNested, true)
		compareCurrentLevelAndDescendRec(mExpectedCur, mCur, resultDiff2, resultDiff1, keysNested, false)
	}

	mDiffActualMinusExpected, mDiffExpectedMinusActual := make(JsonMap), make(JsonMap)
	var keysNested []string
	descendRec(mActual, mExpected, mDiffActualMinusExpected, mDiffExpectedMinusActual, keysNested)
	return mDiffActualMinusExpected, mDiffExpectedMinusActual
}

// returns pair of maps with fields that are present in one of input JSONs and not in the other
// specifically (jsonActual - jsonExpected, jsonExpected - jsonActual, err)
func JsonDifference(jsonActual, jsonExpected string) (JsonMap, JsonMap, error) {
	mActual, err := JsonToMap(jsonActual)
	if err != nil {
		return nil, nil, fmt.Errorf("%v (first JSON, json: %s)", err, jsonActual)
	}
	mExpected, err := JsonToMap(jsonExpected)
	if err != nil {
		return nil, nil, fmt.Errorf("%v (second JSON, json: %s)", err, jsonExpected)
	}
	actualMinusExpected, expectedMinusActual := MapDifference(mActual, mExpected, false, false)
	return actualMinusExpected, expectedMinusActual, nil
}

// If there's type conflict, e.g. one map has {"a": map}, and second has {"a": array}, we log an error.
// Tried https://stackoverflow.com/a/71545414 and https://stackoverflow.com/a/71652767
// but none of them works for nested maps, so needed to write our own.
// * mActual - uses JsonMap fully: values are []JsonMap, or JsonMap, or base types
// * mExpected - value can also be []any, because it's generated from Golang's json.Unmarshal
func MergeMaps(ctx context.Context, mActual, mExpected JsonMap) JsonMap {
	var mergeMapsRec func(m1, m2 JsonMap) JsonMap
	// merges 'i1' and 'i2' in 3 cases: both are JsonMap, both are []JsonMap, or both are some base type
	mergeAny := func(i1, i2 any) any {
		switch i1Typed := i1.(type) {
		case JsonMap:
			i2Typed, ok := i2.(JsonMap)
			if !ok {
				logger.ErrorWithCtx(ctx).Msgf("mergeAny: i1 is map, i2 is not. i1: %v, i2: %v", i1, i2)
				return i1
			}
			return mergeMapsRec(i1Typed, i2Typed)
		case []JsonMap:
			i2Typed, ok := i2.([]any)
			if !ok {
				// might be a bit slower, casting all JsonMaps to []any, but it's simpler this way. Change if it becomes a bottleneck.
				i2Typed = make([]any, 0)
				if i2AsJsonMap, ok := i2.([]JsonMap); ok {
					for _, val := range i2AsJsonMap {
						i2Typed = append(i2Typed, val)
					}
				} else {
					logger.ErrorWithCtx(ctx).Msgf("mergeAny: i1 is []JsonMap, i2 is not an array. i1: %v, i2: %v", i1Typed, i2)
				}
			}

			// lengths should be always equal in our usage of this function, maybe that'll change
			if len(i1Typed) != len(i2Typed) {
				logger.ErrorWithCtx(ctx).Msgf(pp.Sprintf("mergeAny: i1 and i2 are slices, but have different lengths. len(i1): %d, len(i2): %d, i1: %v, i2: %v", len(i1Typed), len(i2Typed), i1, i2))
				return []JsonMap{}
			}
			mergedArray := make([]JsonMap, len(i1Typed))
			for i := range i1Typed {
				mergedArray[i] = mergeMapsRec(i1Typed[i], i2Typed[i].(JsonMap))
			}
			return mergedArray
		default:
			return i1
		}
	}

	mergeMapsRec = func(m1, m2 JsonMap) JsonMap {
		mergedMap := make(JsonMap)
		for k, v1 := range m1 {
			v2, ok := m2[k]
			if ok {
				mergedMap[k] = mergeAny(v1, v2)
			} else {
				mergedMap[k] = v1
			}
		}
		for k, v2 := range m2 {
			_, ok := m1[k]
			if !ok {
				mergedMap[k] = v2
			}
		}
		return mergedMap
	}
	return mergeMapsRec(mActual, mExpected)
}

func BodyHandler(h func(body []byte, writer http.ResponseWriter, r *http.Request)) func(http.ResponseWriter, *http.Request) {
	return func(writer http.ResponseWriter, r *http.Request) {
		body, err := io.ReadAll(r.Body)
		if err != nil {
			log.Fatal(err)
		}
		r.Body = io.NopCloser(bytes.NewBuffer(body))
		h(body, writer, r)
	}
}

// returns a slice with non-empty strings from input slice (in place of input slice)
func FilterNonEmpty(slice []string) []string {
	i := 0
	for _, el := range slice {
		if len(el) > 0 {
			slice[i] = el
			i++
		}
	}
	return slice[:i]
}

// Compares 2 strings for SQL-like equality, which is a bit looser than normal strings ==.
// E.g. "some-prefix A OR B some-suffix" == (SQL-like) "some-prefix B OR A some-suffix".
// It's useful in tests.
// This implementation is not correct in general case, it can return that some more complex
// strings aren't SQL-like equal, when they are, but it's good enough for our simple tests.
// (e.g. it only tries to find permutations of size 2)
func AssertSqlEqual(t *testing.T, expected, actual string) {
	if !IsSqlEqual(expected, actual) {
		pp.Println("-- Expected:")
		fmt.Printf("%s\n", SqlPrettyPrint([]byte(expected)))
		pp.Println("---- Actual:")
		fmt.Printf("%s\n", SqlPrettyPrint([]byte(actual)))
		t.Errorf("Expected: %s, got: %s", expected, actual)
	}
}

// Asserts that 'actual' is SQL-equal to one of the strings from 'expected'.
func AssertContainsSqlEqual(t *testing.T, expected []string, actual string) {
	for _, el := range expected {
		if IsSqlEqual(el, actual) {
			return
		}
	}
	t.Errorf("Expected: %v, got: %s", expected, actual)
}

// Compares 2 strings for SQL-like equality, which is a bit looser than normal strings ==.
// E.g. "some-prefix A OR B some-suffix" == (SQL-like) "some-prefix B OR A some-suffix"
// It's useful in tests.
// This implementation is not correct in general case, it can return that some more complex
// strings aren't SQL-like equal, when they are, but it's good enough for our simple tests.
// (e.g. it only tries to find permutations of size 2)
func IsSqlEqual(expected, actual string) bool {
	if expected == actual {
		return true
	}
	if len(expected) != len(actual) {
		return false
	}
	splitExpected := strings.Split(expected, " ")
	splitActual := strings.Split(actual, " ")
	if len(splitExpected) != len(splitActual) {
		return false
	}
	for i := 0; i < len(splitExpected); i++ {
		if splitExpected[i] != splitActual[i] {
			// we try to change A OR/AND B into B OR/AND A
			if i+2 >= len(splitExpected) || splitExpected[i+1] != splitActual[i+1] || (splitExpected[i+1] != "OR" && splitExpected[i+1] != "AND") {
				return false
			}

			// we compare a X b with c Y d
			a, b := splitExpected[i], splitExpected[i+2]
			c, d := splitActual[i], splitActual[i+2]
			if a == d && b == c {
				i += 2
				continue
			}
			aTrimmed := strings.TrimRight(strings.TrimLeft(a, "("), ")")
			bTrimmed := strings.TrimRight(strings.TrimLeft(b, "("), ")")
			cTrimmed := strings.TrimRight(strings.TrimLeft(c, "("), ")")
			dTrimmed := strings.TrimRight(strings.TrimLeft(d, "("), ")")
			if aTrimmed != dTrimmed || bTrimmed != cTrimmed {
				return false
			}

			i += 2
		}
	}
	return true
}

func AlmostEmpty(jsonMap JsonMap, acceptableKeys []string) bool {
	for k, v := range jsonMap {
		switch vTyped := v.(type) {
		case JsonMap:
			if !AlmostEmpty(vTyped, acceptableKeys) {
				return false
			}
		default:
			if !slices.Contains(acceptableKeys, k) {
				return false
			}
		}
	}
	return true
}

// Returns a string of 'indentLvl' number of tabs
func Indent(indentLvl int) string {
	return strings.Repeat("\t", indentLvl)
}

// Returns Kind of type from passed string
// Example : KindFromString("Int")
func KindFromString(typeName string) (reflect.Kind, error) {
	switch typeName {
	case "Int64", "Int":
		return reflect.Int, nil
	case "Float64":
		return reflect.Float64, nil
	case "String":
		return reflect.String, nil
	default:
		return reflect.Invalid, fmt.Errorf("unsupported type: %s", typeName)
	}
}

// Checks whether passed value is a float type
// with zeros after decimal point
// Example: 1.00 will return true
// Example: 1.54 will return false
func IsInt(value interface{}) bool {
	// Get the type of the value
	valueType := reflect.TypeOf(value)

	// Check if the type is float64
	if valueType.Kind() == reflect.Float64 {
		// Convert the float value to string
		stringValue := fmt.Sprintf("%f", value)
		// Split the string by decimal point
		parts := strings.Split(stringValue, ".")
		if len(parts) == 2 && len(parts[1]) > 0 {
			// Check if the decimal part contains only zeros
			for _, digit := range parts[1] {
				if digit != '0' {
					return false
				}
			}
		}
		return true
	}
	return valueType.Kind() == reflect.Int || valueType.Kind() == reflect.Int64 || valueType.Kind() == reflect.Int32
}

// Function returns a type - kind for specific value
// passed as a parameter
func ValueKind(value interface{}) reflect.Kind {
	return reflect.TypeOf(value).Kind()
}

// Returns a == b, but it's better in 1 way: equal(1, 1.0) == true, equal(1.0, 1) == true
// Useful in comparing JSONs, where we can have 1 and 1.0, and we want them to be equal.
func equal(a, b any) bool {
	if a == b {
		return true
	}

	aFloat, aIsFloat := a.(float64)
	bFloat, bIsFloat := b.(float64)
	if aIsFloat && bIsFloat {
		return aFloat-bFloat < 1e-10 && aFloat-bFloat > -1e-10
	}

	switch aTyped := a.(type) {
	case float64:
		bAsInt, ok := b.(int)
		if ok && aTyped == float64(bAsInt) {
			return true
		}
	case int:
		bAsFloat, ok := b.(float64)
		if ok && float64(aTyped) == bAsFloat {
			return true
		}
	case int64:
		bAsFloat, ok := b.(float64)
		if ok && float64(aTyped) == bAsFloat {
			return true
		}
	case uint64:
		bAsFloat, ok := b.(float64)
		if ok && float64(aTyped) == bAsFloat {
			return true
		}
	}
	return false
}

// ExtractInt64 returns int64 value behind `value`:
// * value,  if it's  (u)int[8|16|32|64]
// * *value, if it's *(u)int[8|16|32|64]
// * -1,     otherwise
// Cases in order from probably most likely to happen to least.
func ExtractInt64(value any) int64 {
	switch valueTyped := value.(type) {
	case int64:
		return valueTyped
	case uint64:
		return int64(valueTyped)
	case int:
		return int64(valueTyped)
	case *int:
		return int64(*valueTyped)
	case *int64:
		return *valueTyped
	case *uint64:
		return int64(*valueTyped)
	case int8:
		return int64(valueTyped)
	case uint8:
		return int64(valueTyped)
	case *int8:
		return int64(*valueTyped)
	case *uint8:
		return int64(*valueTyped)
	case int16:
		return int64(valueTyped)
	case uint16:
		return int64(valueTyped)
	case *int16:
		return int64(*valueTyped)
	case *uint16:
		return int64(*valueTyped)
	case int32:
		return int64(valueTyped)
	case uint32:
		return int64(valueTyped)
	case *int32:
		return int64(*valueTyped)
	case *uint32:
		return int64(*valueTyped)
	}
	logger.Error().Msgf("ExtractInt64, value of incorrect type. Expected (*)(u)int64, received: %v; type: %T", value, value)
	return -1
}

// ExtractInt64Maybe returns int64 value behind `value`:
// * value,  if (u)it's int[8|16|32|64]
// * *value, if it's *(u)int[8|16|32|64]
// * -1,     otherwise
// Also, success: true if value was successfully extracted, false otherwise
func ExtractInt64Maybe(value any) (asInt64 int64, success bool) {
	switch valueTyped := value.(type) {
	case int64:
		return valueTyped, true
	case uint64:
		return int64(valueTyped), true
	case int:
		return int64(valueTyped), true
	case *int:
		return int64(*valueTyped), true
	case *int64:
		return *valueTyped, true
	case *uint64:
		return int64(*valueTyped), true
	case int8:
		return int64(valueTyped), true
	case uint8:
		return int64(valueTyped), true
	case *int8:
		return int64(*valueTyped), true
	case *uint8:
		return int64(*valueTyped), true
	case int16:
		return int64(valueTyped), true
	case uint16:
		return int64(valueTyped), true
	case *int16:
		return int64(*valueTyped), true
	case *uint16:
		return int64(*valueTyped), true
	case int32:
		return int64(valueTyped), true
	case uint32:
		return int64(valueTyped), true
	case *int32:
		return int64(*valueTyped), true
	case *uint32:
		return int64(*valueTyped), true
	}
	return -1, false
}

// ExtractFloat64 returns float64 value behind `value`:
// * value,  if it's float64/32
// * *value, if it's *float64/32
// * -1,     otherwise
func ExtractFloat64(value any) float64 {
	switch valueTyped := value.(type) {
	case float64:
		return valueTyped
	case *float64:
		return *valueTyped
	case float32:
		return float64(valueTyped)
	case *float32:
		return float64(*valueTyped)
	}
	logger.Error().Msgf("ExtractFloat64, value of incorrect type. Expected (*)float64, received: %v; type: %T", value, value)
	return -1
}

// ExtractFloat64Maybe returns float64 value behind `value`:
// * value,  if it's float64/32
// * *value, if it's *float64/32
// * -1,     otherwise
// Also, success: true if value was successfully extracted, false otherwise
func ExtractFloat64Maybe(value any) (asFloat64 float64, success bool) {
	switch valueTyped := value.(type) {
	case float64:
		return valueTyped, true
	case *float64:
		return *valueTyped, true
	case float32:
		return float64(valueTyped), true
	case *float32:
		return float64(*valueTyped), true
	}
	return -1, false
}

// ExtractNumeric64Maybe returns float64 value behind `value`, if it's numeric (some kind of (*)int or (*)float).
func ExtractNumeric64Maybe(value any) (asFloat64 float64, success bool) {
	if asFloat64, success = ExtractFloat64Maybe(value); success {
		return asFloat64, true
	}
	var asInt64 int64
	if asInt64, success = ExtractInt64Maybe(value); success {
		return float64(asInt64), true
	}
	return 0.0, false
}

<<<<<<< HEAD
type sqlMockMismatchSql struct {
	expected string
	actual   string
}

func InitSqlMockWithPrettyPrint(t *testing.T) (*sql.DB, sqlmock.Sqlmock) {
	mismatchedSqls := make([]sqlMockMismatchSql, 0)
=======
func InitSqlMockWithPrettyPrint(t *testing.T, matchExpectationsInOrder bool) (*sql.DB, sqlmock.Sqlmock) {
>>>>>>> 4bc2867a
	queryMatcher := sqlmock.QueryMatcherFunc(func(expectedSQL, actualSQL string) error {
		matchErr := sqlmock.QueryMatcherRegexp.Match(expectedSQL, actualSQL)
		if matchErr != nil {
			mismatchedSqls = append(mismatchedSqls, sqlMockMismatchSql{expected: expectedSQL, actual: actualSQL})
		}
		return matchErr
	})
	db, mock, err := sqlmock.New(sqlmock.QueryMatcherOption(queryMatcher))
	if err != nil {
		t.Fatal(err)
	}
<<<<<<< HEAD
	t.Cleanup(func() {
		if t.Failed() {
			for _, mismatch := range mismatchedSqls {
				pp.Printf("-- %s Expected:\n", t.Name())
				fmt.Printf("%s\n", SqlPrettyPrint([]byte(mismatch.expected)))
				fmt.Printf("RAW: '%s'\n", mismatch.expected)
				pp.Printf("---- %s Actual:\n", t.Name())
				fmt.Printf("%s\n", SqlPrettyPrint([]byte(mismatch.actual)))
				fmt.Printf("Raw: '%s'\n", mismatch.actual)
			}
		}
	})
=======
	mock.MatchExpectationsInOrder(matchExpectationsInOrder)
>>>>>>> 4bc2867a
	return db, mock
}<|MERGE_RESOLUTION|>--- conflicted
+++ resolved
@@ -656,17 +656,13 @@
 	return 0.0, false
 }
 
-<<<<<<< HEAD
 type sqlMockMismatchSql struct {
 	expected string
 	actual   string
 }
 
-func InitSqlMockWithPrettyPrint(t *testing.T) (*sql.DB, sqlmock.Sqlmock) {
+func InitSqlMockWithPrettyPrint(t *testing.T, matchExpectationsInOrder bool) (*sql.DB, sqlmock.Sqlmock) {
 	mismatchedSqls := make([]sqlMockMismatchSql, 0)
-=======
-func InitSqlMockWithPrettyPrint(t *testing.T, matchExpectationsInOrder bool) (*sql.DB, sqlmock.Sqlmock) {
->>>>>>> 4bc2867a
 	queryMatcher := sqlmock.QueryMatcherFunc(func(expectedSQL, actualSQL string) error {
 		matchErr := sqlmock.QueryMatcherRegexp.Match(expectedSQL, actualSQL)
 		if matchErr != nil {
@@ -678,7 +674,6 @@
 	if err != nil {
 		t.Fatal(err)
 	}
-<<<<<<< HEAD
 	t.Cleanup(func() {
 		if t.Failed() {
 			for _, mismatch := range mismatchedSqls {
@@ -691,8 +686,6 @@
 			}
 		}
 	})
-=======
 	mock.MatchExpectationsInOrder(matchExpectationsInOrder)
->>>>>>> 4bc2867a
 	return db, mock
 }