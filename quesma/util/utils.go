--- conflicted
+++ resolved
@@ -737,7 +737,6 @@
 	return asFloat64
 }
 
-<<<<<<< HEAD
 func BoolToInt(b bool) int {
 	if b {
 		return 1
@@ -750,11 +749,11 @@
 		return "true"
 	}
 	return "false"
-=======
+}
+
 // SingleQuote is a simple helper function: str -> 'str'
 func SingleQuote(value string) string {
 	return "'" + value + "'"
->>>>>>> 91732559
 }
 
 type sqlMockMismatchSql struct {
