--- conflicted
+++ resolved
@@ -737,17 +737,17 @@
 	return asFloat64
 }
 
-<<<<<<< HEAD
-func SingleQuoteIfString(value any) any {
-	if str, ok := value.(string); ok {
-		return fmt.Sprintf("'%s'", str)
-	}
-	return value
-=======
 // SingleQuote is a simple helper function: str -> 'str'
 func SingleQuote(value string) string {
 	return "'" + value + "'"
->>>>>>> 91732559
+}
+
+// SingleQuoteIfString is a simple helper function: (str -> 'str', other -> other)
+func SingleQuoteIfString(value any) any {
+	if str, ok := value.(string); ok {
+		return SingleQuote(str)
+	}
+	return value
 }
 
 type sqlMockMismatchSql struct {
