--- conflicted
+++ resolved
@@ -2321,7 +2321,6 @@
 		[]string{},
 	},
 	{ // [40]
-<<<<<<< HEAD
 		`Escaping of ', \, \t and \n`,
 		`	
 		{
@@ -2333,7 +2332,19 @@
 								"message": "\nMen's Clothing \\ \t"
 							}
 						}
-=======
+					]
+				}
+			},
+			"track_total_hits": false
+		}`,
+		[]string{`("message" __quesma_match '
+Men\'s Clothing \\ 	')`},
+		model.ListAllFields,
+		[]string{`SELECT "message" FROM ` + TableName + ` WHERE "message" iLIKE '%
+Men\\'s Clothing \\\\ 	%' LIMIT 10`},
+		[]string{},
+	},
+	{ // [41]
 		"ids, 0 values",
 		`{
 			"query": {
@@ -2353,7 +2364,7 @@
 		},
 		[]string{},
 	},
-	{ // [41]
+	{ // [42]
 		"ids, 1 value",
 		`{
 			"query": {
@@ -2373,7 +2384,7 @@
 		},
 		[]string{},
 	},
-	{ // [42]
+	{ // [43]
 		"ids, 2+ values",
 		`{
 			"query": {
@@ -2381,19 +2392,11 @@
 					 "values": [
 						"323032342d31322d32312030373a32393a30332e333637202b3030303020555443q1",
 						"323032342d31322d32312030373a32393a30322e393932202b3030303020555443q3"
->>>>>>> c5d1baa0
 					]
 				}
 			},
 			"track_total_hits": false
 		}`,
-<<<<<<< HEAD
-		[]string{`("message" __quesma_match '
-Men\'s Clothing \\ 	')`},
-		model.ListAllFields,
-		[]string{`SELECT "message" FROM ` + TableName + ` WHERE "message" iLIKE '%
-Men\\'s Clothing \\\\ 	%' LIMIT 10`},
-=======
 		[]string{`"@timestamp" IN tuple(toDateTime64('2024-12-21 07:29:03.367',3), toDateTime64('2024-12-21 07:29:02.992',3))`},
 		model.ListAllFields,
 		[]string{
@@ -2402,7 +2405,6 @@
 				`WHERE "@timestamp" IN tuple(toDateTime64('2024-12-21 07:29:03.367',3), toDateTime64('2024-12-21 07:29:02.992',3)) ` +
 				`LIMIT 10`,
 		},
->>>>>>> c5d1baa0
 		[]string{},
 	},
 }
