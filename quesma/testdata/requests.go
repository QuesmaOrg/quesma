package testdata

import (
	"mitmproxy/quesma/clickhouse"
	"mitmproxy/quesma/model"
	"time"
)

var TestsAsyncSearch = []AsyncSearchTestCase{
	{ // [0]
		"Facets: aggregate by field + additionally match user (filter)",
		`{
    "aggs": {
        "sample": {
            "aggs": {
                "sample_count": {
                    "value_count": {
                        "field": "host.name"
                    }
                },
                "top_values": {
                    "terms": {
                        "field": "host.name",
                        "shard_size": 25,
                        "size": 10
                    }
                }
            },
            "sampler": {
                "shard_size": 5000
            }
        }
    },
    "query": {
        "bool": {
            "filter": [
                {
                    "range": {
                        "@timestamp": {
                            "format": "strict_date_optional_time",
                            "gte": "2024-01-23T11:27:16.820Z",
                            "lte": "2024-01-23T11:42:16.820Z"
                        }
                    }
                },
                {
                    "bool": {
                        "filter": [
                            {
                                "multi_match": {
                                    "lenient": true,
                                    "query": "user",
                                    "type": "best_fields"
                                }
                            }
                        ],
                        "must": [],
                        "must_not": [],
                        "should": []
                    }
                }
            ]
        }
    },
    "runtime_mappings": {},
    "size": 0,
    "track_total_hits": true
}`,
		`{
    "completion_time_in_millis": 1706010201967,
    "expiration_time_in_millis": 1706010261964,
    "is_partial": false,
    "is_running": false,
    "response": {
        "_shards": {
            "failed": 0,
            "skipped": 0,
            "successful": 1,
            "total": 1
        },
        "aggregations": {
            "sample": {
                "doc_count": 442,
                "sample_count": {
                    "value": 442
                },
                "top_values": {
                    "buckets": [
                        {
                            "doc_count": 30,
                            "key": "hephaestus"
                        },
                        {
                            "doc_count": 29,
                            "key": "poseidon"
                        },
                        {
                            "doc_count": 28,
                            "key": "jupiter"
                        },
                        {
                            "doc_count": 26,
                            "key": "selen"
                        },
                        {
                            "doc_count": 24,
                            "key": "demeter"
                        },
                        {
                            "doc_count": 24,
                            "key": "iris"
                        },
                        {
                            "doc_count": 24,
                            "key": "pan"
                        },
                        {
                            "doc_count": 22,
                            "key": "hades"
                        },
                        {
                            "doc_count": 22,
                            "key": "hermes"
                        },
                        {
                            "doc_count": 21,
                            "key": "persephone"
                        }
                    ],
                    "doc_count_error_upper_bound": 0,
                    "sum_other_doc_count": 192
                }
            }
        },
        "hits": {
            "hits": [],
            "max_score": null,
            "total": {
                "relation": "eq",
                "value": 442
            }
        },
        "timed_out": false,
        "took": 3
    },
    "start_time_in_millis": 1706010201964
}`,
		"no comment yet",
		model.SearchQueryInfo{Typ: model.Facets, FieldName: "host.name", I1: 10, I2: 5000},
<<<<<<< HEAD
		[]string{`SELECT "host.name" AS "key", count() AS "doc_count" FROM (SELECT "host.name" FROM "logs-generic-default" WHERE ("@timestamp".=parseDateTime64BestEffort('2024-01-23T11:..:16.820Z') AND "@timestamp".=parseDateTime64BestEffort('2024-01-23T11:..:16.820Z')) AND "message" iLIKE '%user%' LIMIT ` + queryparserFacetsSampleSize + `) GROUP BY "host.name" ORDER BY count() DESC`},
=======
		[]string{`SELECT "host.name", count() FROM (SELECT "host.name" FROM "logs-generic-default"  WHERE (("@timestamp".=parseDateTime64BestEffort('2024-01-23T11:..:16.820Z') AND "@timestamp".=parseDateTime64BestEffort('2024-01-23T11:..:16.820Z')) AND "message" iLIKE '%user%') LIMIT ` + queryparserFacetsSampleSize + `) GROUP BY "host.name" ORDER BY count() DESC`},
>>>>>>> 2ff67ae2
		true,
	},
	{ // [1]
		"ListByField: query one field, last 'size' results, return list of just that field, no timestamp, etc.",
		`{
    "_source": false,
    "fields": [
        {
            "field": "message"
        }
    ],
	"sort": [
		{
			"@timestamp": {
				"format": "strict_date_optional_time",
				"order": "desc",
				"unmapped_type": "boolean"
			}
		}
	],
    "query": {
        "bool": {
            "filter": [
                {
                    "range": {
                        "@timestamp": {
                            "format": "strict_date_optional_time",
                            "gte": "2024-01-23T14:43:19.481Z",
                            "lte": "2024-01-23T14:58:19.481Z"
                        }
                    }
                },
                {
                    "bool": {
                        "filter": [
                            {
                                "multi_match": {
                                    "lenient": true,
                                    "query": "user",
                                    "type": "best_fields"
                                }
                            }
                        ],
                        "must": [],
                        "must_not": [],
                        "should": []
                    }
                },
                {
                    "exists": {
                        "field": "message"
                    }
                }
            ]
        }
    },
    "runtime_mappings": {},
    "size": 100,
    "track_total_hits": true
}
`,
		`{
    "completion_time_in_millis": 1706021975541,
    "expiration_time_in_millis": 1706022035538,
    "is_partial": false,
    "is_running": false,
    "response": {
        "_shards": {
            "failed": 0,
            "skipped": 0,
            "successful": 1,
            "total": 1
        },
        "hits": {
            "hits": [
                {
                    "_id": "DuLTNo0Bxs2mnbSyknVe",
                    "_index": ".ds-logs-generic-default-2024.01.23-000001",
                    "_score": 0.0,
                    "fields": {
                        "message": [
                            "User logged in"
                        ]
                    }
                },
                {
                    "_id": "B-LTNo0Bxs2mnbSydXWB",
                    "_index": ".ds-logs-generic-default-2024.01.23-000001",
                    "_score": 0.0,
                    "fields": {
                        "message": [
                            "User password reset requested"
                        ]
                    }
                },
                {
                    "_id": "CeLTNo0Bxs2mnbSyfnWi",
                    "_index": ".ds-logs-generic-default-2024.01.23-000001",
                    "_score": 0.0,
                    "fields": {
                        "message": [
                            "User password reset requested"
                        ]
                    }
                },
                {
                    "_id": "C-LTNo0Bxs2mnbSyiXUd",
                    "_index": ".ds-logs-generic-default-2024.01.23-000001",
                    "_score": 0.0,
                    "fields": {
                        "message": [
                            "User logged out"
                        ]
                    }
                },
                {
                    "_id": "DeLTNo0Bxs2mnbSyjXV7",
                    "_index": ".ds-logs-generic-default-2024.01.23-000001",
                    "_score": 0.0,
                    "fields": {
                        "message": [
                            "User password changed"
                        ]
                    }
                }
            ],
            "max_score": 0.0,
            "total": {
                "relation": "eq",
                "value": 97
            }
        },
        "timed_out": false,
        "took": 3
    },
    "start_time_in_millis": 1706021975538
}
`, "there should be 97 results, I truncated most of them",
		model.SearchQueryInfo{Typ: model.ListByField, RequestedFields: []string{"message"}, FieldName: "message", I1: 0, I2: 100},
		[]string{`SELECT "message" FROM ` + QuotedTableName + ` WHERE ("@timestamp".=parseDateTime64BestEffort('2024-01-23T14:..:19.481Z') AND "@timestamp".=parseDateTime64BestEffort('2024-01-23T14:..:19.481Z')) AND "message" iLIKE '%user%' AND "message" IS NOT NULL ORDER BY "@timestamp" desc LIMIT 100`},
		false,
	},
	{ // [2]
		"ListAllFields: search all fields, return JSON + count (we don't return count atm)",
		`{
    "_source": false,
    "fields": [
        {
            "field": "*",
            "include_unmapped": "true"
        },
        {
            "field": "@timestamp",
            "format": "strict_date_optional_time"
        }
    ],
    "highlight": {
        "fields": {
            "*": {}
        },
        "fragment_size": 2147483647,
        "post_tags": [
            "@/kibana-highlighted-field@"
        ],
        "pre_tags": [
            "@kibana-highlighted-field@"
        ]
    },
    "query": {
        "bool": {
            "filter": [
                {
                    "multi_match": {
                        "lenient": true,
                        "query": "user",
                        "type": "best_fields"
                    }
                },
                {
                    "range": {
                        "@timestamp": {
                            "format": "strict_date_optional_time",
                            "gte": "2024-01-23T14:43:19.481Z",
                            "lte": "2024-01-23T14:58:19.481Z"
                        }
                    }
                }
            ],
            "must": [],
            "must_not": [],
            "should": []
        }
    },
    "runtime_mappings": {},
    "script_fields": {},
    "size": 500,
    "sort": [
        {
            "@timestamp": {
                "format": "strict_date_optional_time",
                "order": "desc",
                "unmapped_type": "boolean"
            }
        },
        {
            "_doc": {
                "order": "desc",
                "unmapped_type": "boolean"
            }
        }
    ],
    "stored_fields": [
        "*"
    ],
    "track_total_hits": false,
    "version": true
}
`,
		`{
    "completion_time_in_millis": 1706021899599,
    "expiration_time_in_millis": 1706021959593,
    "id": "FlpxWGNLeG9rVF82aTJEYXItU1BGVncdNVFvOUloYTBUZ3U0Q25MRTJtQTA0dzoyMTEyNjk=",
    "is_partial": false,
    "is_running": false,
    "response": {
        "_shards": {
            "failed": 0,
            "skipped": 0,
            "successful": 1,
            "total": 1
        },
        "hits": {
            "hits": [
                {
                    "_id": "PeLUNo0Bxs2mnbSyS3Wk",
                    "_index": ".ds-logs-generic-default-2024.01.23-000001",
                    "_score": null,
                    "_version": 1,
                    "fields": {
                        "@timestamp": [
                            "2024-01-23T14:58:19.172Z"
                        ],
                        "data_stream.type": [
                            "logs"
                        ],
                        "host.name": [
                            "athena"
                        ],
                        "host.name.text": [
                            "athena"
                        ],
                        "message": [
                            "User password changed"
                        ],
                        "service.name": [
                            "backend"
                        ],
                        "service.name.text": [
                            "backend"
                        ],
                        "severity": [
                            "error"
                        ],
                        "source": [
                            "alpine"
                        ],
                        "timestamp": [
                            "2024-01-23T14:58:19.168Z"
                        ]
                    },
                    "highlight": {
                        "message": [
                            "@kibana-highlighted-field@User@/kibana-highlighted-field@ password changed"
                        ]
                    },
                    "sort": [
                        "2024-01-23T14:58:19.172Z",
                        0
                    ]
                },
                {
                    "_id": "OuLUNo0Bxs2mnbSyRXX_",
                    "_index": ".ds-logs-generic-default-2024.01.23-000001",
                    "_score": null,
                    "_version": 1,
                    "fields": {
                        "@timestamp": [
                            "2024-01-23T14:58:17.726Z"
                        ],
                        "data_stream.type": [
                            "logs"
                        ],
                        "host.name": [
                            "apollo"
                        ],
                        "host.name.text": [
                            "apollo"
                        ],
                        "message": [
                            "User password reset failed"
                        ],
                        "service.name": [
                            "worker"
                        ],
                        "service.name.text": [
                            "worker"
                        ],
                        "severity": [
                            "info"
                        ],
                        "source": [
                            "debian"
                        ],
                        "timestamp": [
                            "2024-01-23T14:58:17.714Z"
                        ]
                    },
                    "highlight": {
                        "message": [
                            "@kibana-highlighted-field@User@/kibana-highlighted-field@ password reset failed"
                        ]
                    },
                    "sort": [
                        "2024-01-23T14:58:17.726Z",
                        1
                    ]
                },
                {
                    "_id": "OeLUNo0Bxs2mnbSyP3Xl",
                    "_index": ".ds-logs-generic-default-2024.01.23-000001",
                    "_score": null,
                    "_version": 1,
                    "fields": {
                        "@timestamp": [
                            "2024-01-23T14:58:16.165Z"
                        ],
                        "data_stream.type": [
                            "logs"
                        ],
                        "host.name": [
                            "hestia"
                        ],
                        "host.name.text": [
                            "hestia"
                        ],
                        "message": [
                            "User logged out"
                        ],
                        "service.name": [
                            "cron"
                        ],
                        "service.name.text": [
                            "cron"
                        ],
                        "severity": [
                            "info"
                        ],
                        "source": [
                            "suse"
                        ],
                        "timestamp": [
                            "2024-01-23T14:58:16.154Z"
                        ]
                    },
                    "highlight": {
                        "message": [
                            "@kibana-highlighted-field@User@/kibana-highlighted-field@ logged out"
                        ]
                    },
                    "sort": [
                        "2024-01-23T14:58:16.165Z",
                        2
                    ]
                }
			]
		}
	}`,
		"Truncated most results. TODO Check what's at the end of response, probably count?",
		model.SearchQueryInfo{Typ: model.ListAllFields, RequestedFields: []string{"*"}, FieldName: "*", I1: 0, I2: 500},
		[]string{`SELECT ` + selectFieldsInAnyOrderAsRegex([]string{"@timestamp", "message", "host.name", "properties::isreg"}) + ` FROM "logs-generic-default" WHERE "message" iLIKE '%user%' AND ("@timestamp".=parseDateTime64BestEffort('2024-01-23T14:..:19.481Z') AND "@timestamp".=parseDateTime64BestEffort('2024-01-23T14:..:19.481Z')) ORDER BY "@timestamp" desc LIMIT 500`},
		false,
	},
	{ // [3]
		"Histogram: possible query nr 1",
		`{
    "_source": {
        "excludes": []
    },
    "aggs": {
        "0": {
            "date_histogram": {
                "field": "@timestamp",
                "fixed_interval": "30s",
                "min_doc_count": 1,
                "time_zone": "Europe/Warsaw"
            }
        }
    },
    "fields": [
        {
            "field": "@timestamp",
            "format": "date_time"
        }
    ],
    "query": {
        "bool": {
            "filter": [
                {
                    "multi_match": {
                        "lenient": true,
                        "query": "user",
                        "type": "best_fields"
                    }
                },
                {
                    "range": {
                        "@timestamp": {
                            "format": "strict_date_optional_time",
                            "gte": "2024-01-23T14:43:19.481Z",
                            "lte": "2024-01-23T14:58:19.481Z"
                        }
                    }
                }
            ],
            "must": [],
            "must_not": [],
            "should": []
        }
    },
    "runtime_mappings": {},
    "script_fields": {},
    "size": 0,
    "stored_fields": [
        "*"
    ],
    "track_total_hits": true
}
`, `{
    "completion_time_in_millis": 1706021899595,
    "expiration_time_in_millis": 1706021959594,
    "id": "FjFQMlBUNnJmUU1pWml0WkllNmJWYXcdNVFvOUloYTBUZ3U0Q25MRTJtQTA0dzoyMTEyNzI=",
    "is_partial": false,
    "is_running": false,
    "response": {
        "_shards": {
            "failed": 0,
            "skipped": 0,
            "successful": 1,
            "total": 1
        },
        "aggregations": {
            "0": {
                "buckets": [
                    {
                        "doc_count": 2,
                        "key": 1706021670000,
                        "key_as_string": "2024-01-23T15:54:30.000+01:00"
                    },
                    {
                        "doc_count": 13,
                        "key": 1706021700000,
                        "key_as_string": "2024-01-23T15:55:00.000+01:00"
                    },
                    {
                        "doc_count": 14,
                        "key": 1706021730000,
                        "key_as_string": "2024-01-23T15:55:30.000+01:00"
                    },
                    {
                        "doc_count": 14,
                        "key": 1706021760000,
                        "key_as_string": "2024-01-23T15:56:00.000+01:00"
                    },
                    {
                        "doc_count": 15,
                        "key": 1706021790000,
                        "key_as_string": "2024-01-23T15:56:30.000+01:00"
                    },
                    {
                        "doc_count": 13,
                        "key": 1706021820000,
                        "key_as_string": "2024-01-23T15:57:00.000+01:00"
                    },
                    {
                        "doc_count": 15,
                        "key": 1706021850000,
                        "key_as_string": "2024-01-23T15:57:30.000+01:00"
                    },
                    {
                        "doc_count": 11,
                        "key": 1706021880000,
                        "key_as_string": "2024-01-23T15:58:00.000+01:00"
                    }
                ]
            }
        },
        "hits": {
            "hits": [],
            "max_score": null,
            "total": {
                "relation": "eq",
                "value": 97
            }
        },
        "timed_out": false,
        "took": 1
    },
    "start_time_in_millis": 1706021899594
}
`,
		"no comment yet",
		model.SearchQueryInfo{Typ: model.ListByField, RequestedFields: []string{"@timestamp"}, FieldName: "@timestamp"},
		[]string{
			`SELECT count() FROM "logs-generic-default" WHERE "message" iLIKE '%user%' AND ("@timestamp".=parseDateTime64BestEffort('2024-01-23T14:..:19.481Z') AND "@timestamp".=parseDateTime64BestEffort('2024-01-23T14:..:19.481Z'))`,
			`SELECT toInt64(toUnixTimestamp64Milli(` + "`@timestamp`" + `)/30000), count() FROM "logs-generic-default" WHERE "message" iLIKE '%user%' AND ("@timestamp".=parseDateTime64BestEffort('2024-01-23T14:..:19.481Z') AND "@timestamp".=parseDateTime64BestEffort('2024-01-23T14:..:19.481Z')) GROUP BY (toInt64(toUnixTimestamp64Milli(` + "`@timestamp`)/30000)) ORDER BY (toInt64(toUnixTimestamp64Milli(`@timestamp`)/30000))",
		},
		true,
	},
	{ // [4]
		"Histogram: possible query nr 2",
		`{
	"size":0,
	"query": {
		"range": {
			"@timestamp": {
				"gt": "2024-01-25T14:53:59.033Z",
				"lte": "2024-01-25T15:08:59.033Z",
				"format": "strict_date_optional_time"
			}
		}
	},
	"aggs": {
		"stats": {
			"terms": {
				"field": "event.dataset",
				"size": 4,
				"missing": "unknown"
			},
			"aggs": {
				"series": {
					"date_histogram": {
						"field": "@timestamp",
						"fixed_interval": "60s"
					}
				}
			}
		}
	},
	"track_total_hits":true
}`,
		`{}`,
		"no comment yet",
		model.SearchQueryInfo{Typ: model.Normal},
		[]string{
			`SELECT count() FROM "logs-generic-default" WHERE "@timestamp".*parseDateTime64BestEffort('2024-01-25T..:..:59.033Z') AND "@timestamp".*parseDateTime64BestEffort('2024-01-25T..:..:59.033Z')`,
			`SELECT "event.dataset", ` + clickhouse.TimestampGroupBy("@timestamp", clickhouse.DateTime64, time.Minute) + `, count() FROM "logs-generic-default" WHERE "@timestamp".*parseDateTime64BestEffort('2024-01-25T1.:..:59.033Z') AND "@timestamp".*parseDateTime64BestEffort('2024-01-25T1.:..:59.033Z') GROUP BY ("event.dataset", ` + clickhouse.TimestampGroupBy("@timestamp", clickhouse.DateTime64, time.Minute) + `) ORDER BY ("event.dataset", ` + clickhouse.TimestampGroupBy("@timestamp", clickhouse.DateTime64, time.Minute) + `)`,
			`SELECT "event.dataset", count() FROM "logs-generic-default" WHERE "@timestamp".*parseDateTime64BestEffort('2024-01-25T1.:..:59.033Z') AND "@timestamp".*parseDateTime64BestEffort('2024-01-25T1.:..:59.033Z') GROUP BY ("event.dataset") ORDER BY ("event.dataset")`,
		},
		true,
	},
	{ // [5]
		"Earliest/latest timestamp",
		`{
			"aggs": {
				"earliest_timestamp": {
					"min": {
						"field": "@timestamp"
					}
				},
				"latest_timestamp": {
					"max": {
						"field": "@timestamp"
					}
				}
			},
			"query": {
				"bool": {
					"filter": [
						{
							"multi_match": {
								"lenient": true,
								"query": "posei",
								"type": "best_fields"
							}
						},
						{
							"match_phrase": {
								"message": "User logged out"
							}
						},
						{
							"match_phrase": {
								"host.name": "poseidon"
							}
						}
					],
					"must": [],
					"must_not": [],
					"should": []
				}
			},
			"size": 0,
			"track_total_hits": true
		}`,
		`{
			"completion_time_in_millis": 1706551812667,
			"expiration_time_in_millis": 1706551872665,
			"is_partial": false,
			"is_running": false,
			"response": {
				"_shards": {
					"failed": 0,
					"skipped": 0,
					"successful": 1,
					"total": 1
				},
				"aggregations": {
					"earliest_timestamp": {
						"value": null
					},
					"latest_timestamp": {
						"value": null
					}
				},
				"hits": {
					"hits": [],
					"max_score": null,
					"total": {
						"relation": "eq",
						"value": 0
					}
				},
				"timed_out": false,
				"took": 2
			},
			"start_time_in_millis": 1706551812665
		}`,
		"no comment yet",
		model.SearchQueryInfo{Typ: model.Normal},
		[]string{
			`SELECT count() FROM "logs-generic-default" WHERE "message" iLIKE '%posei%' AND "message" iLIKE '%User logged out%' AND "host.name" iLIKE '%poseidon%'`,
			`SELECT m..OrNull("@timestamp") FROM "logs-generic-default" WHERE "message" iLIKE '%posei%' AND "message" iLIKE '%User logged out%' AND "host.name" iLIKE '%poseidon%'`,
			`SELECT m..OrNull("@timestamp") FROM "logs-generic-default" WHERE "message" iLIKE '%posei%' AND "message" iLIKE '%User logged out%' AND "host.name" iLIKE '%poseidon%'`,
		},
		true,
	},
	{ // [6]
		"VERY simple ListAllFields",
		`{
			"fields": [
				"*"
			],
			"size": 50,
			"track_total_hits": true
		}`,
		``,
		"no comment yet",
		model.SearchQueryInfo{Typ: model.ListAllFields, RequestedFields: []string{"*"}, FieldName: "*", I1: 0, I2: 50},
		[]string{`SELECT ` + selectFieldsInAnyOrderAsRegex([]string{"@timestamp", "message", "host.name", "properties::isreg"}) + ` FROM "logs-generic-default" LIMIT 50`},
		false,
	},
	{ // [7]
		"Timestamp in epoch_millis + select one field",
		`{
			"_source": false,
			"fields": [
				"properties::isreg"
			],
			"query": {
				"bool": {
					"filter": [
						{
							"range": {
								"epoch_time": {
									"format": "epoch_millis",
									"gte": 1710171234276,
									"lte": 1710172134276
								}
							}
						},
						{
							"bool": {
								"filter": [
									{
										"range": {
											"epoch_time": {
												"format": "epoch_millis",
												"gte": 1710171234276,
												"lte": 1710172134276
											}
										}
									},
									{
										"bool": {
											"filter": [],
											"must": [
												{
													"match_all": {}
												}
											],
											"must_not": []
										}
									}
								]
							}
						},
						{
							"exists": {
								"field": "properties::isreg"
							}
						}
					]
				}
			},
			"size": 100,
			"track_total_hits": true
		}`,
		``,
		"happens e.g. in Explorer > Field Statistics view",
		model.SearchQueryInfo{Typ: model.ListByField, RequestedFields: []string{"properties::isreg"}, FieldName: "properties::isreg", I1: 0, I2: 100},
		[]string{`SELECT "properties::isreg" FROM "logs-generic-default" WHERE (toUnixTimestamp64Milli("epoch_time").=1.71017.......e.12 AND toUnixTimestamp64Milli("epoch_time").=1.71017.......e.12) AND (toUnixTimestamp64Milli("epoch_time").=1.71017.......e.12 AND toUnixTimestamp64Milli("epoch_time").=1.71017.......e.12) AND "properties::isreg" IS NOT NULL LIMIT 100`},
		false,
	},
}

var TestsSearch = []SearchTestCase{
	{ // [0]
		"Match all",
		`
		{
			"query": {
				"match_all": {}
			}
		}`,
		[]string{""},
		model.Normal,
		[]model.Query{newSimplestQuery()},
		[]string{qToStr(newSimplestQuery())},
	},
	{ // [1]
		"Term as dictionary",
		`
		{
			"query": {
				"bool": {
					"filter":
					{
						"term": {
							"type": "task"
						}
					}
				}
			}
		}`,
		[]string{`"type"='task'`},
		model.Normal,
		[]model.Query{justSimplestWhere(`"type"='task'`)},
		[]string{qToStr(justSimplestWhere(`"type"='task'`))},
	},
	{ // [2]
		"Term as array",
		`
		{
			"query": {
				"bool": {
					"filter": [
						{
							"term": {
								"type": "task"
							}
						},
						{
							"terms": {
								"task.enabled": [true, 54]
							}
						}
					]
				}
			}
		}`,
		[]string{`("type"='task' AND "task.enabled" IN (true,54))`},
		model.Normal,
		[]model.Query{
			justSimplestWhere(`"type"='task' AND "task.enabled" IN (true,54)`),
		},
		[]string{qToStr(justSimplestWhere(`"type"='task' AND "task.enabled" IN (true,54)`))},
	},
	{ // [3]
		"Sample log query",
		`
		{
			"query": {
				"bool": {
					"must": [],
					"filter": [
					{
						"multi_match": {
							"type": "best_fields",
							"query": "user",
							"lenient": true
						}
					},
					{
						"range": {
							"@timestamp": {
								"format": "strict_date_optional_time",
								"gte": "2024-01-17T10:28:18.815Z",
								"lte": "2024-01-17T10:43:18.815Z"
							}
						}
					}],
					"should": [],
					"must_not": []
				}
			}
		}`,
		[]string{
			`("message" iLIKE '%user%' AND ("@timestamp">=parseDateTime64BestEffort('2024-01-17T10:28:18.815Z') AND "@timestamp"<=parseDateTime64BestEffort('2024-01-17T10:43:18.815Z')))`,
		},
		model.Normal,
		[]model.Query{
			justSimplestWhere(`"message" iLIKE '%user%' AND ("@timestamp">=parseDateTime64BestEffort('2024-01-17T10:28:18.815Z') AND "@timestamp"<=parseDateTime64BestEffort('2024-01-17T10:43:18.815Z'))`),
		},
		[]string{`SELECT "message" FROM "logs-generic-default" WHERE "message" iLIKE '%user%' AND ("@timestamp".=parseDateTime64BestEffort('2024-01-17T10:..:18.815Z') AND "@timestamp".=parseDateTime64BestEffort('2024-01-17T10:..:18.815Z'))`},
	},
	{ // [4]
		"Multiple bool query",
		`
		{
			"query": {
				"bool" : {
					"must" : {
						"term" : { "user.id" : "kimchy" }
					},
					"filter": {
						"term" : { "tags" : "production" }
					},
					"must_not" : {
						"range" : {
							"age" : { "gte" : 10, "lte" : 20 }
						}
					},
					"should" : [
						{ "term" : { "tags" : "env1" } },
						{ "term" : { "tags" : "deployed" } }
					],
					"minimum_should_match" : 1,
					"boost" : 1.0
				}
			}
		}`,
		[]string{
			`((("user.id"='kimchy' AND "tags"='production') AND ("tags"='env1' OR "tags"='deployed')) AND NOT (("age"<=20 AND "age">=10)))`,
			`((("user.id"='kimchy' AND "tags"='production') AND ("tags"='env1' OR "tags"='deployed')) AND NOT (("age">=10 AND "age"<=20)))`,
		},
		model.Normal,
		[]model.Query{
			justSimplestWhere(`(("user.id"='kimchy' AND "tags"='production') AND ("tags"='env1' OR "tags"='deployed')) AND NOT ("age"<=20 AND "age">=10)`),
			justSimplestWhere(`(("user.id"='kimchy' AND "tags"='production') AND ("tags"='env1' OR "tags"='deployed')) AND NOT ("age">=10 AND "age"<=20)`),
		},
		[]string{`SELECT "message" FROM "logs-generic-default" WHERE (("user.id"='kimchy' AND "tags"='production') AND ("tags"='env1' OR "tags"='deployed')) AND NOT ("age".=.0 AND "age".=.0)`},
	},
	{ // [5]
		"Match phrase",
		`
		{
			"query": {
				"bool": {
					"filter": [
						{
							"bool": {
								"must": [],
								"filter": [
									{
										"match_phrase": {
											"host_name.keyword": "prometheus"
										}
									}
								],
								"should": [],
								"must_not": []
							}
						}
					]
				}
			}
		}`,
		[]string{`"host_name.keyword" iLIKE '%prometheus%'`},
		model.Normal,
		[]model.Query{justSimplestWhere(`"host_name.keyword" iLIKE '%prometheus%'`)},
		[]string{qToStr(justSimplestWhere(`"host_name.keyword" iLIKE '%prometheus%'`))},
	},
	{ // [6]
		"Match",
		`
		{
			"query": {
				"match": {
					"message": "this is a test"
				}
			}
		}`,
		[]string{`((("message" iLIKE '%this%' OR "message" iLIKE '%is%') OR "message" iLIKE '%a%') OR "message" iLIKE '%test%')`},
		model.Normal,
		[]model.Query{justSimplestWhere(`"message" iLIKE '%this%' OR "message" iLIKE '%is%' OR "message" iLIKE '%a%' OR "message" iLIKE '%test%'`)},
		[]string{qToStr(justSimplestWhere(`"message" iLIKE '%this%' OR "message" iLIKE '%is%' OR "message" iLIKE '%a%' OR "message" iLIKE '%test%'`))},
	},
	{ // [7]
		"Terms",
		`
		{
			"query": {
				"bool": {
					"must": [
						{
							"terms": {
								"status": ["pending"]
							}
						}
					]
				}
			}
		}`,
		[]string{`"status"='pending'`},
		model.Normal,
		[]model.Query{justSimplestWhere(`"status"='pending'`)},
		[]string{qToStr(justSimplestWhere(`"status"='pending'`))},
	},
	{ // [8]
		"Exists",
		`
		{
			"query": {
				"bool": {
					"filter": [
						{
							"bool": {
								"should": [
									{
										"bool": {
											"must": [
												{
													"term": {
														"type": "upgrade-assistant-reindex-operation"
													}
												}
											],
											"must_not": [
												{
													"exists": {
														"field": "namespace"
													}
												},
												{
													"exists": {
														"field": "namespaces"
													}
												}
											]
										}
									}
								],
								"minimum_should_match": 1
							}
						}
					]
				}
			}
		}`,
		[]string{`("type"='upgrade-assistant-reindex-operation' AND NOT (((has("attributes_string_key","namespace") AND "attributes_string_value"[indexOf("attributes_string_key","namespace")] IS NOT NULL) OR (has("attributes_string_key","namespaces") AND "attributes_string_value"[indexOf("attributes_string_key","namespaces")] IS NOT NULL))))`},
		model.Normal,
		[]model.Query{
			justSimplestWhere(`"type"='upgrade-assistant-reindex-operation' AND NOT ((has("attributes_string_key","namespace") AND "attributes_string_value"[indexOf("attributes_string_key","namespace")] IS NOT NULL) OR (has("attributes_string_key","namespaces") AND "attributes_string_value"[indexOf("attributes_string_key","namespaces")] IS NOT NULL))`),
		},
		[]string{qToStr(justSimplestWhere(`"type"='upgrade-assistant-reindex-operation' AND NOT ((has("attributes_string_key","namespace") AND "attributes_string_value"[indexOf("attributes_string_key","namespace")] IS NOT NULL) OR (has("attributes_string_key","namespaces") AND "attributes_string_value"[indexOf("attributes_string_key","namespaces")] IS NOT NULL))`))},
	},
	{ // [9]
		"Simple query string",
		`
		{
			"query": {
				"bool": {
					"must": [
						{
							"simple_query_string": {
								"query": "endpoint_event_filters",
								"fields": [
									"exception-list-agnostic.list_id"
								],
								"default_operator": "OR"
							}
						}
					]
				}
			}
		}`,
		[]string{`"exception-list-agnostic.list_id" = 'endpoint_event_filters'`},
		model.Normal,
		[]model.Query{justSimplestWhere(`"exception-list-agnostic.list_id" = 'endpoint_event_filters'`)},
		[]string{qToStr(justSimplestWhere(`"exception-list-agnostic.list_id" = 'endpoint_event_filters'`))},
	},
	{ // [10]
		"Simple query string wildcard",
		`
		{
			"query": {
				"bool": {
					"must": [
						{
							"simple_query_string": {
								"query": "ingest-agent-policies",
								"lenient": true,
								"fields": [
									"*"
								],
								"default_operator": "OR"
							}
						}
					]
				}
			}
		}`,
		[]string{`"message" = 'ingest-agent-policies'`},
		model.Normal,
		[]model.Query{justSimplestWhere(`"message" = 'ingest-agent-policies'`)},
		[]string{qToStr(justSimplestWhere(`"message" = 'ingest-agent-policies'`))},
	},
	{ // [11]
		"Simple wildcard",
		`
		{
			"query": {
				"bool": {
					"must": [
						{
							"wildcard": {
								"task.taskType": {
									"value": "alerting:*"
								}
							}
						}
					]
				}
			}
		}`,
		[]string{`"task.taskType" iLIKE 'alerting:%'`},
		model.Normal,
		[]model.Query{justSimplestWhere(`"task.taskType" iLIKE 'alerting:%'`)},
		[]string{qToStr(justSimplestWhere(`"task.taskType" iLIKE 'alerting:%'`))},
	},
	{ // [12]
		"Simple prefix ver1",
		`
		{
			"query": {
				"bool": {
					"must": [
						{
							"prefix": {
								"alert.actions.actionRef": {
									"value": "preconfigured:"
								}
							}
						}
					]
				}
			}
		}`,
		[]string{`"alert.actions.actionRef" iLIKE 'preconfigured:%'`},
		model.Normal,
		[]model.Query{justSimplestWhere(`"alert.actions.actionRef" iLIKE 'preconfigured:%'`)},
		[]string{qToStr(justSimplestWhere(`"alert.actions.actionRef" iLIKE 'preconfigured:%'`))},
	},
	{ // [13]
		"Simple prefix ver2",
		`
		{
			"query": {
				"prefix" : { "user" : "ki" }
			}
		}`,
		[]string{`"user" iLIKE 'ki%'`},
		model.Normal,
		[]model.Query{justSimplestWhere(`"user" iLIKE 'ki%'`)},
		[]string{qToStr(justSimplestWhere(`"user" iLIKE 'ki%'`))},
	},
	{ // [14]
		"Query string, wildcards don't work properly",
		`
		{
			"query": {
				"query_string": {
					"fields": [
						"message"
					],
					"query": "\"* logged\""
				}
			}
		}`,
		[]string{`"message" ILIKE '% logged'`},
		model.Normal,
		[]model.Query{justSimplestWhere(`"message" ILIKE '% logged'`)},
		[]string{qToStr(justSimplestWhere(`"message" ILIKE '% logged'`))},
	},
	{ // [15]
		"Empty bool",
		`
		{
			"query": {
				"bool": {
					"must": [],
					"filter": [],
					"should": [],
					"must_not": []
				}
			}
		}`,
		[]string{""},
		model.Normal,
		[]model.Query{newSimplestQuery()},
		[]string{qToStr(newSimplestQuery())},
	},
	{ // [16]
		"Simplest 'match_phrase'",
		`{
			"query": {
				"match_phrase": {
					"message": "this is a test"
				}
			}
		}`,
		[]string{`"message" iLIKE '%this is a test%'`},
		model.Normal,
		[]model.Query{justSimplestWhere(`"message" iLIKE '%this is a test%'`)},
		[]string{qToStr(justSimplestWhere(`"message" iLIKE '%this is a test%'`))},
	},
	{ // [17]
		"More nested 'match_phrase'",
		`{
			"query": {
				"match_phrase": {
					"message": {
						"query": "this is a test",
						"analyzer": "my_analyzer"
					}
				}
			}
		}`,
		[]string{`"message" iLIKE '%this is a test%'`},
		model.Normal,
		[]model.Query{justSimplestWhere(`"message" iLIKE '%this is a test%'`)},
		[]string{qToStr(justSimplestWhere(`"message" iLIKE '%this is a test%'`))},
	},
	{ // [18]
		"Simple nested",
		`
		{
			"query": {
				"bool": {
					"must": [
						{
							"nested": {
								"path": "references",
								"query": {
									"bool": {
										"must": [
											{
												"term": {
													"references.type": "tag"
												}
											}
										]
									}
								}
							}
						}
					]
				}
			}
		}`,
		[]string{`"references.type"='tag'`},
		model.Normal,
		[]model.Query{justSimplestWhere(`"references.type"='tag'`)},
		[]string{qToStr(justSimplestWhere(`"references.type"='tag'`))},
	},
	{ // [19]
		"random simple test",
		`
		{
			"size": 0,
			"timeout": "1000ms",
			"terminate_after": 100000,
			"query": {
			  "bool": {
				"filter": [
				  {
					"bool": {
					  "must": [],
					  "filter": [
						{
						  "multi_match": {
							"type": "best_fields",
							"query": "user",
							"lenient": true
						  }
						},
						{
						  "range": {
							"@timestamp": {
							  "format": "strict_date_optional_time",
							  "gte": "2024-01-22T09:26:10.299Z",
							  "lte": "2024-01-22T09:41:10.299Z"
							}
						  }
						}
					  ],
					  "should": [],
					  "must_not": []
					}
				  }
				]
			  }
			},
			"aggs": {
			  "suggestions": {
				"terms": {
				  "size": 10,
				  "field": "data_stream.namespace",
				  "shard_size": 10,
				  "order": {
					"_count": "desc"
				  }
				}
			  },
			  "unique_terms": {
				"cardinality": {
				  "field": "data_stream.namespace"
				}
			  }
			},
			"runtime_mappings": {}
		  }
		`,
		[]string{
			`("message" iLIKE '%user%' AND ("@timestamp">=parseDateTime64BestEffort('2024-01-22T09:26:10.299Z') AND "@timestamp"<=parseDateTime64BestEffort('2024-01-22T09:41:10.299Z')))`,
		},
		model.Normal,
		[]model.Query{
			justSimplestWhere(`"message" iLIKE '%user%' AND ("@timestamp">=parseDateTime64BestEffort('2024-01-22T09:26:10.299Z') AND "@timestamp"<=parseDateTime64BestEffort('2024-01-22T09:41:10.299Z'))`),
		},
		[]string{`SELECT count() FROM "logs-generic-default" WHERE "message" iLIKE '%user%' AND ("@timestamp".=parseDateTime64BestEffort('2024-01-22T09:..:10.299Z') AND "@timestamp".=parseDateTime64BestEffort('2024-01-22T09:..:10.299Z'))`},
	},
	{ // [20]
		"termWithCompoundValue",
		`
		{
			"size": 0,
			"timeout": "1000ms",
			"terminate_after": 100000,
			"query": {
			  "bool": {
				"filter": [
				  {
					"bool": {
					  "must": [],
					  "filter": [
						{
						  "bool": {
							"should": [
							  {
								"term": {
								  "service.name": {
									"value": "admin"
								  }
								}
							  }
							],
							"minimum_should_match": 1
						  }
						},
						{
						  "range": {
							"@timestamp": {
							  "format": "strict_date_optional_time",
							  "gte": "2024-01-22T14:34:35.873Z",
							  "lte": "2024-01-22T14:49:35.873Z"
							}
						  }
						}
					  ],
					  "should": [],
					  "must_not": []
					}
				  }
				]
			  }
			},
			"aggs": {
			  "suggestions": {
				"terms": {
				  "size": 10,
				  "field": "data_stream.namespace",
				  "shard_size": 10,
				  "order": {
					"_count": "desc"
				  }
				}
			  },
			  "unique_terms": {
				"cardinality": {
				  "field": "data_stream.namespace"
				}
			  }
			},
			"runtime_mappings": {}
		  }
		`,
		[]string{
			`("service.name"='admin' AND ("@timestamp">=parseDateTime64BestEffort('2024-01-22T14:34:35.873Z') AND "@timestamp"<=parseDateTime64BestEffort('2024-01-22T14:49:35.873Z')))`,
		},
		model.Normal,
		[]model.Query{
			justSimplestWhere(`"service.name"='admin' AND ("@timestamp">=parseDateTime64BestEffort('2024-01-22T14:34:35.873Z') AND "@timestamp"<=parseDateTime64BestEffort('2024-01-22T14:49:35.873Z'))`),
		},
		[]string{`SELECT count() FROM "logs-generic-default" WHERE "service.name"='admin' AND ("@timestamp".=parseDateTime64BestEffort('2024-01-22T14:..:35.873Z') AND "@timestamp".=parseDateTime64BestEffort('2024-01-22T14:..:35.873Z'))`},
	},
	{ // [21]
		"count() as /_search query. With filter", // response should be just ["hits"]["total"]["value"] == result of count()
		`{
		"aggs": {
			"suggestions": {
				"terms": {
					"field": "data_stream.namespace",
					"order": {
						"_count": "desc"
					},
					"shard_size": 10,
					"size": 10
				}
			},
			"unique_terms": {
				"cardinality": {
					"field": "data_stream.namespace"
				}
			}
		},
		"query": {
			"bool": {
				"filter": [
					{
						"bool": {
							"filter": [
								{
									"match_phrase": {
										"message": "User logged out"
									}
								},
								{
									"match_phrase": {
										"host.name": "poseidon"
									}
								},
								{
									"range": {
										"@timestamp": {
											"format": "strict_date_optional_time",
											"gte": "2024-01-29T15:36:36.491Z",
											"lte": "2024-01-29T18:11:36.491Z"
										}
									}
								}
							],
							"must": [],
							"must_not": [],
							"should": []
						}
					}
				]
			}
		},
		"runtime_mappings": {},
		"size": 0,
		"terminate_after": 100000,
		"timeout": "1000ms"
	}`,
		[]string{`(("message" iLIKE '%User logged out%' AND "host.name" iLIKE '%poseidon%') AND ("@timestamp">=parseDateTime64BestEffort('2024-01-29T15:36:36.491Z') AND "@timestamp"<=parseDateTime64BestEffort('2024-01-29T18:11:36.491Z')))`},
		model.Normal,
		[]model.Query{
			justSimplestWhere(`"message" iLIKE '%User logged out%' AND "host.name" iLIKE '%poseidon%' AND ("@timestamp">=parseDateTime64BestEffort('2024-01-29T15:36:36.491Z') AND "@timestamp"<=parseDateTime64BestEffort('2024-01-29T18:11:36.491Z'))`),
		},
		[]string{`SELECT count() FROM "logs-generic-default" WHERE "message" iLIKE '%User logged out%' AND "host.name" iLIKE '%poseidon%' AND ("@timestamp".=parseDateTime64BestEffort('2024-01-29T1.:..:36.491Z') AND "@timestamp".=parseDateTime64BestEffort('2024-01-29T1.:..:36.491Z'))`},
	},
	{ // [22]
		"count() as /_search or /logs-*-/_search query. Without filter", // response should be just ["hits"]["total"]["value"] == result of count()
		`{
			"aggs": {
				"suggestions": {
					"terms": {
						"field": "data_stream.namespace",
						"order": {
							"_count": "desc"
						},
						"shard_size": 10,
						"size": 10
					}
				},
				"unique_terms": {
					"cardinality": {
						"field": "data_stream.namespace"
					}
				}
			},
			"query": {
				"bool": {
					"filter": [
						{
							"bool": {
								"filter": [
									{
										"multi_match": {
											"lenient": true,
											"query": "user",
											"type": "best_fields"
										}
									},
									{
										"range": {
											"@timestamp": {
												"format": "strict_date_optional_time",
												"gte": "2024-01-22T09:26:10.299Z",
												"lte": "2024-01-22T09:41:10.299Z"
											}
										}
									}
								],
								"must": [],
								"must_not": [],
								"should": []
							}
						}
					]
				}
			},
			"runtime_mappings": {},
			"size": 0,
			"terminate_after": 100000,
			"timeout": "1000ms"
		}`,
		[]string{`("message" iLIKE '%user%' AND ("@timestamp">=parseDateTime64BestEffort('2024-01-22T09:26:10.299Z') AND "@timestamp"<=parseDateTime64BestEffort('2024-01-22T09:41:10.299Z')))`},
		model.Normal,
		[]model.Query{
			justSimplestWhere(`"message" iLIKE '%user%' AND ("@timestamp">=parseDateTime64BestEffort('2024-01-22T09:26:10.299Z') AND "@timestamp"<=parseDateTime64BestEffort('2024-01-22T09:41:10.299Z'))`),
		},
		[]string{`SELECT count() FROM "logs-generic-default" WHERE "message" iLIKE '%user%' AND ("@timestamp".=parseDateTime64BestEffort('2024-01-22T09:..:10.299Z') AND "@timestamp".=parseDateTime64BestEffort('2024-01-22T09:..:10.299Z'))`},
	},
	{ // [23]
		"count() as /_search query. With filter", // response should be just ["hits"]["total"]["value"] == result of count()
		`{
		"aggs": {
			"suggestions": {
				"terms": {
					"field": "data_stream.namespace",
					"order": {
						"_count": "desc"
					},
					"shard_size": 10,
					"size": 10
				}
			},
			"unique_terms": {
				"cardinality": {
					"field": "data_stream.namespace"
				}
			}
		},
		"query": {
			"bool": {
				"filter": [
					{
						"bool": {
							"filter": [
								{
									"match_phrase": {
										"message": "User logged out"
									}
								},
								{
									"match_phrase": {
										"host.name": "poseidon"
									}
								},
								{
									"range": {
										"@timestamp": {
											"format": "strict_date_optional_time",
											"gte": "2024-01-29T15:36:36.491Z",
											"lte": "2024-01-29T18:11:36.491Z"
										}
									}
								}
							],
							"must": [],
							"must_not": [],
							"should": []
						}
					}
				]
			}
		},
		"runtime_mappings": {},
		"size": 0,
		"terminate_after": 100000,
		"timeout": "1000ms"
	}`,
		[]string{`(("message" iLIKE '%User logged out%' AND "host.name" iLIKE '%poseidon%') AND ("@timestamp">=parseDateTime64BestEffort('2024-01-29T15:36:36.491Z') AND "@timestamp"<=parseDateTime64BestEffort('2024-01-29T18:11:36.491Z')))`},
		model.Normal,
		[]model.Query{
			justSimplestWhere(`"message" iLIKE '%User logged out%' AND "host.name" iLIKE '%poseidon%' AND ("@timestamp">=parseDateTime64BestEffort('2024-01-29T15:36:36.491Z') AND "@timestamp"<=parseDateTime64BestEffort('2024-01-29T18:11:36.491Z'))`),
		},
		[]string{`SELECT count() FROM "logs-generic-default" WHERE "message" iLIKE '%User logged out%' AND "host.name" iLIKE '%poseidon%' AND ("@timestamp".=parseDateTime64BestEffort('2024-01-29T1.:..:36.491Z') AND "@timestamp".=parseDateTime64BestEffort('2024-01-29T1.:..:36.491Z'))`},
	},
	{ // [24]
		"count() as /_search or /logs-*-/_search query. Without filter", // response should be just ["hits"]["total"]["value"] == result of count()
		`{
			"aggs": {
				"suggestions": {
					"terms": {
						"field": "data_stream.namespace",
						"order": {
							"_count": "desc"
						},
						"shard_size": 10,
						"size": 10
					}
				},
				"unique_terms": {
					"cardinality": {
						"field": "data_stream.namespace"
					}
				}
			},
			"query": {
				"bool": {
					"filter": [
						{
							"bool": {
								"filter": [
									{
										"multi_match": {
											"lenient": true,
											"query": "user",
											"type": "best_fields"
										}
									},
									{
										"range": {
											"@timestamp": {
												"format": "strict_date_optional_time",
												"gte": "2024-01-22T09:26:10.299Z",
												"lte": "2024-01-22T09:41:10.299Z"
											}
										}
									}
								],
								"must": [],
								"must_not": [],
								"should": []
							}
						}
					]
				}
			},
			"runtime_mappings": {},
			"size": 0,
			"terminate_after": 100000,
			"timeout": "1000ms"
		}`,
		[]string{`("message" iLIKE '%user%' AND ("@timestamp">=parseDateTime64BestEffort('2024-01-22T09:26:10.299Z') AND "@timestamp"<=parseDateTime64BestEffort('2024-01-22T09:41:10.299Z')))`},
		model.Normal,
		[]model.Query{
			justSimplestWhere(`"message" iLIKE '%user%' AND ("@timestamp">=parseDateTime64BestEffort('2024-01-22T09:26:10.299Z') AND "@timestamp"<=parseDateTime64BestEffort('2024-01-22T09:41:10.299Z'))`),
		},
		[]string{`SELECT count() FROM "logs-generic-default" WHERE "message" iLIKE '%user%' AND ("@timestamp".=parseDateTime64BestEffort('2024-01-22T09:..:10.299Z') AND "@timestamp".=parseDateTime64BestEffort('2024-01-22T09:..:10.299Z'))`},
	},
	{ // [25]
		"_search, only one so far with fields, we're not sure if SELECT * is correct, or should be SELECT @timestamp",
		`{
			"_source": {
				"excludes": []
			},
			"fields": [
				{
					"field": "message",
					"format": "date_time"
				}
			],
			"pit": {
				"id": "gcSHBAEqLmRzLWxvZ3MtZ2VuZXJpYy1kZWZhdWx0LTIwMjQuMDMuMjYtMDAwMDAxFndZdXQ5SG5wU0RTZExnV0lkXzRWT1EAFkRwRTBHbm5uVDlpLTR0MnZONXY0dFEAAAAAAAAALAUWTTBidDdzcWJTWGlZamxpTGE3WW5IUQABFndZdXQ5SG5wU0RTZExnV0lkXzRWT1EAAA==",
				"keep_alive": "30s"
			},
			"query": {
				"bool": {
					"filter": [],
					"must": [],
					"must_not": [],
					"should": []
				}
			},
			"runtime_mappings": {},
			"script_fields": {},
			"size": 500,
			"stored_fields": [
				"*"
			],
			"timeout": "30000ms",
			"track_total_hits": true
		}`,
		[]string{""},
		model.ListByField,
		[]model.Query{withLimit(newSimplestQuery(), 500)},
		[]string{`SELECT "message" FROM "logs-generic-default" LIMIT 500`},
	},
	{ // [26]
		"Empty must",
		`
		{
			"query": {
				"bool": {
					"must": {}
				}
			}
		}`,
		[]string{``},
		model.Normal,
		[]model.Query{justSimplestWhere(``)},
		[]string{qToStr(justSimplestWhere(``))},
	},
	{ // [27]
		"Empty must not",
		`
		{
			"query": {
				"bool": {
					"must_not": {}
				}
			}
		}`,
		[]string{``},
		model.Normal,
		[]model.Query{justSimplestWhere(``)},
		[]string{qToStr(justSimplestWhere(``))},
	},
	{ // [28]
		"Empty should",
		`
		{
			"query": {
				"bool": {
					"should": {}
				}
			}
		}`,
		[]string{``},
		model.Normal,
		[]model.Query{justSimplestWhere(``)},
		[]string{qToStr(justSimplestWhere(``))},
	},
	{ // [29]
		"Empty all bools",
		`
		{
			"query": {
				"bool": {
					"should": {},
					"must": {},
					"must_not": {},
					"filter": {}
				}
			}
		}`,
		[]string{``},
		model.Normal,
		[]model.Query{justSimplestWhere(``)},
		[]string{qToStr(justSimplestWhere(``))},
	},
	{ // [30]
		"Some bools empty, some not",
		`
		{
			"query": {
				"bool": {
					"should": [],
					"must": {
						"match_phrase": {
							"message": "User logged out"
						}
					},
					"must_not": {},
					"filter": [
						{
							"match_phrase": {
								"message": "User logged out"
							}
						}
					]
				}
			}
		}`,
		[]string{`("message" iLIKE '%User logged out%' AND "message" iLIKE '%User logged out%')`},
		model.Normal,
		[]model.Query{justSimplestWhere(`"message" iLIKE '%User logged out%' AND "message" iLIKE '%User logged out%'`)},
		[]string{qToStr(justSimplestWhere(`"message" iLIKE '%User logged out%' AND "message" iLIKE '%User logged out%'`))},
	},
	{ // [31]
		"Match all (empty query)",
		`{}`,
		[]string{""},
		model.Normal,
		[]model.Query{newSimplestQuery()},
		[]string{qToStr(newSimplestQuery())},
	},
	{ // [32]
		"Constant score query",
		`{
			"query": {
 				"constant_score": {
 					"filter": {
 						"term": { "user.id": "kimchy" }
 					},
 					"boost": 1.2
 				}
 			}
		}`,
		[]string{`"user.id"='kimchy'`},
		model.Normal,
		[]model.Query{justSimplestWhere(`"user.id"='kimchy'`)},
		[]string{qToStr(justSimplestWhere(`"user.id"='kimchy'`))},
	},
	{ // [33] this is a snowflake case as `_id` is a special field in ES and in clickhouse we compute
		"Match phrase using _id field",
		`{
			  "query": {
				"bool": {
				  "filter": [
					{
					  "range": {
						"@timestamp": {
						  "format": "strict_date_optional_time",
							"gte": "2024-01-22T09:26:10.299Z"
						}
					  }
					},
					{
					  "match_phrase": {
						"_id": "323032342d30352d32342031333a33323a34372e333037202b3030303020555443q1"
					  }
					}
				  ]
				}
			  }
			}`,
		[]string{
			`("@timestamp">=parseDateTime64BestEffort('2024-01-22T09:26:10.299Z') AND "@timestamp" = toDateTime64('2024-05-24 13:32:47.307',3))`,
		},
		model.Normal,
		[]model.Query{
			justSimplestWhere(`"@timestamp">=parseDateTime64BestEffort('2024-01-22T09:26:10.299Z') AND "@timestamp" = toDateTime64('2024-05-24 13:32:47.307',3)`),
		},
		// TestSearchHandler is pretty blunt with config loading so the test below can't be used.
		// We will probably refactor it as we move forwards with schema which will get even more side-effecting
		[]string{qToStr(justSimplestWhere(`"@timestamp".=parseDateTime64BestEffort('2024-01-22T09:..:10.299Z')`))},
	},
	{ // [34] Comments in queries
		"Comments in filter",
		`{
			"query": { /*one comment */
				"bool": {
					"must": {
 						"term": { "user.id": "kimchy" } // One comment
                     }
				}
			}
		}`,
		[]string{`"user.id"='kimchy'`},
		model.Normal,
		[]model.Query{justSimplestWhere(`"user.id"='kimchy'`)},
		[]string{qToStr(justSimplestWhere(`"user.id"='kimchy'`))},
	},
	{ // [35] terms with range
		"Terms with range",
		`{
		  "size": 1,
		  "query": {
			"bool": {
			  "filter": [
				{
				  "terms": {
					"cliIP": [
					  "2601:204:c503:c240:9c41:5531:ad94:4d90",
					  "50.116.43.98",
					  "75.246.0.64"
					]
				  }
				},
				{
				  "range": {
					"@timestamp": {
					  "gte": "2024-05-16T00:00:00",
					  "lte": "2024-05-17T23:59:59"
					}
				  }
				}
			  ]
			}
		  }
		}`,
		[]string{`("cliIP" IN ('2601:204:c503:c240:9c41:5531:ad94:4d90','50.116.43.98','75.246.0.64') AND ("@timestamp">=parseDateTime64BestEffort('2024-05-16T00:00:00') AND "@timestamp"<=parseDateTime64BestEffort('2024-05-17T23:59:59')))`},
		model.Normal,
		[]model.Query{withLimit(justSimplestWhere(`"cliIP" IN ('2601:204:c503:c240:9c41:5531:ad94:4d90','50.116.43.98','75.246.0.64') AND ("@timestamp">=parseDateTime64BestEffort('2024-05-16T00:00:00') AND "@timestamp"<=parseDateTime64BestEffort('2024-05-17T23:59:59'))`), 1)},
		[]string{qToStr(withLimit(justSimplestWhere(`"cliIP" IN ('2601:204:c503:c240:9c41:5531:ad94:4d90','50.116.43.98','75.246.0.64') AND ("@timestamp">=parseDateTime64BestEffort('2024-05-16T00:00:00') AND "@timestamp"<=parseDateTime64BestEffort('2024-05-17T23:59:59'))`), 1))},
	},
}

var TestsSearchNoAttrs = []SearchTestCase{
	{
		"Test empty ANDs, ORs and NOTs",
		`
		{
			"query": {
				"bool": {
				  "filter": [
					{
					  "range": {
						"@timestamp": {
						  "gte": "2024-01-25T13:22:45.968Z",
						  "lte": "2024-01-25T13:37:45.968Z"
						}
					  }
					},
					{
					  "exists": {
						"field": "summary"
					  }
					},
					{
					  "bool": {
						"must_not": {
						  "exists": {
							"field": "run_once"
						  }
						}
					  }
					}
				  ]
				}
			}
		}`,
		[]string{
			`("@timestamp">=parseDateTime64BestEffort('2024-01-25T13:22:45.968Z') AND "@timestamp"<=parseDateTime64BestEffort('2024-01-25T13:37:45.968Z'))`,
		},
		model.Normal,
		[]model.Query{
			justSimplestWhere(`"@timestamp">=parseDateTime64BestEffort('2024-01-25T13:22:45.968Z') AND "@timestamp"<=parseDateTime64BestEffort('2024-01-25T13:37:45.968Z')`),
		},
		[]string{`SELECT "message" FROM "logs-generic-default" WHERE ("@timestamp".=parseDateTime64BestEffort('2024-01-25T13:..:45.968Z') AND "@timestamp".=parseDateTime64BestEffort('2024-01-25T13:..:45.968Z')) AND (has("attributes_string_key","summary") AND "attributes_string_value"[indexOf("attributes_string_key","summary")] IS NOT NULL) AND NOT (has("attributes_string_key","run_once") AND "attributes_string_value"[indexOf("attributes_string_key","run_once")] IS NOT NULL)`},
	},
}

var TestSearchFilter = []SearchTestCase{
	{ // [0]
		"Empty filter clause",
		`{
			  "_source": {
				"excludes": []
			  },
			  "aggs": {
				"0": {
				  "date_histogram": {
					"field": "@timestamp",
					"fixed_interval": "30s",
					"min_doc_count": 1,
					"time_zone": "Europe/Warsaw"
				  }
				}
			  },
			  "fields": [
				{
				  "field": "@timestamp",
				  "format": "date_time"
				}
			  ],
			  "query": {
				"bool": {
				  "filter": [
				  ],
				  "must": [],
				  "must_not": [],
				  "should": []
				}
			  },
			  "runtime_mappings": {},
			  "script_fields": {},
			  "size": 0,
			  "stored_fields": [
				"*"
			  ],
			  "track_total_hits": true
			}`,
		[]string{
			``,
			``,
		},
		model.Normal,
		[]model.Query{
			justSimplestWhere(``),
			justSimplestWhere(``),
		},
		[]string{
			"SELECT count() FROM " + QuotedTableName,
			"SELECT " + clickhouse.TimestampGroupBy("@timestamp", clickhouse.DateTime64, 30*time.Second) + ", count() FROM " + QuotedTableName + " GROUP BY (" + clickhouse.TimestampGroupBy("@timestamp", clickhouse.DateTime64, 30*time.Second) + ") ORDER BY (" + clickhouse.TimestampGroupBy("@timestamp", clickhouse.DateTime64, 30*time.Second) + ")",
		},
	},
	{ // [1]
		"Filter with now in range",
		`{
		  "_source": {
			"excludes": []
		  },
		  "aggs": {
			"0": {
			  "date_histogram": {
				"field": "@timestamp",
				"fixed_interval": "30s",
				"min_doc_count": 1,
				"time_zone": "Europe/Warsaw"
			  }
			}
		  },
		  "fields": [
			{
			  "field": "@timestamp",
			  "format": "date_time"
			}
		  ],
		  "query": {
			"bool": {
			  "filter": [
				{
				  "range": {
					"@timestamp": {
					  "gt": "now-15m"
					}
				  }
				}
			  ],
			  "must": [],
			  "must_not": [],
			  "should": []
			}
		  },
		  "runtime_mappings": {},
		  "script_fields": {},
		  "size": 0,
		  "stored_fields": [
			"*"
		  ],
		  "track_total_hits": true
		}`,
		[]string{
			``,
			``,
		},
		model.Normal,
		[]model.Query{
			justSimplestWhere(``),
			justSimplestWhere(``),
		},
		[]string{
			"SELECT count() FROM " + QuotedTableName + ` WHERE "@timestamp">subDate(now(), INTERVAL 15 minute)`,
			"SELECT " + clickhouse.TimestampGroupBy("@timestamp", clickhouse.DateTime64, 30*time.Second) + `, count() FROM ` + QuotedTableName + ` WHERE "@timestamp">subDate(now(), INTERVAL 15 minute) GROUP BY (` + clickhouse.TimestampGroupBy("@timestamp", clickhouse.DateTime64, 30*time.Second) + `) ORDER BY (` + clickhouse.TimestampGroupBy("@timestamp", clickhouse.DateTime64, 30*time.Second) + `)`,
		},
	},
	{ // [2]
		"Empty filter",
		`
		{
			"query": {
				"bool": {
					"filter": {}
				}
			}
		}`,
		[]string{``},
		model.Normal,
		[]model.Query{justSimplestWhere(``)},
		[]string{qToStr(justSimplestWhere(``))},
	},
	{ // [3]
		"Empty filter with other clauses",
		`
		{
			"query": {
				"bool" : {
					"must" : {
						"term" : { "user.id" : "kimchy" }
					},
					"filter": {},
					"must_not" : {
						"range" : {
							"age" : { "gte" : 10, "lte" : 20 }
						}
					},
					"should" : [
						{ "term" : { "tags" : "env1" } },
						{ "term" : { "tags" : "deployed" } }
					],
					"minimum_should_match" : 1,
					"boost" : 1.0
				}
			}
		}`,
		[]string{
			`("user.id"='kimchy' AND ("tags"='env1' OR "tags"='deployed')) AND NOT ("age"<=20 AND "age">=10)`,
			`("user.id"='kimchy' AND ("tags"='env1' OR "tags"='deployed')) AND NOT ("age">=10 AND "age"<=20)`,
		},
		model.Normal,
		[]model.Query{
			justSimplestWhere(`("user.id"='kimchy' AND ("tags"='env1' OR "tags"='deployed')) AND NOT ("age"<=20 AND "age">=10)`),
			justSimplestWhere(`("user.id"='kimchy' AND ("tags"='env1' OR "tags"='deployed')) AND NOT ("age">=10 AND "age"<=20)`),
		},
		[]string{`SELECT "message" FROM "logs-generic-default" WHERE ("user.id"='kimchy' AND ("tags"='env1' OR "tags"='deployed')) AND NOT ("age".=.0 AND "age".=.0)`},
	},
}<|MERGE_RESOLUTION|>--- conflicted
+++ resolved
@@ -147,11 +147,8 @@
 }`,
 		"no comment yet",
 		model.SearchQueryInfo{Typ: model.Facets, FieldName: "host.name", I1: 10, I2: 5000},
-<<<<<<< HEAD
-		[]string{`SELECT "host.name" AS "key", count() AS "doc_count" FROM (SELECT "host.name" FROM "logs-generic-default" WHERE ("@timestamp".=parseDateTime64BestEffort('2024-01-23T11:..:16.820Z') AND "@timestamp".=parseDateTime64BestEffort('2024-01-23T11:..:16.820Z')) AND "message" iLIKE '%user%' LIMIT ` + queryparserFacetsSampleSize + `) GROUP BY "host.name" ORDER BY count() DESC`},
-=======
-		[]string{`SELECT "host.name", count() FROM (SELECT "host.name" FROM "logs-generic-default"  WHERE (("@timestamp".=parseDateTime64BestEffort('2024-01-23T11:..:16.820Z') AND "@timestamp".=parseDateTime64BestEffort('2024-01-23T11:..:16.820Z')) AND "message" iLIKE '%user%') LIMIT ` + queryparserFacetsSampleSize + `) GROUP BY "host.name" ORDER BY count() DESC`},
->>>>>>> 2ff67ae2
+
+		[]string{`SELECT "host.name" AS "key", count() AS "doc_count" FROM (SELECT "host.name" FROM "logs-generic-default"  WHERE (("@timestamp".=parseDateTime64BestEffort('2024-01-23T11:..:16.820Z') AND "@timestamp".=parseDateTime64BestEffort('2024-01-23T11:..:16.820Z')) AND "message" iLIKE '%user%') LIMIT ` + queryparserFacetsSampleSize + `) GROUP BY "host.name" ORDER BY count() DESC`},
 		true,
 	},
 	{ // [1]
