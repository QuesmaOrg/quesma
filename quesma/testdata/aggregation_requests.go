--- conflicted
+++ resolved
@@ -4882,19 +4882,6 @@
 				`AND "timestamp">=parseDateTime64BestEffort('2024-04-06T07:28:50.059Z'))`,
 		},
 		ExpectedPancakeSQL: `
-<<<<<<< HEAD
-			SELECT
-			  count(if("timestamp" < now(),1,NULL)) AS "aggr__2__key_0",
-			  toInt64(toUnixTimestamp(now())) AS "aggr__2__key_1",
-			  count(if(("timestamp" >= toStartOfDay(subDate(now(), INTERVAL 3 week))
-			    AND "timestamp" < now()),1,NULL)) AS "aggr__2__key_2",
-			  toInt64(toUnixTimestamp(toStartOfDay(subDate(now(), INTERVAL 3 week)))) AS "aggr__2__key_3",
-			  toInt64(toUnixTimestamp(now())) AS "aggr__2__key_4",
-			  count(if("timestamp" >= '2024-04-14',1,NULL)) AS "aggr__2__key_5",
-			  toInt64(toUnixTimestamp('2024-04-14')) AS "aggr__2__key_6",
-			  count(*) AS "aggr__2__count"
-			FROM ` + TableName + ` 
-=======
 			SELECT countIf("timestamp"<toInt64(toUnixTimestamp(now()))) AS
 			  "range_0__aggr__2__count",
 			  countIf(("timestamp">=toInt64(toUnixTimestamp(toStartOfDay(subDate(now(),
@@ -4902,8 +4889,7 @@
 			  "range_1__aggr__2__count",
 			  countIf("timestamp">=toInt64(toUnixTimestamp('2024-04-14'))) AS
 			  "range_2__aggr__2__count"
-			FROM "logs-generic-default"
->>>>>>> fdd2b117
+			FROM ` + TableName + ` 
 			WHERE ("timestamp">=parseDateTime64BestEffort('2024-04-06T07:28:50.059Z') AND
 			  "timestamp"<=parseDateTime64BestEffort('2024-04-16T17:28:50.059Z'))`,
 	},
