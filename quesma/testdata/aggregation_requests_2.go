--- conflicted
+++ resolved
@@ -4690,27 +4690,6 @@
 			LIMIT 4`,
 	},
 	{ // [70]
-<<<<<<< HEAD
-		TestName: `Escaping of ', \, \n, and \t in some example aggregations. No tests for other escape characters, e.g. \r or 'b. Add if needed.`,
-		QueryRequestJson: `
-		{
-			"aggs": {
-				"avg": {
-					"avg": {
-						"field": "@timestamp's\\"
-					}
-				},
-				"terms": {
-					"terms": {
-						"field": "agent.keyword",
-						"size": 1,
-						"missing": "quote ' and slash \\ Also \t \n"
-					}
-				}
-			},
-			"size": 0
-		}`,
-=======
 		TestName: "simplest terms with exclude (array of values)",
 		// TODO add ' somewhere in exclude after the merge!
 		QueryRequestJson: `
@@ -5202,7 +5181,6 @@
 			"track_total_hits": true
 		}`,
 		// I omit "took", "timed_out", "_shards", and "hits" from the response for brevity (they can also be easily unit-tested)
->>>>>>> c5d1baa0
 		ExpectedResponse: `
 		{
 			"_shards": {
@@ -5212,20 +5190,6 @@
 				"total": 1
 			},
 			"aggregations": {
-<<<<<<< HEAD
-				"avg": {
-					"value": null
-				},
-				"terms": {
-					"buckets": [
-						{
-							"doc_count": 5362,
-							"key": "Mozilla/5.0 (X11; Linux x86_64; rv:6.0a1) Gecko/20110421 Firefox/6.0a1"
-						}
-					],
-					"doc_count_error_upper_bound": 0,
-					"sum_other_doc_count": 8712
-=======
 				"terms1": {
 					"buckets": [
 						{
@@ -5258,12 +5222,119 @@
 					],
 					"doc_count_error_upper_bound": 0,
 					"sum_other_doc_count": 6534
->>>>>>> c5d1baa0
 				}
 			},
 			"hits": {
 				"hits": [],
-<<<<<<< HEAD
+				"max_score": null,
+				"total": {
+					"relation": "eq",
+					"value": 13014
+				}
+			},
+			"timed_out": false,
+			"took": 18
+		}`,
+		ExpectedPancakeResults: []model.QueryResultRow{
+			{Cols: []model.QueryResultCol{
+				model.NewQueryResultCol("aggr__terms1__parent_count", int64(13014)),
+				model.NewQueryResultCol("aggr__terms1__key_0", "Logstash Airways"),
+				model.NewQueryResultCol("aggr__terms1__count", int64(3323)),
+				model.NewQueryResultCol("metric__terms1__metric1_col_0", 4451.946294580208),
+			}},
+			{Cols: []model.QueryResultCol{
+				model.NewQueryResultCol("aggr__terms1__parent_count", int64(13014)),
+				model.NewQueryResultCol("aggr__terms1__key_0", "Discard"),
+				model.NewQueryResultCol("aggr__terms1__count", int64(5)),
+				model.NewQueryResultCol("metric__terms1__metric1_col_0", 6.20),
+			}},
+		},
+		ExpectedPancakeSQL: `
+			SELECT sum(count(*)) OVER () AS "aggr__terms1__parent_count",
+			  if("Carrier" NOT IN tuple('a', 'b'), "Carrier", NULL) AS "aggr__terms1__key_0"
+			  , count(*) AS "aggr__terms1__count",
+			  avgOrNull("DistanceMiles") AS "metric__terms1__metric1_col_0"
+			FROM __quesma_table_name
+			GROUP BY if("Carrier" NOT IN tuple('a', 'b'), "Carrier", NULL) AS
+			  "aggr__terms1__key_0"
+			ORDER BY "aggr__terms1__count" DESC, "aggr__terms1__key_0" ASC
+			LIMIT 2`,
+		ExpectedAdditionalPancakeResults: [][]model.QueryResultRow{{
+			{Cols: []model.QueryResultCol{
+				model.NewQueryResultCol("aggr__terms2__parent_count", int64(13014)),
+				model.NewQueryResultCol("aggr__terms2__key_0", "JetBeats"),
+				model.NewQueryResultCol("aggr__terms2__count", int64(3261)),
+				model.NewQueryResultCol("metric__terms2__metric1_col_0", 4434.670874554115),
+			}},
+			{Cols: []model.QueryResultCol{
+				model.NewQueryResultCol("aggr__terms2__parent_count", int64(13014)),
+				model.NewQueryResultCol("aggr__terms2__key_0", "Kibana Airlines"),
+				model.NewQueryResultCol("aggr__terms2__count", int64(3219)),
+				model.NewQueryResultCol("metric__terms2__metric1_col_0", 4335.019245198367),
+			}},
+			{Cols: []model.QueryResultCol{
+				model.NewQueryResultCol("aggr__terms2__parent_count", int64(13014)),
+				model.NewQueryResultCol("aggr__terms2__key_0", "Discard"),
+				model.NewQueryResultCol("aggr__terms2__count", int64(11)),
+				model.NewQueryResultCol("metric__terms2__metric1_col_0", 42),
+			}},
+		}},
+		ExpectedAdditionalPancakeSQLs: []string{`
+			SELECT sum(count(*)) OVER () AS "aggr__terms2__parent_count",
+			  if("Carrier" NOT IN tuple('Logstash Airways', '.*'), "Carrier", NULL) AS
+			  "aggr__terms2__key_0", count(*) AS "aggr__terms2__count",
+			  avgOrNull("DistanceMiles") AS "metric__terms2__metric1_col_0"
+			FROM __quesma_table_name
+			GROUP BY if("Carrier" NOT IN tuple('Logstash Airways', '.*'), "Carrier", NULL)
+			  AS "aggr__terms2__key_0"
+			ORDER BY "aggr__terms2__count" DESC, "aggr__terms2__key_0" ASC
+			LIMIT 3`},
+	},
+	{ // [77]
+		TestName: `Escaping of ', \, \n, and \t in some example aggregations. No tests for other escape characters, e.g. \r or 'b. Add if needed.`,
+		QueryRequestJson: `
+		{
+			"aggs": {
+				"avg": {
+					"avg": {
+						"field": "@timestamp's\\"
+					}
+				},
+				"terms": {
+					"terms": {
+						"field": "agent.keyword",
+						"size": 1,
+						"missing": "quote ' and slash \\ Also \t \n"
+					}
+				}
+			},
+			"size": 0
+		}`,
+		ExpectedResponse: `
+		{
+			"_shards": {
+				"failed": 0,
+				"skipped": 0,
+				"successful": 1,
+				"total": 1
+			},
+			"aggregations": {
+				"avg": {
+					"value": null
+				},
+				"terms": {
+					"buckets": [
+						{
+							"doc_count": 5362,
+							"key": "Mozilla/5.0 (X11; Linux x86_64; rv:6.0a1) Gecko/20110421 Firefox/6.0a1"
+						}
+					],
+					"doc_count_error_upper_bound": 0,
+					"sum_other_doc_count": 8712
+				}
+			},
+			"hits": {
+				"hits": [],
 				"max_score": null
 			},
 			"timed_out": false,
@@ -5289,70 +5360,5 @@
 			  "aggr__terms__key_0"
 			ORDER BY "aggr__terms__count" DESC, "aggr__terms__key_0" ASC
 			LIMIT 1`,
-=======
-				"max_score": null,
-				"total": {
-					"relation": "eq",
-					"value": 13014
-				}
-			},
-			"timed_out": false,
-			"took": 18
-		}`,
-		ExpectedPancakeResults: []model.QueryResultRow{
-			{Cols: []model.QueryResultCol{
-				model.NewQueryResultCol("aggr__terms1__parent_count", int64(13014)),
-				model.NewQueryResultCol("aggr__terms1__key_0", "Logstash Airways"),
-				model.NewQueryResultCol("aggr__terms1__count", int64(3323)),
-				model.NewQueryResultCol("metric__terms1__metric1_col_0", 4451.946294580208),
-			}},
-			{Cols: []model.QueryResultCol{
-				model.NewQueryResultCol("aggr__terms1__parent_count", int64(13014)),
-				model.NewQueryResultCol("aggr__terms1__key_0", "Discard"),
-				model.NewQueryResultCol("aggr__terms1__count", int64(5)),
-				model.NewQueryResultCol("metric__terms1__metric1_col_0", 6.20),
-			}},
-		},
-		ExpectedPancakeSQL: `
-			SELECT sum(count(*)) OVER () AS "aggr__terms1__parent_count",
-			  if("Carrier" NOT IN tuple('a', 'b'), "Carrier", NULL) AS "aggr__terms1__key_0"
-			  , count(*) AS "aggr__terms1__count",
-			  avgOrNull("DistanceMiles") AS "metric__terms1__metric1_col_0"
-			FROM __quesma_table_name
-			GROUP BY if("Carrier" NOT IN tuple('a', 'b'), "Carrier", NULL) AS
-			  "aggr__terms1__key_0"
-			ORDER BY "aggr__terms1__count" DESC, "aggr__terms1__key_0" ASC
-			LIMIT 2`,
-		ExpectedAdditionalPancakeResults: [][]model.QueryResultRow{{
-			{Cols: []model.QueryResultCol{
-				model.NewQueryResultCol("aggr__terms2__parent_count", int64(13014)),
-				model.NewQueryResultCol("aggr__terms2__key_0", "JetBeats"),
-				model.NewQueryResultCol("aggr__terms2__count", int64(3261)),
-				model.NewQueryResultCol("metric__terms2__metric1_col_0", 4434.670874554115),
-			}},
-			{Cols: []model.QueryResultCol{
-				model.NewQueryResultCol("aggr__terms2__parent_count", int64(13014)),
-				model.NewQueryResultCol("aggr__terms2__key_0", "Kibana Airlines"),
-				model.NewQueryResultCol("aggr__terms2__count", int64(3219)),
-				model.NewQueryResultCol("metric__terms2__metric1_col_0", 4335.019245198367),
-			}},
-			{Cols: []model.QueryResultCol{
-				model.NewQueryResultCol("aggr__terms2__parent_count", int64(13014)),
-				model.NewQueryResultCol("aggr__terms2__key_0", "Discard"),
-				model.NewQueryResultCol("aggr__terms2__count", int64(11)),
-				model.NewQueryResultCol("metric__terms2__metric1_col_0", 42),
-			}},
-		}},
-		ExpectedAdditionalPancakeSQLs: []string{`
-			SELECT sum(count(*)) OVER () AS "aggr__terms2__parent_count",
-			  if("Carrier" NOT IN tuple('Logstash Airways', '.*'), "Carrier", NULL) AS
-			  "aggr__terms2__key_0", count(*) AS "aggr__terms2__count",
-			  avgOrNull("DistanceMiles") AS "metric__terms2__metric1_col_0"
-			FROM __quesma_table_name
-			GROUP BY if("Carrier" NOT IN tuple('Logstash Airways', '.*'), "Carrier", NULL)
-			  AS "aggr__terms2__key_0"
-			ORDER BY "aggr__terms2__count" DESC, "aggr__terms2__key_0" ASC
-			LIMIT 3`},
->>>>>>> c5d1baa0
 	},
 }