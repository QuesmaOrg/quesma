// Copyright Quesma, licensed under the Elastic License 2.0.
// SPDX-License-Identifier: Elastic-2.0
package testdata

import (
	"quesma/model"
	"quesma/util"
	"time"
)

// Goland lags a lot when you edit aggregation_requests.go file, so let's add new tests to this one.

var AggregationTests2 = []AggregationTestCase{
	{ // [42]
		TestName: "histogram with all possible calendar_intervals",
		QueryRequestJson: `
		{
			"_source": {
				"excludes": []
			},
			"aggs": {
				"minute1": {
					"date_histogram": {
						"calendar_interval": "1m",
						"field": "@timestamp",
						"min_doc_count": 1,
						"time_zone": "Europe/Warsaw"
					}
				},
				"minute2": {
					"date_histogram": {
						"calendar_interval": "minute",
						"field": "@timestamp",
						"min_doc_count": 1
					}
				},
				"hour1": {
					"date_histogram": {
						"calendar_interval": "1h",
						"field": "@timestamp",
						"min_doc_count": 1,
						"time_zone": "Europe/Warsaw"
					}
				},
				"hour2": {
					"date_histogram": {
						"calendar_interval": "hour",
						"field": "@timestamp",
						"min_doc_count": 1
					}
				},
				"day1": {
					"date_histogram": {
						"calendar_interval": "1d",
						"field": "@timestamp",
						"min_doc_count": 1,
						"time_zone": "Europe/Warsaw"
					}
				},
				"day2": {
					"date_histogram": {
						"calendar_interval": "day",
						"field": "@timestamp",
						"min_doc_count": 1
					}
				},
				"week1": {
					"date_histogram": {
						"calendar_interval": "1w",
						"field": "@timestamp",
						"min_doc_count": 1,
						"time_zone": "Europe/Warsaw"
					}
				},
				"week2": {
					"date_histogram": {
						"calendar_interval": "week",
						"field": "@timestamp",
						"min_doc_count": 1
					}
				},
				"month1": {
					"date_histogram": {
						"calendar_interval": "1M",
						"field": "@timestamp",
						"min_doc_count": 1,
						"time_zone": "Europe/Warsaw"
					}
				},
				"month2": {
					"date_histogram": {
						"calendar_interval": "month",
						"field": "@timestamp",
						"min_doc_count": 1
					}
				},
				"quarter1": {
					"date_histogram": {
						"calendar_interval": "1q",
						"field": "@timestamp",
						"min_doc_count": 1,
						"time_zone": "Europe/Warsaw"
					}
				},
				"quarter2": {
					"date_histogram": {
						"calendar_interval": "quarter",
						"field": "@timestamp",
						"min_doc_count": 1
					}
				},
				"year1": {
					"date_histogram": {
						"calendar_interval": "1y",
						"field": "@timestamp",
						"min_doc_count": 1,
						"time_zone": "Europe/Warsaw"
					}
				},
				"year2": {
					"date_histogram": {
						"calendar_interval": "year",
						"field": "@timestamp",
						"min_doc_count": 1
					}
				}
			},
			"fields": [
				{
					"field": "@timestamp",
					"format": "date_time"
				}
			],
			"runtime_mappings": {},
			"script_fields": {},
			"size": 0,
			"stored_fields": [
				"*"
			],
			"track_total_hits": true
		}`,
		ExpectedResponse: `
		{
			"took": 30,
			"timed_out": false,
			"_shards": {
				"total": 1,
				"successful": 1,
				"skipped": 0,
				"failed": 0
			},
			"hits": {
				"total": {
					"value": 33,
					"relation": "eq"
				},
				"max_score": null,
				"hits": []
			},
			"aggregations": {
				"hour1": {
					"buckets": [
						{
							"key_as_string": "2024-06-10T13:00:00.000",
							"key": 1718024400000,
							"doc_count": 33
						}
					]
				},
				"month1": {
					"buckets": [
						{
							"key_as_string": "2024-05-31T22:00:00.000",
							"key": 1717192800000,
							"doc_count": 33
						}
					]
				},
				"week1": {
					"buckets": [
						{
							"key_as_string": "2024-06-09T22:00:00.000",
							"key": 1717970400000,
							"doc_count": 33
						}
					]
				},
				"month2": {
					"buckets": [
						{
							"key_as_string": "2024-05-31T22:00:00.000",
							"key": 1717192800000,
							"doc_count": 33
						}
					]
				},
				"week2": {
					"buckets": [
						{
							"key_as_string": "2024-06-09T22:00:00.000",
							"key": 1717970400000,
							"doc_count": 33
						}
					]
				},
				"hour2": {
					"buckets": [
						{
							"key_as_string": "2024-06-10T13:00:00.000",
							"key": 1718024400000,
							"doc_count": 33
						}
					]
				},
				"minute1": {
					"buckets": [
						{
							"key_as_string": "2024-06-10T13:24:00.000",
							"key": 1718025840000,
							"doc_count": 9
						},
						{
							"key_as_string": "2024-06-10T13:25:00.000",
							"key": 1718025900000,
							"doc_count": 24
						}
					]
				},
				"quarter1": {
					"buckets": [
						{
							"key_as_string": "2024-03-31T22:00:00.000",
							"key": 1711922400000,
							"doc_count": 33
						}
					]
				},
				"quarter2": {
					"buckets": [
						{
							"key_as_string": "2024-03-31T22:00:00.000",
							"key": 1711922400000,
							"doc_count": 33
						}
					]
				},
				"minute2": {
					"buckets": [
						{
							"key_as_string": "2024-06-10T13:24:00.000",
							"key": 1718025840000,
							"doc_count": 9
						},
						{
							"key_as_string": "2024-06-10T13:25:00.000",
							"key": 1718025900000,
							"doc_count": 24
						}
					]
				},
				"year1": {
					"buckets": [
						{
							"key_as_string": "2023-12-31T23:00:00.000",
							"key": 1704063600000,
							"doc_count": 33
						}
					]
				},
				"year2": {
					"buckets": [
						{
							"key_as_string": "2023-12-31T23:00:00.000",
							"key": 1704063600000,
							"doc_count": 33
						}
					]
				},
				"day1": {
					"buckets": [
						{
							"key_as_string": "2024-06-09T22:00:00.000",
							"key": 1717970400000,
							"doc_count": 33
						}
					]
				},
				"day2": {
					"buckets": [
						{
							"key_as_string": "2024-06-10T00:00:00.000",
							"key": 1717977600000,
							"doc_count": 33
						}
					]
				}
			}
		}`,
		ExpectedPancakeResults: []model.QueryResultRow{
			{Cols: []model.QueryResultCol{
				model.NewQueryResultCol("aggr__day1__key_0", int64(1717980400000/86400000)),
				model.NewQueryResultCol("aggr__day1__count", uint64(33)),
			}},
		},
		ExpectedAdditionalPancakeResults: [][]model.QueryResultRow{
			{{Cols: []model.QueryResultCol{
				model.NewQueryResultCol("aggr__day2__key_0", int64(1717980400000/86400000)),
				model.NewQueryResultCol("aggr__day2__count", uint64(33)),
			}}},
			{{Cols: []model.QueryResultCol{
				model.NewQueryResultCol("aggr__hour1__key_0", int64(1718031600000/3600000)),
				model.NewQueryResultCol("aggr__hour1__count", uint64(33)),
			}}},
			{{Cols: []model.QueryResultCol{
				model.NewQueryResultCol("aggr__hour2__key_0", int64(1718024400000/3600000)),
				model.NewQueryResultCol("aggr__hour2__count", uint64(33)),
			}}},
			{
				{Cols: []model.QueryResultCol{
					model.NewQueryResultCol("aggr__minute1__key_0", int64(1718033040000/60000)),
					model.NewQueryResultCol("aggr__minute1__count", uint64(9)),
				}},
				{Cols: []model.QueryResultCol{
					model.NewQueryResultCol("aggr__minute1__key_0", int64(1718033100000/60000)),
					model.NewQueryResultCol("aggr__minute1__count", uint64(24)),
				}},
			},
			{
				{Cols: []model.QueryResultCol{
					model.NewQueryResultCol("aggr__minute2__key_0", int64(1718025840000/60000)),
					model.NewQueryResultCol("aggr__minute2__count", uint64(9)),
				}},
				{Cols: []model.QueryResultCol{
					model.NewQueryResultCol("aggr__minute2__key_0", int64(1718025900000/60000)),
					model.NewQueryResultCol("aggr__minute2__count", uint64(24)),
				}},
			},
			{{Cols: []model.QueryResultCol{
				model.NewQueryResultCol("aggr__month1__key_0", int64(1717200000000)),
				model.NewQueryResultCol("aggr__month1__count", uint64(33)),
			}}},
			{{Cols: []model.QueryResultCol{
				model.NewQueryResultCol("aggr__month2__key_0", int64(1717192800000)),
				model.NewQueryResultCol("aggr__month2__count", uint64(33)),
			}}},
			{{Cols: []model.QueryResultCol{
				model.NewQueryResultCol("aggr__quarter1__key_0", int64(1711929600000)),
				model.NewQueryResultCol("aggr__quarter1__count", uint64(33)),
			}}},
			{{Cols: []model.QueryResultCol{
				model.NewQueryResultCol("aggr__quarter2__key_0", int64(1711922400000)),
				model.NewQueryResultCol("aggr__quarter2__count", uint64(33)),
			}}},
			{{Cols: []model.QueryResultCol{
				model.NewQueryResultCol("aggr__week1__key_0", int64(1717977600000)),
				model.NewQueryResultCol("aggr__week1__count", uint64(33)),
			}}},
			{{Cols: []model.QueryResultCol{
				model.NewQueryResultCol("aggr__week2__key_0", int64(1717970400000)),
				model.NewQueryResultCol("aggr__week2__count", uint64(33)),
			}}},
			{{Cols: []model.QueryResultCol{
				model.NewQueryResultCol("aggr__year1__key_0", int64(1704067200000)),
				model.NewQueryResultCol("aggr__year1__count", uint64(33)),
			}}},
			{{Cols: []model.QueryResultCol{
				model.NewQueryResultCol("aggr__year2__key_0", int64(1704063600000)),
				model.NewQueryResultCol("aggr__year2__count", uint64(33)),
			}}},
		},
		ExpectedPancakeSQL: `
			SELECT toInt64((toUnixTimestamp64Milli("@timestamp")+timeZoneOffset(toTimezone(
              "@timestamp",'Europe/Warsaw'))*1000) / 86400000) AS "aggr__day1__key_0",
			  count(*) AS "aggr__day1__count"
			FROM ` + TableName + `
			GROUP BY toInt64((toUnixTimestamp64Milli("@timestamp")+timeZoneOffset(toTimezone(
              "@timestamp",'Europe/Warsaw'))*1000) / 86400000) AS "aggr__day1__key_0"
			ORDER BY "aggr__day1__key_0" ASC`,
		ExpectedAdditionalPancakeSQLs: []string{
			`SELECT toInt64(toUnixTimestamp64Milli("@timestamp") / 86400000) AS
			  "aggr__day2__key_0", count(*) AS "aggr__day2__count"
			FROM ` + TableName + `
			GROUP BY toInt64(toUnixTimestamp64Milli("@timestamp") / 86400000) AS
			  "aggr__day2__key_0"
			ORDER BY "aggr__day2__key_0" ASC`,
			`SELECT toInt64((toUnixTimestamp64Milli("@timestamp")+timeZoneOffset(toTimezone(
			"@timestamp",'Europe/Warsaw'))*1000) / 3600000) AS "aggr__hour1__key_0",
			count(*) AS "aggr__hour1__count"
			FROM ` + TableName + `
			GROUP BY toInt64((toUnixTimestamp64Milli("@timestamp")+timeZoneOffset(toTimezone(
			"@timestamp",'Europe/Warsaw'))*1000) / 3600000) AS "aggr__hour1__key_0"
			ORDER BY "aggr__hour1__key_0" ASC`,
			`SELECT toInt64(toUnixTimestamp64Milli("@timestamp") / 3600000) AS
			  "aggr__hour2__key_0", count(*) AS "aggr__hour2__count"
			FROM ` + TableName + `
			GROUP BY toInt64(toUnixTimestamp64Milli("@timestamp") / 3600000) AS
			  "aggr__hour2__key_0"
			ORDER BY "aggr__hour2__key_0" ASC`,
			`SELECT toInt64((toUnixTimestamp64Milli("@timestamp")+timeZoneOffset(toTimezone(
			"@timestamp",'Europe/Warsaw'))*1000) / 60000) AS "aggr__minute1__key_0",
			count(*) AS "aggr__minute1__count"
			FROM ` + TableName + `
			GROUP BY toInt64((toUnixTimestamp64Milli("@timestamp")+timeZoneOffset(toTimezone(
			"@timestamp",'Europe/Warsaw'))*1000) / 60000) AS "aggr__minute1__key_0"
			ORDER BY "aggr__minute1__key_0" ASC`,
			`SELECT toInt64(toUnixTimestamp64Milli("@timestamp") / 60000) AS
			  "aggr__minute2__key_0", count(*) AS "aggr__minute2__count"
			FROM ` + TableName + `
			GROUP BY toInt64(toUnixTimestamp64Milli("@timestamp") / 60000) AS
			  "aggr__minute2__key_0"
			ORDER BY "aggr__minute2__key_0" ASC`,
			`SELECT toInt64(toUnixTimestamp(toStartOfMonth(toTimezone("@timestamp",'Europe/Warsaw'))))*1000
    		  AS "aggr__month1__key_0", count(*) AS "aggr__month1__count"
			FROM ` + TableName + `
			GROUP BY toInt64(toUnixTimestamp(toStartOfMonth(toTimezone("@timestamp",'Europe/Warsaw'))))*1000
			  AS "aggr__month1__key_0"
			ORDER BY "aggr__month1__key_0" ASC`,
			`SELECT toInt64(toUnixTimestamp(toStartOfMonth(toTimezone("@timestamp",'UTC'))))*1000 AS
			  "aggr__month2__key_0", count(*) AS "aggr__month2__count"
			FROM ` + TableName + `
			GROUP BY toInt64(toUnixTimestamp(toStartOfMonth(toTimezone("@timestamp",'UTC'))))*1000 AS
			  "aggr__month2__key_0"
			ORDER BY "aggr__month2__key_0" ASC`,
			`SELECT toInt64(toUnixTimestamp(toStartOfQuarter(toTimezone("@timestamp",'Europe/Warsaw'))))*1000
    		  AS "aggr__quarter1__key_0", count(*) AS "aggr__quarter1__count"
			FROM ` + TableName + `
			GROUP BY toInt64(toUnixTimestamp(toStartOfQuarter(toTimezone("@timestamp",'Europe/Warsaw'))))*1000 AS
			  "aggr__quarter1__key_0"
			ORDER BY "aggr__quarter1__key_0" ASC`,
			`SELECT toInt64(toUnixTimestamp(toStartOfQuarter(toTimezone("@timestamp",'UTC'))))*1000 AS
			  "aggr__quarter2__key_0", count(*) AS "aggr__quarter2__count"
			FROM ` + TableName + `
			GROUP BY toInt64(toUnixTimestamp(toStartOfQuarter(toTimezone("@timestamp",'UTC'))))*1000 AS
			  "aggr__quarter2__key_0"
			ORDER BY "aggr__quarter2__key_0" ASC`,
			`SELECT  toInt64(toUnixTimestamp(toStartOfWeek(toTimezone("@timestamp",'Europe/Warsaw'))))*1000 AS
			  "aggr__week1__key_0", count(*) AS "aggr__week1__count"
			FROM ` + TableName + `
			GROUP BY toInt64(toUnixTimestamp(toStartOfWeek(toTimezone("@timestamp",'Europe/Warsaw'))))*1000
			  AS "aggr__week1__key_0"
			ORDER BY "aggr__week1__key_0" ASC`,
			`SELECT toInt64(toUnixTimestamp(toStartOfWeek(toTimezone("@timestamp",'UTC'))))*1000 AS
			  "aggr__week2__key_0", count(*) AS "aggr__week2__count"
			FROM ` + TableName + `
			GROUP BY toInt64(toUnixTimestamp(toStartOfWeek(toTimezone("@timestamp",'UTC'))))*1000 AS
			  "aggr__week2__key_0"
			ORDER BY "aggr__week2__key_0" ASC`,
			`SELECT toInt64(toUnixTimestamp(toStartOfYear(toTimezone("@timestamp",'Europe/Warsaw'))))*1000
    		  AS "aggr__year1__key_0", count(*) AS "aggr__year1__count"
			FROM ` + TableName + `
			GROUP BY toInt64(toUnixTimestamp(toStartOfYear(toTimezone("@timestamp",'Europe/Warsaw'))))*1000
			  AS "aggr__year1__key_0"
			ORDER BY "aggr__year1__key_0" ASC`,
			`SELECT toInt64(toUnixTimestamp(toStartOfYear(toTimezone("@timestamp",'UTC'))))*1000 AS
			  "aggr__year2__key_0", count(*) AS "aggr__year2__count"
			FROM ` + TableName + `
			GROUP BY toInt64(toUnixTimestamp(toStartOfYear(toTimezone("@timestamp",'UTC'))))*1000 AS
			  "aggr__year2__key_0"
			ORDER BY "aggr__year2__key_0" ASC`,
		},
	},
	{ // [43]
		TestName: "Percentiles with another metric aggregation. It might get buggy after introducing pancakes.",
		QueryRequestJson: `
		{
			"_source": {
				"excludes": []
			},
			"aggs": {
				"2": {
					"aggs": {
						"1": {
							"percentiles": {
								"field": "timestamp",
								"keyed": false,
								"percents": [1, 2]
							}
						},
						"2": {
							"sum": {
								"field": "count"
							}
						}
					},
					"significant_terms": {
						"field": "response.keyword",
						"size": 3
					}
				}
			},
			"docvalue_fields": [
				{
					"field": "@timestamp",
					"format": "date_time"
				},
				{
					"field": "timestamp",
					"format": "date_time"
				},
				{
					"field": "utc_time",
					"format": "date_time"
				}
			],
			"query": {
				"bool": {
					"filter": [
						{
							"range": {
								"timestamp": {
									"format": "strict_date_optional_time",
									"gte": "2024-04-18T00:51:15.845Z",
									"lte": "2024-05-03T00:51:15.845Z"
								}
							}
						}
					],
					"must": [
						{
							"match_all": {}
						}
					],
					"must_not": [],
					"should": []
				}
			},
			"script_fields": {
				"hour_of_day": {
					"script": {
						"lang": "painless",
						"source": "doc['timestamp'].value.getHour()"
					}
				}
			},
			"size": 0,
			"stored_fields": [
				"*"
			],
			"track_total_hits": true
		}`,
		ExpectedResponse: `
		{
			"_shards": {
				"failed": 0,
				"skipped": 0,
				"successful": 1,
				"total": 1
			},
			"aggregations": {
				"2": {
					"bg_count": 2786,
					"doc_count": 2786,
					"buckets": [
						{
							"1": {
								"values": [
									{
										"key": 1.0,
										"value": 1713679873619.0,
										"value_as_string": "2024-04-21T06:11:13.619Z"
									},
									{
										"key": 2,
										"value": 1713702073414.0,
										"value_as_string": "2024-04-21T12:21:13.414Z"
									}
								]
							},
							"2": {
								"value": 10
							},
							"bg_count": 2570,
							"doc_count": 2570,
							"key": "200",
							"score": 2570
						}
					]
				}
			},
			"hits": {
				"hits": [],
				"max_score": null,
				"total": {
					"relation": "eq",
					"value": 2786
				}
			},
			"timed_out": false,
			"took": 9
		}`,
		ExpectedPancakeResults: []model.QueryResultRow{
			{Cols: []model.QueryResultCol{
				model.NewQueryResultCol("aggr__2__parent_count", 2786),
				model.NewQueryResultCol("aggr__2__key_0", "200"),
				model.NewQueryResultCol("aggr__2__count", 2570),
				model.NewQueryResultCol("metric__2__1_col_0", []time.Time{util.ParseTime("2024-04-21T06:11:13.619Z")}),
				model.NewQueryResultCol("metric__2__1_col_1", []time.Time{util.ParseTime("2024-04-21T12:21:13.414Z")}),
				model.NewQueryResultCol("metric__2__2_col_0", 10),
			}},
		},
		ExpectedPancakeSQL: `
			SELECT sum(count(*)) OVER () AS "aggr__2__parent_count",
			  "response" AS "aggr__2__key_0", count(*) AS "aggr__2__count",
			  quantiles(0.010000)("timestamp") AS "metric__2__1_col_0",
			  quantiles(0.020000)("timestamp") AS "metric__2__1_col_1",
			  sumOrNull("count") AS "metric__2__2_col_0"
			FROM __quesma_table_name
			WHERE ("timestamp">=fromUnixTimestamp64Milli(1713401475845) AND "timestamp"<=fromUnixTimestamp64Milli(1714697475845))
			GROUP BY "response" AS "aggr__2__key_0"
			ORDER BY "aggr__2__count" DESC, "aggr__2__key_0" ASC
			LIMIT 4`,
	},
	{ // [44]
		TestName: "2x terms with nulls 1/4, nulls in second aggregation, with missing parameter",
		QueryRequestJson: `
		{
			"_source": {
				"excludes": []
			},
			"aggs": {
				"2": {
					"aggs": {
						"8": {
							"terms": {
								"field": "limbName",
								"missing": "__missing__",
								"size": 20
							}
						}
					},
					"terms": {
						"field": "surname",
						"shard_size": 1000,
						"size": 200
					}
				}
			},
			"fields": [],
			"runtime_mappings": {},
			"script_fields": {},
			"size": 0,
			"stored_fields": [
				"*"
			],
			"track_total_hits": false
		}`,
		ExpectedResponse: `
		{
			"completion_time_in_millis": 1720352002293,
			"expiration_time_in_millis": 1720352062445,
			"id": "FnpTUXdfTTZLUlBtQVo1YzBTVFBseEEcM19IaHdFWG5RN1d1eV9VaUcxenYwdzo0MTc0MA==",
			"is_partial": false,
			"is_running": false,
			"response": {
				"_shards": {
					"failed": 0,
					"skipped": 0,
					"successful": 1,
					"total": 1
				},
				"aggregations": {
					"2": {
						"buckets": [
							{
								"8": {
									"buckets": [
										{
											"doc_count": 21,
											"key": "__missing__"
										},
										{
											"doc_count": 24,
											"key": "b12"
										}
									],
									"doc_count_error_upper_bound": -1,
									"sum_other_doc_count": 991
								},
								"doc_count": 1036,
								"key": "a1"
							},
							{
								"8": {
									"buckets": [
										{
											"doc_count": 17,
											"key": "b21"
										},
										{
											"doc_count": 17,
											"key": "__missing__"
										}
									],
									"doc_count_error_upper_bound": 0,
									"sum_other_doc_count": 0
								},
								"doc_count": 34,
								"key": "a2"
							}
						],
						"doc_count_error_upper_bound": -1,
						"sum_other_doc_count": 33220
					}
				},
				"hits": {
					"hits": [],
					"max_score": null,
					"total": {
						"relation": "eq",
						"value": 50427
					}
				},
				"timed_out": false,
				"took": 554
			},
			"start_time_in_millis": 1720352001739
		}`,
		ExpectedPancakeResults: []model.QueryResultRow{
			{Cols: []model.QueryResultCol{
				model.NewQueryResultCol("aggr__2__parent_count", 34290),
				model.NewQueryResultCol("aggr__2__key_0", "a1"),
				model.NewQueryResultCol("aggr__2__count", int64(1036)),
				model.NewQueryResultCol("aggr__2__8__parent_count", 1036),
				model.NewQueryResultCol("aggr__2__8__key_0", "__missing__"),
				model.NewQueryResultCol("aggr__2__8__count", int64(21)),
			}},
			{Cols: []model.QueryResultCol{
				model.NewQueryResultCol("aggr__2__parent_count", 34290),
				model.NewQueryResultCol("aggr__2__key_0", "a1"),
				model.NewQueryResultCol("aggr__2__count", int64(1036)),
				model.NewQueryResultCol("aggr__2__8__parent_count", 1036),
				model.NewQueryResultCol("aggr__2__8__key_0", "b12"),
				model.NewQueryResultCol("aggr__2__8__count", int64(24)),
			}},
			{Cols: []model.QueryResultCol{
				model.NewQueryResultCol("aggr__2__parent_count", 34290),
				model.NewQueryResultCol("aggr__2__key_0", "a2"),
				model.NewQueryResultCol("aggr__2__count", int64(34)),
				model.NewQueryResultCol("aggr__2__8__parent_count", 34),
				model.NewQueryResultCol("aggr__2__8__key_0", "b21"),
				model.NewQueryResultCol("aggr__2__8__count", int64(17)),
			}},
			{Cols: []model.QueryResultCol{
				model.NewQueryResultCol("aggr__2__parent_count", 34290),
				model.NewQueryResultCol("aggr__2__key_0", "a2"),
				model.NewQueryResultCol("aggr__2__count", int64(34)),
				model.NewQueryResultCol("aggr__2__8__parent_count", 34),
				model.NewQueryResultCol("aggr__2__8__key_0", "__missing__"),
				model.NewQueryResultCol("aggr__2__8__count", int64(17)),
			}},
		},
		ExpectedPancakeSQL: `
			SELECT "aggr__2__parent_count", "aggr__2__key_0", "aggr__2__count",
			  "aggr__2__8__parent_count", "aggr__2__8__key_0", "aggr__2__8__count"
			FROM (
			  SELECT "aggr__2__parent_count", "aggr__2__key_0", "aggr__2__count",
				"aggr__2__8__parent_count", "aggr__2__8__key_0", "aggr__2__8__count",
				dense_rank() OVER (ORDER BY "aggr__2__count" DESC, "aggr__2__key_0" ASC) AS
				"aggr__2__order_1_rank",
				dense_rank() OVER (PARTITION BY "aggr__2__key_0" ORDER BY
				"aggr__2__8__count" DESC, "aggr__2__8__key_0" ASC) AS
				"aggr__2__8__order_1_rank"
			  FROM (
				SELECT sum(count(*)) OVER () AS "aggr__2__parent_count",
				  "surname" AS "aggr__2__key_0",
				  sum(count(*)) OVER (PARTITION BY "aggr__2__key_0") AS "aggr__2__count",
				  sum(count(*)) OVER (PARTITION BY "aggr__2__key_0") AS
				  "aggr__2__8__parent_count",
				  COALESCE("limbName", '__missing__') AS "aggr__2__8__key_0",
				  count(*) AS "aggr__2__8__count"
				FROM __quesma_table_name
				GROUP BY "surname" AS "aggr__2__key_0",
				  COALESCE("limbName", '__missing__') AS "aggr__2__8__key_0"))
			WHERE ("aggr__2__order_1_rank"<=201 AND "aggr__2__8__order_1_rank"<=20)
			ORDER BY "aggr__2__order_1_rank" ASC, "aggr__2__8__order_1_rank" ASC`,
	},
	{ // [45]
		TestName: "2x terms with nulls 2/4, nulls in the second aggregation, but no missing parameter",
		QueryRequestJson: `
		{
			"_source": {
				"excludes": []
			},
			"aggs": {
				"2": {
					"aggs": {
						"8": {
							"terms": {
								"field": "limbName",
								"size": 20
							}
						}
					},
					"terms": {
						"field": "surname",
						"shard_size": 1000,
						"size": 200
					}
				}
			},
			"fields": [],
			"runtime_mappings": {},
			"script_fields": {},
			"size": 0,
			"stored_fields": [
				"*"
			],
			"track_total_hits": false
		}`,
		ExpectedResponse: `
		{
			"completion_time_in_millis": 1720352002293,
			"expiration_time_in_millis": 1720352062445,
			"id": "FnpTUXdfTTZLUlBtQVo1YzBTVFBseEEcM19IaHdFWG5RN1d1eV9VaUcxenYwdzo0MTc0MA==",
			"is_partial": false,
			"is_running": false,
			"response": {
				"_shards": {
					"failed": 0,
					"skipped": 0,
					"successful": 1,
					"total": 1
				},
				"aggregations": {
					"2": {
						"buckets": [
							{
								"8": {
									"buckets": [
										{
											"doc_count": 21,
											"key": "b11"
										},
										{
											"doc_count": 24,
											"key": "b12"
										}
									],
									"doc_count_error_upper_bound": -1,
									"sum_other_doc_count": 991
								},
								"doc_count": 1036,
								"key": "a1"
							},
							{
								"8": {
									"buckets": [
										{
											"doc_count": 17,
											"key": "b21"
										},
										{
											"doc_count": 17,
											"key": "b22"
										}
									],
									"doc_count_error_upper_bound": 0,
									"sum_other_doc_count": 0
								},
								"doc_count": 34,
								"key": "a2"
							},
							{
								"8": {
									"buckets": [
										{
											"doc_count": 17,
											"key": "b31"
										},
										{
											"doc_count": 17,
											"key": "b32"
										}
									],
									"doc_count_error_upper_bound": 0,
									"sum_other_doc_count": 0
								},
								"doc_count": 34,
								"key": "a3"
							}
						],
						"doc_count_error_upper_bound": -1,
						"sum_other_doc_count": 33220
					}
				},
				"hits": {
					"hits": [],
					"max_score": null,
					"total": {
						"relation": "eq",
						"value": 50427
					}
				},
				"timed_out": false,
				"took": 554
			},
			"start_time_in_millis": 1720352001739
		}`,
		ExpectedPancakeResults: []model.QueryResultRow{
			// nil in the middle
			{Cols: []model.QueryResultCol{
				model.NewQueryResultCol("aggr__2__parent_count", 34324),
				model.NewQueryResultCol("aggr__2__key_0", "a1"),
				model.NewQueryResultCol("aggr__2__count", int64(1036)),
				model.NewQueryResultCol("aggr__2__8__parent_count", 1036),
				model.NewQueryResultCol("aggr__2__8__key_0", "b11"),
				model.NewQueryResultCol("aggr__2__8__count", int64(21)),
			}},
			{Cols: []model.QueryResultCol{
				model.NewQueryResultCol("aggr__2__parent_count", 34324),
				model.NewQueryResultCol("aggr__2__key_0", "a1"),
				model.NewQueryResultCol("aggr__2__count", int64(1036)),
				model.NewQueryResultCol("aggr__2__8__parent_count", 1036),
				model.NewQueryResultCol("aggr__2__8__key_0", nil),
				model.NewQueryResultCol("aggr__2__8__count", int64(17)),
			}},
			{Cols: []model.QueryResultCol{
				model.NewQueryResultCol("aggr__2__parent_count", 34324),
				model.NewQueryResultCol("aggr__2__key_0", "a1"),
				model.NewQueryResultCol("aggr__2__count", int64(1036)),
				model.NewQueryResultCol("aggr__2__8__parent_count", 1036),
				model.NewQueryResultCol("aggr__2__8__key_0", "b12"),
				model.NewQueryResultCol("aggr__2__8__count", int64(24)),
			}},
			// nil at the beginningą
			{Cols: []model.QueryResultCol{
				model.NewQueryResultCol("aggr__2__parent_count", 34290),
				model.NewQueryResultCol("aggr__2__key_0", "a2"),
				model.NewQueryResultCol("aggr__2__count", int64(34)),
				model.NewQueryResultCol("aggr__2__8__parent_count", 34),
				model.NewQueryResultCol("aggr__2__8__key_0", nil),
				model.NewQueryResultCol("aggr__2__8__count", int64(57)),
			}},
			{Cols: []model.QueryResultCol{
				model.NewQueryResultCol("aggr__2__parent_count", 34290),
				model.NewQueryResultCol("aggr__2__key_0", "a2"),
				model.NewQueryResultCol("aggr__2__count", int64(34)),
				model.NewQueryResultCol("aggr__2__8__parent_count", 34),
				model.NewQueryResultCol("aggr__2__8__key_0", "b21"),
				model.NewQueryResultCol("aggr__2__8__count", int64(17)),
			}},
			{Cols: []model.QueryResultCol{
				model.NewQueryResultCol("aggr__2__parent_count", 34290),
				model.NewQueryResultCol("aggr__2__key_0", "a2"),
				model.NewQueryResultCol("aggr__2__count", int64(34)),
				model.NewQueryResultCol("aggr__2__8__parent_count", 34),
				model.NewQueryResultCol("aggr__2__8__key_0", "b22"),
				model.NewQueryResultCol("aggr__2__8__count", int64(17)),
			}},
			// nil at the end
			{Cols: []model.QueryResultCol{
				model.NewQueryResultCol("aggr__2__parent_count", 34290),
				model.NewQueryResultCol("aggr__2__key_0", "a3"),
				model.NewQueryResultCol("aggr__2__count_1", int64(34)),
				model.NewQueryResultCol("aggr__2__8__parent_count", 34),
				model.NewQueryResultCol("aggr__2__8__key_0", "b31"),
				model.NewQueryResultCol("aggr__2__8__count_1", int64(17)),
			}},
			{Cols: []model.QueryResultCol{
				model.NewQueryResultCol("aggr__2__parent_count", 34290),
				model.NewQueryResultCol("aggr__2__key_0", "a3"),
				model.NewQueryResultCol("aggr__2__count_1", int64(34)),
				model.NewQueryResultCol("aggr__2__8__parent_count", 34),
				model.NewQueryResultCol("aggr__2__8__key_0", "b32"),
				model.NewQueryResultCol("aggr__2__8__count_1", int64(17)),
			}},
			{Cols: []model.QueryResultCol{
				model.NewQueryResultCol("aggr__2__parent_count", 34290),
				model.NewQueryResultCol("aggr__2__key_0", "a3"),
				model.NewQueryResultCol("aggr__2__count_1", int64(34)),
				model.NewQueryResultCol("aggr__2__8__parent_count", 34),
				model.NewQueryResultCol("aggr__2__8__key_0", nil),
				model.NewQueryResultCol("aggr__2__8__count_1", int64(17)),
			}},
		},
		ExpectedPancakeSQL: `
			SELECT "aggr__2__parent_count", "aggr__2__key_0", "aggr__2__count",
			  "aggr__2__8__parent_count", "aggr__2__8__key_0", "aggr__2__8__count"
			FROM (
			  SELECT "aggr__2__parent_count", "aggr__2__key_0", "aggr__2__count",
				"aggr__2__8__parent_count", "aggr__2__8__key_0", "aggr__2__8__count",
				dense_rank() OVER (ORDER BY "aggr__2__count" DESC, "aggr__2__key_0" ASC) AS
				"aggr__2__order_1_rank",
				dense_rank() OVER (PARTITION BY "aggr__2__key_0" ORDER BY
				"aggr__2__8__count" DESC, "aggr__2__8__key_0" ASC) AS
				"aggr__2__8__order_1_rank"
			  FROM (
				SELECT sum(count(*)) OVER () AS "aggr__2__parent_count",
				  "surname" AS "aggr__2__key_0",
				  sum(count(*)) OVER (PARTITION BY "aggr__2__key_0") AS "aggr__2__count",
				  sum(count(*)) OVER (PARTITION BY "aggr__2__key_0") AS
				  "aggr__2__8__parent_count", "limbName" AS "aggr__2__8__key_0",
				  count(*) AS "aggr__2__8__count"
				FROM __quesma_table_name
				GROUP BY "surname" AS "aggr__2__key_0", "limbName" AS "aggr__2__8__key_0"))
			WHERE ("aggr__2__order_1_rank"<=201 AND "aggr__2__8__order_1_rank"<=21)
			ORDER BY "aggr__2__order_1_rank" ASC, "aggr__2__8__order_1_rank" ASC`,
	},
	{ // [46]
		TestName: "2x terms with nulls 3/4, nulls in the first aggregation, with missing parameter",
		QueryRequestJson: `
		{
			"_source": {
				"excludes": []
			},
			"aggs": {
				"2": {
					"aggs": {
						"8": {
							"terms": {
								"field": "limbName",
								"missing": "__missing__",
								"size": 20
							}
						}
					},
					"terms": {
						"field": "surname",
						"shard_size": 1000,
						"missing": "miss",
						"size": 200
					}
				}
			},
			"fields": [],
			"runtime_mappings": {},
			"script_fields": {},
			"size": 0,
			"stored_fields": [
				"*"
			],
			"track_total_hits": false
		}`,
		ExpectedResponse: `
		{
			"completion_time_in_millis": 1720352002293,
			"expiration_time_in_millis": 1720352062445,
			"id": "FnpTUXdfTTZLUlBtQVo1YzBTVFBseEEcM19IaHdFWG5RN1d1eV9VaUcxenYwdzo0MTc0MA==",
			"is_partial": false,
			"is_running": false,
			"response": {
				"_shards": {
					"failed": 0,
					"skipped": 0,
					"successful": 1,
					"total": 1
				},
				"aggregations": {
					"2": {
						"buckets": [
							{
								"8": {
									"buckets": [
										{
											"doc_count": 21,
											"key": "__missing__"
										},
										{
											"doc_count": 24,
											"key": "b12"
										}
									],
									"doc_count_error_upper_bound": -1,
									"sum_other_doc_count": 991
								},
								"doc_count": 1036,
								"key": "miss"
							},
							{
								"8": {
									"buckets": [
										{
											"doc_count": 17,
											"key": "b21"
										},
										{
											"doc_count": 17,
											"key": "__missing__"
										}
									],
									"doc_count_error_upper_bound": 0,
									"sum_other_doc_count": 0
								},
								"doc_count": 34,
								"key": "a2"
							}
						],
						"doc_count_error_upper_bound": -1,
						"sum_other_doc_count": 33220
					}
				},
				"hits": {
					"hits": [],
					"max_score": null,
					"total": {
						"relation": "eq",
						"value": 50427
					}
				},
				"timed_out": false,
				"took": 554
			},
			"start_time_in_millis": 1720352001739
		}`,
		ExpectedPancakeResults: []model.QueryResultRow{
			{Cols: []model.QueryResultCol{
				model.NewQueryResultCol("aggr__2__parent_count", 34290),
				model.NewQueryResultCol("aggr__2__key_0", "miss"),
				model.NewQueryResultCol("aggr__2__count", int64(1036)),
				model.NewQueryResultCol("aggr__2__8__parent_count", 1036),
				model.NewQueryResultCol("aggr__2__8__key_0", "__missing__"),
				model.NewQueryResultCol("aggr__2__8__count", int64(21)),
			}},
			{Cols: []model.QueryResultCol{
				model.NewQueryResultCol("aggr__2__parent_count", 34290),
				model.NewQueryResultCol("aggr__2__key_0", "miss"),
				model.NewQueryResultCol("aggr__2__count", int64(1036)),
				model.NewQueryResultCol("aggr__2__8__parent_count", 1036),
				model.NewQueryResultCol("aggr__2__8__key_0", "b12"),
				model.NewQueryResultCol("aggr__2__8__count", int64(24)),
			}},
			{Cols: []model.QueryResultCol{
				model.NewQueryResultCol("aggr__2__parent_count", 34290),
				model.NewQueryResultCol("aggr__2__key_0", "a2"),
				model.NewQueryResultCol("aggr__2__count", int64(34)),
				model.NewQueryResultCol("aggr__2__8__parent_count", 34),
				model.NewQueryResultCol("aggr__2__8__key_0", "b21"),
				model.NewQueryResultCol("aggr__2__8__count", int64(17)),
			}},
			{Cols: []model.QueryResultCol{
				model.NewQueryResultCol("aggr__2__parent_count", 34290),
				model.NewQueryResultCol("aggr__2__key_0", "a2"),
				model.NewQueryResultCol("aggr__2__count", int64(34)),
				model.NewQueryResultCol("aggr__2__8__parent_count", 34),
				model.NewQueryResultCol("aggr__2__8__key_0", "__missing__"),
				model.NewQueryResultCol("aggr__2__8__count", int64(17)),
			}},
		},
		ExpectedPancakeSQL: `
			SELECT "aggr__2__parent_count", "aggr__2__key_0", "aggr__2__count",
			  "aggr__2__8__parent_count", "aggr__2__8__key_0", "aggr__2__8__count"
			FROM (
			  SELECT "aggr__2__parent_count", "aggr__2__key_0", "aggr__2__count",
				"aggr__2__8__parent_count", "aggr__2__8__key_0", "aggr__2__8__count",
				dense_rank() OVER (ORDER BY "aggr__2__count" DESC, "aggr__2__key_0" ASC) AS
				"aggr__2__order_1_rank",
				dense_rank() OVER (PARTITION BY "aggr__2__key_0" ORDER BY
				"aggr__2__8__count" DESC, "aggr__2__8__key_0" ASC) AS
				"aggr__2__8__order_1_rank"
			  FROM (
				SELECT sum(count(*)) OVER () AS "aggr__2__parent_count",
				  COALESCE("surname", 'miss') AS "aggr__2__key_0",
				  sum(count(*)) OVER (PARTITION BY "aggr__2__key_0") AS "aggr__2__count",
				  sum(count(*)) OVER (PARTITION BY "aggr__2__key_0") AS
				  "aggr__2__8__parent_count",
				  COALESCE("limbName", '__missing__') AS "aggr__2__8__key_0",
				  count(*) AS "aggr__2__8__count"
				FROM __quesma_table_name
				GROUP BY COALESCE("surname", 'miss') AS "aggr__2__key_0",
				  COALESCE("limbName", '__missing__') AS "aggr__2__8__key_0"))
			WHERE ("aggr__2__order_1_rank"<=200 AND "aggr__2__8__order_1_rank"<=20)
			ORDER BY "aggr__2__order_1_rank" ASC, "aggr__2__8__order_1_rank" ASC`,
	},
	{ // [47]
		TestName: "2x terms with nulls 4/4, nulls in the first aggregation, without missing parameter",
		QueryRequestJson: `
		{
			"_source": {
				"excludes": []
			},
			"aggs": {
				"2": {
					"aggs": {
						"8": {
							"terms": {
								"field": "limbName",
								"size": 20
							}
						}
					},
					"terms": {
						"field": "surname",
						"shard_size": 1000,
						"size": 200
					}
				}
			},
			"fields": [],
			"runtime_mappings": {},
			"script_fields": {},
			"size": 0,
			"stored_fields": [
				"*"
			],
			"track_total_hits": false
		}`,
		ExpectedResponse: `
		{
			"completion_time_in_millis": 1720352002293,
			"expiration_time_in_millis": 1720352062445,
			"id": "FnpTUXdfTTZLUlBtQVo1YzBTVFBseEEcM19IaHdFWG5RN1d1eV9VaUcxenYwdzo0MTc0MA==",
			"is_partial": false,
			"is_running": false,
			"response": {
				"_shards": {
					"failed": 0,
					"skipped": 0,
					"successful": 1,
					"total": 1
				},
				"aggregations": {
					"2": {
						"buckets": [
							{
								"8": {
									"buckets": [
										{
											"doc_count": 21,
											"key": "b11"
										},
										{
											"doc_count": 24,
											"key": "b12"
										}
									],
									"doc_count_error_upper_bound": -1,
									"sum_other_doc_count": 991
								},
								"doc_count": 1036,
								"key": "a1"
							},
							{
								"8": {
									"buckets": [
										{
											"doc_count": 17,
											"key": "b21"
										},
										{
											"doc_count": 17,
											"key": "b22"
										}
									],
									"doc_count_error_upper_bound": 0,
									"sum_other_doc_count": 0
								},
								"doc_count": 34,
								"key": "a2"
							}
						],
						"doc_count_error_upper_bound": -1,
						"sum_other_doc_count": 33220
					}
				},
				"hits": {
					"hits": [],
					"max_score": null,
					"total": {
						"relation": "eq",
						"value": 50427
					}
				},
				"timed_out": false,
				"took": 554
			},
			"start_time_in_millis": 1720352001739
		}`,
		ExpectedPancakeResults: []model.QueryResultRow{
			{Cols: []model.QueryResultCol{
				model.NewQueryResultCol("aggr__2__parent_count", 34290),
				model.NewQueryResultCol("aggr__2__key_0", "a1"),
				model.NewQueryResultCol("aggr__2__count", int64(1036)),
				model.NewQueryResultCol("aggr__2__8__parent_count", 1036),
				model.NewQueryResultCol("aggr__2__8__key_0", "b11"),
				model.NewQueryResultCol("aggr__2__8__count", int64(21)),
			}},
			{Cols: []model.QueryResultCol{
				model.NewQueryResultCol("aggr__2__parent_count", 34290),
				model.NewQueryResultCol("aggr__2__key_0", "a1"),
				model.NewQueryResultCol("aggr__2__count", int64(1036)),
				model.NewQueryResultCol("aggr__2__8__parent_count", 1036),
				model.NewQueryResultCol("aggr__2__8__key_0", "b12"),
				model.NewQueryResultCol("aggr__2__8__count", int64(24)),
			}},
			{Cols: []model.QueryResultCol{
				model.NewQueryResultCol("aggr__2__parent_count", 34290),
				model.NewQueryResultCol("aggr__2__key_0", nil),
				model.NewQueryResultCol("aggr__2__count", int64(55)),
				model.NewQueryResultCol("aggr__2__8__parent_count", 34),
				model.NewQueryResultCol("aggr__2__8__key_0", "__missing__"),
				model.NewQueryResultCol("aggr__2__8__count", int64(21)),
			}},
			{Cols: []model.QueryResultCol{
				model.NewQueryResultCol("aggr__2__parent_count", 34290),
				model.NewQueryResultCol("aggr__2__key_0", nil),
				model.NewQueryResultCol("aggr__2__count", int64(55)),
				model.NewQueryResultCol("aggr__2__8__parent_count", 34),
				model.NewQueryResultCol("aggr__2__8__key_0", "lala"),
				model.NewQueryResultCol("aggr__2__8__count", int64(21)),
			}},
			{Cols: []model.QueryResultCol{
				model.NewQueryResultCol("aggr__2__parent_count", 34290),
				model.NewQueryResultCol("aggr__2__key_0", "a2"),
				model.NewQueryResultCol("aggr__2__count", int64(34)),
				model.NewQueryResultCol("aggr__2__8__parent_count", 34),
				model.NewQueryResultCol("aggr__2__8__key_0", "b21"),
				model.NewQueryResultCol("aggr__2__8__count", int64(17)),
			}},
			{Cols: []model.QueryResultCol{
				model.NewQueryResultCol("aggr__2__parent_count", 34290),
				model.NewQueryResultCol("aggr__2__key_0", "a2"),
				model.NewQueryResultCol("aggr__2__count", int64(34)),
				model.NewQueryResultCol("aggr__2__8__parent_count", 34290),
				model.NewQueryResultCol("aggr__2__8__key_0", nil),
				model.NewQueryResultCol("aggr__2__8__count", uint64(17)),
			}},
			{Cols: []model.QueryResultCol{
				model.NewQueryResultCol("aggr__2__parent_count", 34290),
				model.NewQueryResultCol("aggr__2__key_0", "a2"),
				model.NewQueryResultCol("aggr__2__count", uint64(34)),
				model.NewQueryResultCol("aggr__2__8__parent_count", 34),
				model.NewQueryResultCol("aggr__2__8__key_0", "b22"),
				model.NewQueryResultCol("aggr__2__8__count", int64(17)),
			}},
		},
		ExpectedPancakeSQL: `
			SELECT "aggr__2__parent_count", "aggr__2__key_0", "aggr__2__count",
			  "aggr__2__8__parent_count", "aggr__2__8__key_0", "aggr__2__8__count"
			FROM (
			  SELECT "aggr__2__parent_count", "aggr__2__key_0", "aggr__2__count",
				"aggr__2__8__parent_count", "aggr__2__8__key_0", "aggr__2__8__count",
				dense_rank() OVER (ORDER BY "aggr__2__count" DESC, "aggr__2__key_0" ASC) AS
				"aggr__2__order_1_rank",
				dense_rank() OVER (PARTITION BY "aggr__2__key_0" ORDER BY
				"aggr__2__8__count" DESC, "aggr__2__8__key_0" ASC) AS
				"aggr__2__8__order_1_rank"
			  FROM (
				SELECT sum(count(*)) OVER () AS "aggr__2__parent_count",
				  "surname" AS "aggr__2__key_0",
				  sum(count(*)) OVER (PARTITION BY "aggr__2__key_0") AS "aggr__2__count",
				  sum(count(*)) OVER (PARTITION BY "aggr__2__key_0") AS
				  "aggr__2__8__parent_count", "limbName" AS "aggr__2__8__key_0",
				  count(*) AS "aggr__2__8__count"
				FROM __quesma_table_name
				GROUP BY "surname" AS "aggr__2__key_0", "limbName" AS "aggr__2__8__key_0"))
			WHERE ("aggr__2__order_1_rank"<=201 AND "aggr__2__8__order_1_rank"<=21)
			ORDER BY "aggr__2__order_1_rank" ASC, "aggr__2__8__order_1_rank" ASC`,
	},
	{ // [48], "old" test, also can be found in testdata/requests.go TestAsyncSearch[3]
		// Copied it also here to be more sure we do not create some regression
		TestName: "2x date_histogram",
		QueryRequestJson: `
		{
			"_source": {
				"excludes": []
			},
			"aggs": {
				"2": {
					"date_histogram": {
						"field": "@timestamp",
						"fixed_interval": "30s",
						"min_doc_count": 1
					},
					"aggs": {
						"3": {
							"date_histogram": {
								"field": "@timestamp",
								"fixed_interval": "40s",
								"min_doc_count": 1
							}
						}
					}
				}
			},
			"fields": [
				{
					"field": "@timestamp",
					"format": "date_time"
				}
			],
			"runtime_mappings": {},
			"script_fields": {},
			"size": 5,
			"stored_fields": [
				"*"
			],
			"track_total_hits": true
		}`,
		ExpectedResponse: `
		{
			"completion_time_in_millis": 1706021899595,
			"expiration_time_in_millis": 1706021959594,
			"id": "FjFQMlBUNnJmUU1pWml0WkllNmJWYXcdNVFvOUloYTBUZ3U0Q25MRTJtQTA0dzoyMTEyNzI=",
			"is_partial": false,
			"is_running": false,
			"response": {
				"_shards": {
					"failed": 0,
					"skipped": 0,
					"successful": 1,
					"total": 1
				},
				"aggregations": {
					"2": {
						"buckets": [
							{
								"doc_count": 2,
								"key": 1706021670000,
								"key_as_string": "2024-01-23T14:54:30.000",
								"3": {
									"buckets": [
										{
											"doc_count": 13,
											"key": 1706021800000,
											"key_as_string": "2024-01-23T14:56:40.000"
										}
									]
								}
							},
							{
								"doc_count": 13,
								"key": 1706021820000,
								"key_as_string": "2024-01-23T14:57:00.000",
								"3": {
									"buckets": [
										{
											"doc_count": 2,
											"key": 1706021640000,
											"key_as_string": "2024-01-23T14:54:00.000"
										}
									]
								}
							}
						]
					}
				},
				"hits": {
					"hits": [],
					"max_score": null,
					"total": {
						"relation": "eq",
						"value": 97
					}
				},
				"timed_out": false,
				"took": 1
			},
			"start_time_in_millis": 1706021899594
		}`,
		/*
			ExpectedResults: [][]model.QueryResultRow{
				{{Cols: []model.QueryResultCol{model.NewQueryResultCol("hits", uint64(97))}}},
				{}, // TODO non-aggregation query, maybe fill in results later: now we don't check them
				{
					{Cols: []model.QueryResultCol{model.NewQueryResultCol("key", int64(1706021670000/30000)), model.NewQueryResultCol("doc_count", 2)}},
					{Cols: []model.QueryResultCol{model.NewQueryResultCol("key", int64(1706021700000/30000)), model.NewQueryResultCol("doc_count", 13)}},
					{Cols: []model.QueryResultCol{model.NewQueryResultCol("key", int64(1706021730000/30000)), model.NewQueryResultCol("doc_count", 14)}},
					{Cols: []model.QueryResultCol{model.NewQueryResultCol("key", int64(1706021760000/30000)), model.NewQueryResultCol("doc_count", 14)}},
					{Cols: []model.QueryResultCol{model.NewQueryResultCol("key", int64(1706021790000/30000)), model.NewQueryResultCol("doc_count", 15)}},
					{Cols: []model.QueryResultCol{model.NewQueryResultCol("key", int64(1706021820000/30000)), model.NewQueryResultCol("doc_count", 13)}},
					{Cols: []model.QueryResultCol{model.NewQueryResultCol("key", int64(1706021850000/30000)), model.NewQueryResultCol("doc_count", 15)}},
					{Cols: []model.QueryResultCol{model.NewQueryResultCol("key", int64(1706021880000/30000)), model.NewQueryResultCol("doc_count", 11)}},
				},
			},
		*/
		ExpectedPancakeResults: []model.QueryResultRow{
			{Cols: []model.QueryResultCol{
				model.NewQueryResultCol("aggr__2__key_0", int64(1706021670000/30000)),
				model.NewQueryResultCol("aggr__2__count", 2),
				model.NewQueryResultCol("aggr__2__3__key_0", int64(1706021820000/40000)),
				model.NewQueryResultCol("aggr__2__3__count", 13),
			}},
			{Cols: []model.QueryResultCol{
				model.NewQueryResultCol("aggr__2__key_0", int64(1706021820000/30000)),
				model.NewQueryResultCol("aggr__2__count", 13),
				model.NewQueryResultCol("aggr__2__3__key_0", int64(1706021670000/40000)),
				model.NewQueryResultCol("aggr__2__3__count", 2),
			}},
		},
		/*
			ExpectedSQLs: []string{
				`SELECT count(*) ` +
					`FROM ` + QuotedTableName + ` ` +
					`WHERE ("message" iLIKE '%user%' ` +
					`AND ("@timestamp">=parseDateTime64BestEffort('2024-01-23T14:43:19.481Z') ` +
					`AND "@timestamp"<=parseDateTime64BestEffort('2024-01-23T14:58:19.481Z')))`,
				`SELECT "@timestamp" ` +
					`FROM ` + QuotedTableName + ` ` +
					`WHERE ("message" iLIKE '%user%' AND ("@timestamp">=parseDateTime64BestEffort('2024-01-23T14:43:19.481Z') ` +
					`AND "@timestamp"<=parseDateTime64BestEffort('2024-01-23T14:58:19.481Z'))) ` +
					`LIMIT 5`,
				`SELECT ` + timestampGroupByClause + `, count(*) ` +
					`FROM ` + QuotedTableName + ` ` +
					`WHERE ("message" iLIKE '%user%' ` +
					`AND ("@timestamp">=parseDateTime64BestEffort('2024-01-23T14:43:19.481Z') ` +
					`AND "@timestamp"<=parseDateTime64BestEffort('2024-01-23T14:58:19.481Z'))) ` +
					`GROUP BY ` + timestampGroupByClause + ` ` +
					`ORDER BY ` + timestampGroupByClause,
			},
		*/
		ExpectedPancakeSQL: `
			SELECT "aggr__2__key_0", "aggr__2__count", "aggr__2__3__key_0",
			  "aggr__2__3__count"
			FROM (
			  SELECT "aggr__2__key_0", "aggr__2__count", "aggr__2__3__key_0",
				"aggr__2__3__count",
				dense_rank() OVER (ORDER BY "aggr__2__key_0" ASC) AS "aggr__2__order_1_rank"
				,
				dense_rank() OVER (PARTITION BY "aggr__2__key_0" ORDER BY
				"aggr__2__3__key_0" ASC) AS "aggr__2__3__order_1_rank"
			  FROM (
				SELECT toInt64(toUnixTimestamp64Milli("@timestamp") / 30000) AS
				  "aggr__2__key_0",
				  sum(count(*)) OVER (PARTITION BY "aggr__2__key_0") AS "aggr__2__count",
				  toInt64(toUnixTimestamp64Milli("@timestamp") / 40000) AS
				  "aggr__2__3__key_0", count(*) AS "aggr__2__3__count"
				FROM ` + TableName + `
				GROUP BY toInt64(toUnixTimestamp64Milli("@timestamp") / 30000) AS
				  "aggr__2__key_0",
				  toInt64(toUnixTimestamp64Milli("@timestamp") / 40000) AS
				  "aggr__2__3__key_0"))
			ORDER BY "aggr__2__order_1_rank" ASC, "aggr__2__3__order_1_rank" ASC`,
	},
	{ // [49] TODO should null be in the response? Maybe try to replicate and see if it's fine as is.
		TestName: "2x histogram",
		QueryRequestJson: `
		{
			"_source": {
				"excludes": []
			},
			"aggs": {
				"2": {
					"histogram": {
						"field": "bytes",
						"interval": 100,
						"min_doc_count": 1
					},
					"aggs": {
						"3": {
							"histogram": {
								"field": "bytes2",
								"interval": 5,
								"min_doc_count": 1
							}
						}
					}
				}
			},
			"docvalue_fields": [
				{
					"field": "@timestamp",
					"format": "date_time"
				},
				{
					"field": "timestamp",
					"format": "date_time"
				},
				{
					"field": "utc_time",
					"format": "date_time"
				}
			],
			"query": {
				"bool": {
					"filter": [
						{
							"range": {
								"timestamp": {
									"format": "strict_date_optional_time",
									"gte": "2024-05-10T13:47:56.077Z",
									"lte": "2024-05-10T14:02:56.077Z"
								}
							}
						}
					],
					"must": [
						{
							"match_all": {}
						}
					],
					"must_not": [],
					"should": []
				}
			},
			"script_fields": {
				"hour_of_day": {
					"script": {
						"lang": "painless",
						"source": "doc['timestamp'].value.getHour()"
					}
				}
			},
			"size": 0,
			"stored_fields": [
				"*"
			],
			"track_total_hits": true
		}`,
		ExpectedResponse: `
		{
			"_shards": {
				"failed": 0,
				"skipped": 0,
				"successful": 1,
				"total": 1
			},
			"aggregations": {
				"2": {
					"buckets": [
						{
							"doc_count": 1,
							"key": 9100.0,
							"3": {
								"buckets": [
									{
										"key": 12,
										"doc_count": 1
									}
								]
							}
						},
						{
							"doc_count": 2,
							"key": 9700.0,
							"3": {
								"buckets": [
									{
										"key": 5,
										"doc_count": 1
									}
								]
							}
						}
					]
				}
			},
			"hits": {
				"hits": [],
				"max_score": null,
				"total": {
					"relation": "eq",
					"value": 6
				}
			},
			"timed_out": false,
			"took": 10
		}`,
		ExpectedPancakeResults: []model.QueryResultRow{
			{Cols: []model.QueryResultCol{
				model.NewQueryResultCol("aggr__2__key_0", 9100.0),
				model.NewQueryResultCol("aggr__2__count", 1),
				model.NewQueryResultCol("aggr__2__3__key_0", 12),
				model.NewQueryResultCol("aggr__2__3__count", 1),
			}},
			{Cols: []model.QueryResultCol{
				model.NewQueryResultCol("aggr__2__key_0", 9700.0),
				model.NewQueryResultCol("aggr__2__count", 2),
				model.NewQueryResultCol("aggr__2__3__key_0", 5),
				model.NewQueryResultCol("aggr__2__3__count", 1),
			}},
		},
		ExpectedPancakeSQL: `
			SELECT "aggr__2__key_0", "aggr__2__count", "aggr__2__3__key_0",
			  "aggr__2__3__count"
			FROM (
			  SELECT "aggr__2__key_0", "aggr__2__count", "aggr__2__3__key_0",
				"aggr__2__3__count",
				dense_rank() OVER (ORDER BY "aggr__2__key_0" ASC) AS "aggr__2__order_1_rank"
				,
				dense_rank() OVER (PARTITION BY "aggr__2__key_0" ORDER BY
				"aggr__2__3__key_0" ASC) AS "aggr__2__3__order_1_rank"
			  FROM (
				SELECT floor("bytes"/100)*100 AS "aggr__2__key_0",
				  sum(count(*)) OVER (PARTITION BY "aggr__2__key_0") AS "aggr__2__count",
				  floor("bytes2"/5)*5 AS "aggr__2__3__key_0",
				  count(*) AS "aggr__2__3__count"
				FROM ` + TableName + `
				WHERE ("timestamp">=fromUnixTimestamp64Milli(1715348876077) AND "timestamp"<=fromUnixTimestamp64Milli(1715349776077))
				GROUP BY floor("bytes"/100)*100 AS "aggr__2__key_0",
				  floor("bytes2"/5)*5 AS "aggr__2__3__key_0"))
			ORDER BY "aggr__2__order_1_rank" ASC, "aggr__2__3__order_1_rank" ASC`,
	},
	{ // [50] TODO: what about nulls in histogram? Maybe they should be treated like in terms?
		TestName: "2x histogram with min_doc_count 0",
		QueryRequestJson: `
		{
			"_source": {
				"excludes": []
			},
			"aggs": {
				"2": {
					"histogram": {
						"field": "bytes",
						"interval": 100,
						"min_doc_count": 0
					},
					"aggs": {
						"3": {
							"histogram": {
								"field": "bytes2",
								"interval": 5,
								"min_doc_count": 1
							}
						}
					}
				}
			},
			"docvalue_fields": [
				{
					"field": "@timestamp",
					"format": "date_time"
				},
				{
					"field": "timestamp",
					"format": "date_time"
				},
				{
					"field": "utc_time",
					"format": "date_time"
				}
			],
			"query": {
				"bool": {
					"filter": [
						{
							"range": {
								"timestamp": {
									"format": "strict_date_optional_time",
									"gte": "2024-05-10T13:47:56.077Z",
									"lte": "2024-05-10T14:02:56.077Z"
								}
							}
						}
					],
					"must": [
						{
							"match_all": {}
						}
					],
					"must_not": [],
					"should": []
				}
			},
			"script_fields": {
				"hour_of_day": {
					"script": {
						"lang": "painless",
						"source": "doc['timestamp'].value.getHour()"
					}
				}
			},
			"size": 0,
			"stored_fields": [
				"*"
			],
			"track_total_hits": true
		}`,
		ExpectedResponse: `
		{
			"_shards": {
				"failed": 0,
				"skipped": 0,
				"successful": 1,
				"total": 1
			},
			"aggregations": {
				"2": {
					"buckets": [
						{
							"doc_count": 1,
							"key": 9100.0,
							"3": {
								"buckets": [
									{
										"key": 12,
										"doc_count": 1
									}
								]
							}
						},
						{
							"doc_count": 0,
							"key": 9200.0,
							"3": {
								"buckets": []
							}
						},
						{
							"doc_count": 0,
							"key": 9300.0,
							"3": {
								"buckets": []
							}
						},
						{
							"doc_count": 0,
							"key": 9400.0,
							"3": {
								"buckets": []
							}
						},
						{
							"doc_count": 0,
							"key": 9500.0,
							"3": {
								"buckets": []
							}
						},
						{
							"doc_count": 0,
							"key": 9600.0,
							"3": {
								"buckets": []
							}
						},
						{
							"doc_count": 2,
							"key": 9700.0,
							"3": {
								"buckets": [
									{
										"key": 5,
										"doc_count": 1
									}
								]
							}
						}
					]
				}
			},
			"hits": {
				"hits": [],
				"max_score": null,
				"total": {
					"relation": "eq",
					"value": 6
				}
			},
			"timed_out": false,
			"took": 10
		}`,
		ExpectedPancakeResults: []model.QueryResultRow{
			{Cols: []model.QueryResultCol{
				model.NewQueryResultCol("aggr__2__key_0", 9100.0),
				model.NewQueryResultCol("aggr__2__count", 1),
				model.NewQueryResultCol("aggr__2__3__key_0", 12),
				model.NewQueryResultCol("aggr__2__3__count", 1),
			}},
			{Cols: []model.QueryResultCol{
				model.NewQueryResultCol("aggr__2__key_0", 9700.0),
				model.NewQueryResultCol("aggr__2__count", 2),
				model.NewQueryResultCol("aggr__2__3__key_0", 5),
				model.NewQueryResultCol("aggr__2__3__count", 1),
			}},
		},
		ExpectedPancakeSQL: `
			SELECT "aggr__2__key_0", "aggr__2__count", "aggr__2__3__key_0",
			  "aggr__2__3__count"
			FROM (
			  SELECT "aggr__2__key_0", "aggr__2__count", "aggr__2__3__key_0",
				"aggr__2__3__count",
				dense_rank() OVER (ORDER BY "aggr__2__key_0" ASC) AS "aggr__2__order_1_rank"
				,
				dense_rank() OVER (PARTITION BY "aggr__2__key_0" ORDER BY
				"aggr__2__3__key_0" ASC) AS "aggr__2__3__order_1_rank"
			  FROM (
				SELECT floor("bytes"/100)*100 AS "aggr__2__key_0",
				  sum(count(*)) OVER (PARTITION BY "aggr__2__key_0") AS "aggr__2__count",
				  floor("bytes2"/5)*5 AS "aggr__2__3__key_0",
				  count(*) AS "aggr__2__3__count"
				FROM ` + TableName + `
				WHERE ("timestamp">=fromUnixTimestamp64Milli(1715348876077) AND "timestamp"<=fromUnixTimestamp64Milli(1715349776077))
				GROUP BY floor("bytes"/100)*100 AS "aggr__2__key_0",
				  floor("bytes2"/5)*5 AS "aggr__2__3__key_0"))
			ORDER BY "aggr__2__order_1_rank" ASC, "aggr__2__3__order_1_rank" ASC`,
	},
	{ // [51]
		TestName: "2x terms with sampler in the middle",
		QueryRequestJson: `
		{
			"_source": {
				"excludes": []
			},
			"aggs": {
				"2": {
					"aggs": {
						"8": {
							"sampler": {
								"shard_size": 3333
							},
							"aggs": {
								"5": {
									"terms": {
										"field": "limbName",
										"missing": "__missing__",
										"size": 20
									}
								}
							}
						}
					},
					"terms": {
						"field": "surname",
						"shard_size": 1000,
						"size": 200
					}
				}
			},
			"fields": [],
			"runtime_mappings": {},
			"script_fields": {},
			"size": 0,
			"stored_fields": [
				"*"
			],
			"track_total_hits": false
		}`,
		ExpectedResponse: `
		{
			"completion_time_in_millis": 1720352002293,
			"expiration_time_in_millis": 1720352062445,
			"id": "FnpTUXdfTTZLUlBtQVo1YzBTVFBseEEcM19IaHdFWG5RN1d1eV9VaUcxenYwdzo0MTc0MA==",
			"is_partial": false,
			"is_running": false,
			"response": {
				"_shards": {
					"failed": 0,
					"skipped": 0,
					"successful": 1,
					"total": 1
				},
				"aggregations": {
					"2": {
						"buckets": [
							{
								"8": {
									"doc_count": 1036,
									"5": {
										"buckets": [
											{
												"doc_count": 21,
												"key": "__missing__"
											},
											{
												"doc_count": 24,
												"key": "b12"
											}
										],
										"doc_count_error_upper_bound": -1,
										"sum_other_doc_count": 991
									}
								},
								"doc_count": 1036,
								"key": "a1"
							},
							{
								"8": {
									"doc_count": 34,
									"5": {
										"buckets": [
											{
												"doc_count": 17,
												"key": "b21"
											},
											{
												"doc_count": 17,
												"key": "__missing__"
											}
										],
										"doc_count_error_upper_bound": 0,
										"sum_other_doc_count": 0
									}
								},
								"doc_count": 34,
								"key": "a2"
							}
						],
						"doc_count_error_upper_bound": -1,
						"sum_other_doc_count": 33220
					}
				},
				"hits": {
					"hits": [],
					"max_score": null,
					"total": {
						"relation": "eq",
						"value": 50427
					}
				},
				"timed_out": false,
				"took": 554
			},
			"start_time_in_millis": 1720352001739
		}`,
		ExpectedPancakeResults: []model.QueryResultRow{
			{Cols: []model.QueryResultCol{
				model.NewQueryResultCol("aggr__2__parent_count", 34290),
				model.NewQueryResultCol("aggr__2__key_0", "a1"),
				model.NewQueryResultCol("aggr__2__count", int64(1036)),
				model.NewQueryResultCol("aggr__2__8__count", 1036),
				model.NewQueryResultCol("aggr__2__8__5__parent_count", int64(1036)),
				model.NewQueryResultCol("aggr__2__8__5__key_0", "__missing__"),
				model.NewQueryResultCol("aggr__2__8__5__count", int64(21)),
			}},
			{Cols: []model.QueryResultCol{
				model.NewQueryResultCol("aggr__2__parent_count", 34290),
				model.NewQueryResultCol("aggr__2__key_0", "a1"),
				model.NewQueryResultCol("aggr__2__count", int64(1036)),
				model.NewQueryResultCol("aggr__2__8__count", 1036),
				model.NewQueryResultCol("aggr__2__8__5__parent_count", int64(1036)),
				model.NewQueryResultCol("aggr__2__8__5__key_0", "b12"),
				model.NewQueryResultCol("aggr__2__8__5__count", int64(24)),
			}},
			{Cols: []model.QueryResultCol{
				model.NewQueryResultCol("aggr__2__parent_count", 34290),
				model.NewQueryResultCol("aggr__2__key_0", "a2"),
				model.NewQueryResultCol("aggr__2__count", int64(34)),
				model.NewQueryResultCol("aggr__2__8__count", 34),
				model.NewQueryResultCol("aggr__2__8__5__parent_count", 34),
				model.NewQueryResultCol("aggr__2__8__5__key_0", "b21"),
				model.NewQueryResultCol("aggr__2__8__5__count", int64(17)),
			}},
			{Cols: []model.QueryResultCol{
				model.NewQueryResultCol("aggr__2__parent_count", 34290),
				model.NewQueryResultCol("aggr__2__key_0", "a2"),
				model.NewQueryResultCol("aggr__2__count", int64(34)),
				model.NewQueryResultCol("aggr__2__8__count", 34),
				model.NewQueryResultCol("aggr__2__8__5__parent_count", 34),
				model.NewQueryResultCol("aggr__2__8__5__key_0", "__missing__"),
				model.NewQueryResultCol("aggr__2__8__5__count", int64(17)),
			}},
		},
		ExpectedPancakeSQL: `
			SELECT "aggr__2__parent_count", "aggr__2__key_0", "aggr__2__count",
			  "aggr__2__8__count", "aggr__2__8__5__parent_count", "aggr__2__8__5__key_0",
			  "aggr__2__8__5__count"
			FROM (
			  SELECT "aggr__2__parent_count", "aggr__2__key_0", "aggr__2__count",
				"aggr__2__8__count", "aggr__2__8__5__parent_count", "aggr__2__8__5__key_0",
				"aggr__2__8__5__count",
				dense_rank() OVER (ORDER BY "aggr__2__count" DESC, "aggr__2__key_0" ASC) AS
				"aggr__2__order_1_rank",
				dense_rank() OVER (PARTITION BY "aggr__2__key_0" ORDER BY
				"aggr__2__8__5__count" DESC, "aggr__2__8__5__key_0" ASC) AS
				"aggr__2__8__5__order_1_rank"
			  FROM (
				SELECT sum(count(*)) OVER () AS "aggr__2__parent_count",
				  "surname" AS "aggr__2__key_0",
				  sum(count(*)) OVER (PARTITION BY "aggr__2__key_0") AS "aggr__2__count",
				  sum(count(*)) OVER (PARTITION BY "aggr__2__key_0") AS "aggr__2__8__count",
				  sum(count(*)) OVER (PARTITION BY "aggr__2__key_0") AS
				  "aggr__2__8__5__parent_count",
				  COALESCE("limbName", '__missing__') AS "aggr__2__8__5__key_0",
				  count(*) AS "aggr__2__8__5__count"
				FROM __quesma_table_name
				GROUP BY "surname" AS "aggr__2__key_0",
				  COALESCE("limbName", '__missing__') AS "aggr__2__8__5__key_0"))
			WHERE ("aggr__2__order_1_rank"<=201 AND "aggr__2__8__5__order_1_rank"<=20)
			ORDER BY "aggr__2__order_1_rank" ASC, "aggr__2__8__5__order_1_rank" ASC`,
	},
	{ // [52]
		TestName: "2x terms with random_sampler in the middle",
		QueryRequestJson: `
		{
			"_source": {
				"excludes": []
			},
			"aggs": {
				"2": {
					"aggs": {
						"8": {
							"random_sampler": {
								"probability": 1e-06,
								"seed": "1225474982"
							},
							"aggs": {
								"5": {
									"terms": {
										"field": "limbName",
										"missing": "__missing__",
										"size": 20
									}
								}
							}
						}
					},
					"terms": {
						"field": "surname",
						"shard_size": 1000,
						"size": 200
					}
				}
			},
			"fields": [],
			"runtime_mappings": {},
			"script_fields": {},
			"size": 0,
			"stored_fields": [
				"*"
			],
			"track_total_hits": false
		}`,
		ExpectedResponse: `
		{
			"completion_time_in_millis": 1720352002293,
			"expiration_time_in_millis": 1720352062445,
			"id": "FnpTUXdfTTZLUlBtQVo1YzBTVFBseEEcM19IaHdFWG5RN1d1eV9VaUcxenYwdzo0MTc0MA==",
			"is_partial": false,
			"is_running": false,
			"response": {
				"_shards": {
					"failed": 0,
					"skipped": 0,
					"successful": 1,
					"total": 1
				},
				"aggregations": {
					"2": {
						"buckets": [
							{
								"8": {
									"doc_count": 1036,
									"probability": 1e-06,
									"seed": "1225474982",
									"5": {
										"buckets": [
											{
												"doc_count": 21,
												"key": "__missing__"
											},
											{
												"doc_count": 24,
												"key": "b12"
											}
										],
										"doc_count_error_upper_bound": -1,
										"sum_other_doc_count": 991
									}
								},
								"doc_count": 1036,
								"key": "a1"
							},
							{
								"8": {
									"doc_count": 34,
									"probability": 1e-06,
									"seed": "1225474982",
									"5": {
										"buckets": [
											{
												"doc_count": 17,
												"key": "b21"
											},
											{
												"doc_count": 17,
												"key": "__missing__"
											}
										],
										"doc_count_error_upper_bound": 0,
										"sum_other_doc_count": 0
									}
								},
								"doc_count": 34,
								"key": "a2"
							}
						],
						"doc_count_error_upper_bound": -1,
						"sum_other_doc_count": 33220
					}
				},
				"hits": {
					"hits": [],
					"max_score": null,
					"total": {
						"relation": "eq",
						"value": 50427
					}
				},
				"timed_out": false,
				"took": 554
			},
			"start_time_in_millis": 1720352001739
		}`,
		ExpectedPancakeResults: []model.QueryResultRow{
			{Cols: []model.QueryResultCol{
				model.NewQueryResultCol("aggr__2__parent_count", 34290),
				model.NewQueryResultCol("aggr__2__key_0", "a1"),
				model.NewQueryResultCol("aggr__2__count", int64(1036)),
				model.NewQueryResultCol("aggr__2__8__count", 1036),
				model.NewQueryResultCol("aggr__2__8__5__parent_count", int64(1036)),
				model.NewQueryResultCol("aggr__2__8__5__key_0", "__missing__"),
				model.NewQueryResultCol("aggr__2__8__5__count", int64(21)),
			}},
			{Cols: []model.QueryResultCol{
				model.NewQueryResultCol("aggr__2__parent_count", 34290),
				model.NewQueryResultCol("aggr__2__key_0", "a1"),
				model.NewQueryResultCol("aggr__2__count", int64(1036)),
				model.NewQueryResultCol("aggr__2__8__count", 1036),
				model.NewQueryResultCol("aggr__2__8__5__parent_count", int64(1036)),
				model.NewQueryResultCol("aggr__2__8__5__key_0", "b12"),
				model.NewQueryResultCol("aggr__2__8__5__count", int64(24)),
			}},
			{Cols: []model.QueryResultCol{
				model.NewQueryResultCol("aggr__2__parent_count", 34290),
				model.NewQueryResultCol("aggr__2__key_0", "a2"),
				model.NewQueryResultCol("aggr__2__count", int64(34)),
				model.NewQueryResultCol("aggr__2__8__count", 34),
				model.NewQueryResultCol("aggr__2__8__5__parent_count", 34),
				model.NewQueryResultCol("aggr__2__8__5__key_0", "b21"),
				model.NewQueryResultCol("aggr__2__8__5__count", int64(17)),
			}},
			{Cols: []model.QueryResultCol{
				model.NewQueryResultCol("aggr__2__parent_count", 34290),
				model.NewQueryResultCol("aggr__2__key_0", "a2"),
				model.NewQueryResultCol("aggr__2__count", int64(34)),
				model.NewQueryResultCol("aggr__2__8__count", 34),
				model.NewQueryResultCol("aggr__2__8__5__parent_count", 34),
				model.NewQueryResultCol("aggr__2__8__5__key_0", "__missing__"),
				model.NewQueryResultCol("aggr__2__8__5__count", int64(17)),
			}},
		},
		ExpectedPancakeSQL: `
			SELECT "aggr__2__parent_count", "aggr__2__key_0", "aggr__2__count",
			  "aggr__2__8__count", "aggr__2__8__5__parent_count", "aggr__2__8__5__key_0",
			  "aggr__2__8__5__count"
			FROM (
			  SELECT "aggr__2__parent_count", "aggr__2__key_0", "aggr__2__count",
				"aggr__2__8__count", "aggr__2__8__5__parent_count", "aggr__2__8__5__key_0",
				"aggr__2__8__5__count",
				dense_rank() OVER (ORDER BY "aggr__2__count" DESC, "aggr__2__key_0" ASC) AS
				"aggr__2__order_1_rank",
				dense_rank() OVER (PARTITION BY "aggr__2__key_0" ORDER BY
				"aggr__2__8__5__count" DESC, "aggr__2__8__5__key_0" ASC) AS
				"aggr__2__8__5__order_1_rank"
			  FROM (
				SELECT sum(count(*)) OVER () AS "aggr__2__parent_count",
				  "surname" AS "aggr__2__key_0",
				  sum(count(*)) OVER (PARTITION BY "aggr__2__key_0") AS "aggr__2__count",
				  sum(count(*)) OVER (PARTITION BY "aggr__2__key_0") AS "aggr__2__8__count",
				  sum(count(*)) OVER (PARTITION BY "aggr__2__key_0") AS
				  "aggr__2__8__5__parent_count",
				  COALESCE("limbName", '__missing__') AS "aggr__2__8__5__key_0",
				  count(*) AS "aggr__2__8__5__count"
				FROM __quesma_table_name
				GROUP BY "surname" AS "aggr__2__key_0",
				  COALESCE("limbName", '__missing__') AS "aggr__2__8__5__key_0"))
			WHERE ("aggr__2__order_1_rank"<=201 AND "aggr__2__8__5__order_1_rank"<=20)
			ORDER BY "aggr__2__order_1_rank" ASC, "aggr__2__8__5__order_1_rank" ASC`,
	},
	{ // [53]
		TestName: "terms order by quantile, simplest - only one percentile",
		QueryRequestJson: `
		{
			"_source": {
				"excludes": []
			},
			"aggs": {
				"0": {
					"aggs": {
						"1": {
							"aggs": {
								"2": {
									"percentiles": {
										"field": "docker.cpu.total.pct",
										"keyed": false,
										"percents": [
								  			75
										]
									}
								}
							},
							"terms": {
								"field": "container.name",
								"order": {
									"2.75": "desc"
								},
								"shard_size": 25,
								"size": 5
							}
						}
					},
					"date_histogram": {
						"field": "@timestamp",
						"fixed_interval": "12h",
						"min_doc_count": 1
					}
				}
			},
			"fields": [
				{
					"field": "@timestamp",
					"format": "date_time"
				},
				{
					"field": "docker.container.created",
					"format": "date_time"
				}
			],
			"query": {
				"bool": {
					"filter": [
						{
							"bool": {
								"minimum_should_match": 1,
								"should": [
									{
										"term": {
				  							"data_stream.dataset": {
												"value": "docker.cpu"
											}
										}
									}
								]
							}
						},
						{
							"range": {
								"@timestamp": {
									"format": "strict_date_optional_time",
									"gte": "2024-08-18T07:54:12.291Z",
									"lte": "2024-09-02T07:54:12.291Z"
								}
							}
						}
					],
					"must": [],
					"must_not": [],
					"should": []
				}
			},
			"runtime_mappings": {},
			"script_fields": {},
			"size": 0,
			"stored_fields": [
				"*"
			]
		}`,
		ExpectedResponse: `
		{
			"completion_time_in_millis": 1720352002293,
			"expiration_time_in_millis": 1720352062445,
			"id": "FnpTUXdfTTZLUlBtQVo1YzBTVFBseEEcM19IaHdFWG5RN1d1eV9VaUcxenYwdzo0MTc0MA==",
			"is_partial": false,
			"is_running": false,
			"response": {
				"_shards": {
					"failed": 0,
					"skipped": 0,
					"successful": 1,
					"total": 1
				},
				"aggregations": {
					"0": {
						"buckets": [
							{
								"key": 1706011200000,
								"key_as_string": "2024-01-23T12:00:00.000",
								"doc_count": 5,
								"1": {
									"buckets": [
										{
											"key": "x",
											"doc_count": 2,
											"2": {
												"values": [
													{
														"key": 75,
														"value": 349.95000000000005
													}
												]
											}
										},
 										{
											"key": "y",
											"doc_count": 1,
											"2": {
												"values": [
													{
														"key": 75,
														"value": 100.2
													}
												]
											}
										}
									],
									"sum_other_doc_count": 2
								}
							},
							{
								"key": 1706054400000,
								"key_as_string": "2024-01-24T00:00:00.000",
								"doc_count": 5,
								"1": {
									"buckets": [
										{
											"key": "a",
											"doc_count": 3,
											"2": {
												"values": [
													{
														"key": 75,
														"value": 5
													}
												]
											}
										}
									],
									"sum_other_doc_count": 2
								}
							}
						]
					}
				},
				"hits": {
					"hits": [],
					"max_score": null,
					"total": {
						"relation": "eq",
						"value": 50427
					}
				},
				"timed_out": false,
				"took": 554
			},
			"start_time_in_millis": 1720352001739
		}`,
		ExpectedPancakeResults: []model.QueryResultRow{
			{Cols: []model.QueryResultCol{
				model.NewQueryResultCol("aggr__0__key_0", int64(1706011200000/43200000)),
				model.NewQueryResultCol("aggr__0__count", int64(5)),
				model.NewQueryResultCol("aggr__0__1__parent_count", 5),
				model.NewQueryResultCol("aggr__0__1__key_0", "x"),
				model.NewQueryResultCol("aggr__0__1__count", int64(2)),
				model.NewQueryResultCol("metric__0__1__2_col_0", []float64{349.95000000000005}),
			}},
			{Cols: []model.QueryResultCol{
				model.NewQueryResultCol("aggr__0__key_0", int64(1706011200000/43200000)),
				model.NewQueryResultCol("aggr__0__count", int64(5)),
				model.NewQueryResultCol("aggr__0__1__parent_count", 5),
				model.NewQueryResultCol("aggr__0__1__key_0", "y"),
				model.NewQueryResultCol("aggr__0__1__count", int64(1)),
				model.NewQueryResultCol("metric__0__1__2_col_0", []float64{100.2}),
			}},
			{Cols: []model.QueryResultCol{
				model.NewQueryResultCol("aggr__0__key_0", int64(1706054400000/43200000)),
				model.NewQueryResultCol("aggr__0__count", int64(5)),
				model.NewQueryResultCol("aggr__0__1__parent_count", 5),
				model.NewQueryResultCol("aggr__0__1__key_0", "a"),
				model.NewQueryResultCol("aggr__0__1__count", int64(3)),
				model.NewQueryResultCol("metric__0__1__2_col_0", []float64{5}),
			}},
		},
		ExpectedPancakeSQL: `
			SELECT "aggr__0__key_0", "aggr__0__count", "aggr__0__1__parent_count",
			  "aggr__0__1__key_0", "aggr__0__1__count", "metric__0__1__2_col_0"
			FROM (
			  SELECT "aggr__0__key_0", "aggr__0__count", "aggr__0__1__parent_count",
				"aggr__0__1__key_0", "aggr__0__1__count", "metric__0__1__2_col_0",
				dense_rank() OVER (ORDER BY "aggr__0__key_0" ASC) AS "aggr__0__order_1_rank"
				,
				dense_rank() OVER (PARTITION BY "aggr__0__key_0" ORDER BY
				"metric__0__1__2_col_0" DESC, "aggr__0__1__key_0" ASC) AS
				"aggr__0__1__order_1_rank"
			  FROM (
				SELECT toInt64(toUnixTimestamp64Milli("@timestamp") / 43200000) AS
				  "aggr__0__key_0",
				  sum(count(*)) OVER (PARTITION BY "aggr__0__key_0") AS "aggr__0__count",
				  sum(count(*)) OVER (PARTITION BY "aggr__0__key_0") AS
				  "aggr__0__1__parent_count", "container.name" AS "aggr__0__1__key_0",
				  count(*) AS "aggr__0__1__count",
				  quantiles(0.750000)("docker.cpu.total.pct") AS "metric__0__1__2_col_0"
				FROM __quesma_table_name
				WHERE ("data_stream.dataset"='docker.cpu' AND ("@timestamp">=
				  fromUnixTimestamp64Milli(1723967652291) AND "@timestamp"<=
				  fromUnixTimestamp64Milli(1725263652291)))
				GROUP BY toInt64(toUnixTimestamp64Milli("@timestamp") / 43200000) AS
				  "aggr__0__key_0", "container.name" AS "aggr__0__1__key_0"))
			WHERE "aggr__0__1__order_1_rank"<=6
			ORDER BY "aggr__0__order_1_rank" ASC, "aggr__0__1__order_1_rank" ASC`,
	},
	{ // [54]
		TestName: "terms order by quantile - more percentiles",
		QueryRequestJson: `
		{
			"_source": {
				"excludes": []
			},
			"aggs": {
				"0": {
					"aggs": {
						"1": {
							"aggs": {
								"2": {
									"percentiles": {
										"field": "docker.cpu.total.pct",
										"keyed": false,
										"percents": [
								  			10, 75, 99
										]
									}
								}
							},
							"terms": {
								"field": "container.name",
								"order": {
									"2.75": "desc"
								},
								"shard_size": 25,
								"size": 5
							}
						}
					},
					"date_histogram": {
						"field": "@timestamp",
						"fixed_interval": "12h",
						"min_doc_count": 1
					}
				}
			},
			"fields": [
				{
					"field": "@timestamp",
					"format": "date_time"
				},
				{
					"field": "docker.container.created",
					"format": "date_time"
				}
			],
			"runtime_mappings": {},
			"script_fields": {},
			"size": 0,
			"stored_fields": [
				"*"
			]
		}`,
		ExpectedResponse: `
		{
			"completion_time_in_millis": 1720352002293,
			"expiration_time_in_millis": 1720352062445,
			"id": "FnpTUXdfTTZLUlBtQVo1YzBTVFBseEEcM19IaHdFWG5RN1d1eV9VaUcxenYwdzo0MTc0MA==",
			"is_partial": false,
			"is_running": false,
			"response": {
				"_shards": {
					"failed": 0,
					"skipped": 0,
					"successful": 1,
					"total": 1
				},
				"aggregations": {
					"0": {
						"buckets": [
							{
								"key": 1706011200000,
								"key_as_string": "2024-01-23T12:00:00.000",
								"doc_count": 5,
								"1": {
									"buckets": [
										{
											"key": "x",
											"doc_count": 2,
											"2": {
												"values": [
													{
														"key": 10,
														"value": 349.95000000000005
													},
													{
														"key": 75,
														"value": 10.1
													},
													{
														"key": 99,
														"value": 20.2
													}
												]
											}
										},
 										{
											"key": "y",
											"doc_count": 1,
											"2": {
												"values": [
													{
														"key": 10,
														"value": 100.2
													},
													{
														"key": 75,
														"value": 11.1
													},
													{
														"key": 99,
														"value": 21.2
													}
												]
											}
										}
									],
									"sum_other_doc_count": 2
								}
							},
							{
								"key": 1706054400000,
								"key_as_string": "2024-01-24T00:00:00.000",
								"doc_count": 5,
								"1": {
									"buckets": [
										{
											"key": "a",
											"doc_count": 3,
											"2": {
												"values": [
													{
														"key": 10,
														"value": 5
													},
													{
														"key": 75,
														"value": 12.1
													},
													{
														"key": 99,
														"value": 22.2
													}
												]
											}
										}
									],
									"sum_other_doc_count": 2
								}
							}
						]
					}
				},
				"hits": {
					"hits": [],
					"max_score": null,
					"total": {
						"relation": "eq",
						"value": 50427
					}
				},
				"timed_out": false,
				"took": 554
			},
			"start_time_in_millis": 1720352001739
		}`,
		ExpectedPancakeResults: []model.QueryResultRow{
			{Cols: []model.QueryResultCol{
				model.NewQueryResultCol("aggr__0__key_0", int64(1706011200000/43200000)),
				model.NewQueryResultCol("aggr__0__count", int64(5)),
				model.NewQueryResultCol("aggr__0__1__parent_count", 5),
				model.NewQueryResultCol("aggr__0__1__key_0", "x"),
				model.NewQueryResultCol("aggr__0__1__count", int64(2)),
				model.NewQueryResultCol("metric__0__1__2_col_0", []float64{349.95000000000005}),
				model.NewQueryResultCol("metric__0__1__2_col_1", []float64{10.1}),
				model.NewQueryResultCol("metric__0__1__2_col_2", []float64{20.2}),
			}},
			{Cols: []model.QueryResultCol{
				model.NewQueryResultCol("aggr__0__key_0", int64(1706011200000/43200000)),
				model.NewQueryResultCol("aggr__0__count", int64(5)),
				model.NewQueryResultCol("aggr__0__1__parent_count", 5),
				model.NewQueryResultCol("aggr__0__1__key_0", "y"),
				model.NewQueryResultCol("aggr__0__1__count", int64(1)),
				model.NewQueryResultCol("metric__0__1__2_col_0", []float64{100.2}),
				model.NewQueryResultCol("metric__0__1__2_col_1", []float64{11.1}),
				model.NewQueryResultCol("metric__0__1__2_col_2", []float64{21.2}),
			}},
			{Cols: []model.QueryResultCol{
				model.NewQueryResultCol("aggr__0__key_0", int64(1706054400000/43200000)),
				model.NewQueryResultCol("aggr__0__count", int64(5)),
				model.NewQueryResultCol("aggr__0__1__parent_count", 5),
				model.NewQueryResultCol("aggr__0__1__key_0", "a"),
				model.NewQueryResultCol("aggr__0__1__count", int64(3)),
				model.NewQueryResultCol("metric__0__1__2_col_0", []float64{5}),
				model.NewQueryResultCol("metric__0__1__2_col_1", []float64{12.1}),
				model.NewQueryResultCol("metric__0__1__2_col_2", []float64{22.2}),
			}},
		},
		ExpectedPancakeSQL: `
			SELECT "aggr__0__key_0", "aggr__0__count", "aggr__0__1__parent_count",
			  "aggr__0__1__key_0", "aggr__0__1__count", "metric__0__1__2_col_0",
			  "metric__0__1__2_col_1", "metric__0__1__2_col_2"
			FROM (
			  SELECT "aggr__0__key_0", "aggr__0__count", "aggr__0__1__parent_count",
				"aggr__0__1__key_0", "aggr__0__1__count", "metric__0__1__2_col_0",
				"metric__0__1__2_col_1", "metric__0__1__2_col_2",
				dense_rank() OVER (ORDER BY "aggr__0__key_0" ASC) AS "aggr__0__order_1_rank"
				,
				dense_rank() OVER (PARTITION BY "aggr__0__key_0" ORDER BY
				"metric__0__1__2_col_1" DESC, "aggr__0__1__key_0" ASC) AS
				"aggr__0__1__order_1_rank"
			  FROM (
				SELECT toInt64(toUnixTimestamp64Milli("@timestamp") / 43200000) AS
				  "aggr__0__key_0",
				  sum(count(*)) OVER (PARTITION BY "aggr__0__key_0") AS "aggr__0__count",
				  sum(count(*)) OVER (PARTITION BY "aggr__0__key_0") AS
				  "aggr__0__1__parent_count", "container.name" AS "aggr__0__1__key_0",
				  count(*) AS "aggr__0__1__count",
				  quantiles(0.100000)("docker.cpu.total.pct") AS "metric__0__1__2_col_0",
				  quantiles(0.750000)("docker.cpu.total.pct") AS "metric__0__1__2_col_1",
				  quantiles(0.990000)("docker.cpu.total.pct") AS "metric__0__1__2_col_2"
				FROM __quesma_table_name
				GROUP BY toInt64(toUnixTimestamp64Milli("@timestamp") / 43200000) AS
				  "aggr__0__key_0", "container.name" AS "aggr__0__1__key_0"))
			WHERE "aggr__0__1__order_1_rank"<=6
			ORDER BY "aggr__0__order_1_rank" ASC, "aggr__0__1__order_1_rank" ASC`,
	},
	{ // [55]
		TestName: "terms order by percentile_ranks",
		QueryRequestJson: `
		{
			"_source": {
				"excludes": []
			},
			"aggs": {
				"0": {
					"aggs": {
						"1": {
							"percentile_ranks": {
								"field": "DistanceKilometers",
								"values": [
									0, 50
								]
							}
						}
					},
					"terms": {
						"field": "Cancelled",
						"order": {
							"1.0": "desc"
						},
						"shard_size": 25,
						"size": 5
					}
				}
			},
			"script_fields": {},
			"size": 0,
			"stored_fields": [
				"*"
			],
			"track_total_hits": true
		}`,
		ExpectedResponse: `
		{
			"is_partial": false,
			"is_running": false,
			"start_time_in_millis": 1727114076973,
			"expiration_time_in_millis": 1727546076973,
			"completion_time_in_millis": 1727114076978,
			"response": {
				"took": 5,
				"timed_out": false,
				"_shards": {
					"total": 1,
					"successful": 1,
					"skipped": 0,
					"failed": 0
				},
				"hits": {
					"total": {
						"value": 212,
						"relation": "eq"
					},
					"max_score": null,
					"hits": []
				},
				"aggregations": {
					"0": {
						"doc_count_error_upper_bound": 0,
						"sum_other_doc_count": 0,
						"buckets": [
							{
								"1": {
									"values": {
										"0.0": 3.314917127071823,
										"50.0": 6.441097753551789
									}
								},
								"key": 0,
								"doc_count": 181
							},
							{
								"1": {
									"values": {
										"0.0": 3.225806451612903,
										"50.0": 9.813812484840025
									}
								},
								"key": 1,
								"doc_count": 31
							}
						]
					}
				}
			}
		}`,
		ExpectedPancakeResults: []model.QueryResultRow{
			{Cols: []model.QueryResultCol{
				model.NewQueryResultCol("aggr__0__parent_count", 212),
				model.NewQueryResultCol("aggr__0__key_0", 0),
				model.NewQueryResultCol("aggr__0__count", int64(181)),
				model.NewQueryResultCol("metric__0__1_col_0", 3.314917127071823),
				model.NewQueryResultCol("metric__0__1_col_1", 6.441097753551789),
			}},
			{Cols: []model.QueryResultCol{
				model.NewQueryResultCol("aggr__0__parent_count", 212),
				model.NewQueryResultCol("aggr__0__key_0", 1),
				model.NewQueryResultCol("aggr__0__count", int64(31)),
				model.NewQueryResultCol("metric__0__1_col_0", 3.225806451612903),
				model.NewQueryResultCol("metric__0__1_col_1", 9.813812484840025),
			}},
		},
		ExpectedPancakeSQL: `
			SELECT sum(count(*)) OVER () AS "aggr__0__parent_count",
			  "Cancelled" AS "aggr__0__key_0", count(*) AS "aggr__0__count",
			  countIf("DistanceKilometers"<=0)/count(*)*100 AS "metric__0__1_col_0",
			  countIf("DistanceKilometers"<=50)/count(*)*100 AS "metric__0__1_col_1"
			FROM __quesma_table_name
			GROUP BY "Cancelled" AS "aggr__0__key_0"
			ORDER BY "metric__0__1_col_0" DESC, "aggr__0__key_0" ASC
			LIMIT 6`,
	},
	{ // [56]
		TestName: "simple histogram with null values, no missing parameter",
		QueryRequestJson: `
		{
			"aggs": {
				"sample": {
					"aggs": {
						"histo": {
							"histogram": {
								"field": "taxful_total_price",
								"interval": 224.19300000000004
							}
						}
					},
					"sampler": {
						"shard_size": 5000
					}
				}
			},
			"runtime_mappings": {},
			"size": 0,
			"track_total_hits": true
		}`,
		ExpectedResponse: `
		{
			"completion_status": 200,
			"completion_time_in_millis": 0,
			"expiration_time_in_millis": 0,
			"id": "quesma_async_0191e0d2-589d-7dd9-8ac9-7f51fdf2f8af",
			"is_partial": false,
			"is_running": false,
			"response": {
				"_shards": {
					"failed": 0,
					"skipped": 0,
					"successful": 1,
					"total": 1
				},
				"aggregations": {
					"sample": {
						"doc_count": 1978,
						"histo": {
							"buckets": [
								{
									"doc_count": 1960,
									"key": 0
								},
								{
									"doc_count": 17,
									"key": 224.19300000000004
								}
							]
						}
					}
				},
				"hits": {
					"hits": [],
					"max_score": null,
					"total": {
						"relation": "eq",
						"value": 5934
					}
				},
				"timed_out": false,
				"took": 0
			},
			"start_time_in_millis": 0
		}`,
		ExpectedPancakeResults: []model.QueryResultRow{
			{Cols: []model.QueryResultCol{
				model.NewQueryResultCol("aggr__sample__count", 1978),
				model.NewQueryResultCol("aggr__sample__histo__key_0", 0),
				model.NewQueryResultCol("aggr__sample__histo__count", 1960),
			}},
			{Cols: []model.QueryResultCol{
				model.NewQueryResultCol("aggr__sample__count", 1978),
				model.NewQueryResultCol("aggr__sample__histo__key_0", 224.19300000000004),
				model.NewQueryResultCol("aggr__sample__histo__count", 17),
			}},
			{Cols: []model.QueryResultCol{
				model.NewQueryResultCol("aggr__sample__count", 1978),
				model.NewQueryResultCol("aggr__sample__histo__key_0", nil),
				model.NewQueryResultCol("aggr__sample__histo__count", 1),
			}},
		},
		ExpectedPancakeSQL: `
			SELECT sum(count(*)) OVER () AS "aggr__sample__count",
			  floor("taxful_total_price"/224.19300000000004)*224.19300000000004 AS
			  "aggr__sample__histo__key_0", count(*) AS "aggr__sample__histo__count"
			FROM (
			  SELECT "taxful_total_price"
			  FROM __quesma_table_name
			  LIMIT 20000)
			GROUP BY floor("taxful_total_price"/224.19300000000004)*224.19300000000004 AS
			  "aggr__sample__histo__key_0"
			ORDER BY "aggr__sample__histo__key_0" ASC`,
	},
	{ // [57]
		TestName: "histogram with null values, no missing parameter, and some subaggregation",
		QueryRequestJson: `
		{
			"aggs": {
				"histo": {
					"histogram": {
						"field": "taxful_total_price",
						"interval": 224.19300000000004
					},
					"aggs": {
						"0": {
							"terms": {
								"field": "type"
							}
						}
					}
				}
			},
			"runtime_mappings": {},
			"size": 0,
			"track_total_hits": true
		}`,
		ExpectedResponse: `
		{
			"completion_status": 200,
			"completion_time_in_millis": 0,
			"expiration_time_in_millis": 0,
			"id": "quesma_async_0191e0d2-589d-7dd9-8ac9-7f51fdf2f8af",
			"is_partial": false,
			"is_running": false,
			"response": {
				"_shards": {
					"failed": 0,
					"skipped": 0,
					"successful": 1,
					"total": 1
				},
				"aggregations": {
					"histo": {
						"buckets": [
							{
								"doc_count": 1960,
								"key": 0,
								"0": {
									"buckets": [
										{
											"doc_count": 42,
											"key": "order"
										},
										{
											"doc_count": 1,
											"key": "disorder"
										}
									],
									"doc_count_error_upper_bound": 0,
									"sum_other_doc_count": 1917
								}
							},
							{
								"doc_count": 17,
								"key": 224.19300000000004
							}
						]
					}
				},
				"hits": {
					"hits": [],
					"max_score": null,
					"total": {
						"relation": "eq",
						"value": 5934
					}
				},
				"timed_out": false,
				"took": 0
			},
			"start_time_in_millis": 0
		}`,
		ExpectedPancakeResults: []model.QueryResultRow{
			{Cols: []model.QueryResultCol{
				model.NewQueryResultCol("aggr__histo__key_0", 0),
				model.NewQueryResultCol("aggr__histo__count", 1960),
				model.NewQueryResultCol("aggr__histo__0__parent_count", 1960),
				model.NewQueryResultCol("aggr__histo__0__key_0", "order"),
				model.NewQueryResultCol("aggr__histo__0__count", int64(42)),
			}},
			{Cols: []model.QueryResultCol{
				model.NewQueryResultCol("aggr__histo__key_0", 0),
				model.NewQueryResultCol("aggr__histo__count", 1960),
				model.NewQueryResultCol("aggr__histo__0__parent_count", 1960),
				model.NewQueryResultCol("aggr__histo__0__key_0", "disorder"),
				model.NewQueryResultCol("aggr__histo__0__count", int64(1)),
			}},
			{Cols: []model.QueryResultCol{
				model.NewQueryResultCol("aggr__histo__key_0", 224.19300000000004),
				model.NewQueryResultCol("aggr__histo__count", 17),
				model.NewQueryResultCol("aggr__histo__0__parent_count", 17),
				model.NewQueryResultCol("aggr__histo__0__key_0", nil),
				model.NewQueryResultCol("aggr__histo__0__count", int64(1)),
			}},
			{Cols: []model.QueryResultCol{
				model.NewQueryResultCol("aggr__histo__key_0", nil),
				model.NewQueryResultCol("aggr__histo__count", 15),
				model.NewQueryResultCol("aggr__histo__0__parent_count", 15),
				model.NewQueryResultCol("aggr__histo__0__key_0", "a"),
				model.NewQueryResultCol("aggr__histo__0__count", int64(1)),
			}},
			{Cols: []model.QueryResultCol{
				model.NewQueryResultCol("aggr__histo__key_0", nil),
				model.NewQueryResultCol("aggr__histo__count", 15),
				model.NewQueryResultCol("aggr__histo__0__parent_count", 15),
				model.NewQueryResultCol("aggr__histo__0__key_0", "b"),
				model.NewQueryResultCol("aggr__histo__0__count", int64(1)),
			}},
		},
		ExpectedPancakeSQL: `
			SELECT "aggr__histo__key_0", "aggr__histo__count",
			  "aggr__histo__0__parent_count", "aggr__histo__0__key_0",
			  "aggr__histo__0__count"
			FROM (
			  SELECT "aggr__histo__key_0", "aggr__histo__count",
				"aggr__histo__0__parent_count", "aggr__histo__0__key_0",
				"aggr__histo__0__count",
				dense_rank() OVER (ORDER BY "aggr__histo__key_0" ASC) AS
				"aggr__histo__order_1_rank",
				dense_rank() OVER (PARTITION BY "aggr__histo__key_0" ORDER BY
				"aggr__histo__0__count" DESC, "aggr__histo__0__key_0" ASC) AS
				"aggr__histo__0__order_1_rank"
			  FROM (
				SELECT floor("taxful_total_price"/224.19300000000004)*224.19300000000004 AS
				  "aggr__histo__key_0",
				  sum(count(*)) OVER (PARTITION BY "aggr__histo__key_0") AS
				  "aggr__histo__count",
				  sum(count(*)) OVER (PARTITION BY "aggr__histo__key_0") AS
				  "aggr__histo__0__parent_count", "type" AS "aggr__histo__0__key_0",
				  count(*) AS "aggr__histo__0__count"
				FROM __quesma_table_name
				GROUP BY floor("taxful_total_price"/224.19300000000004)*224.19300000000004
				  AS "aggr__histo__key_0", "type" AS "aggr__histo__0__key_0"))
			WHERE "aggr__histo__0__order_1_rank"<=11
			ORDER BY "aggr__histo__order_1_rank" ASC, "aggr__histo__0__order_1_rank" ASC`,
	},
	{ // [58]
		TestName: "simple histogram with null values and missing parameter",
		QueryRequestJson: `
		{
			"aggs": {
				"sample": {
					"aggs": {
						"histo": {
							"histogram": {
								"field": "taxful_total_price",
								"interval": 224.19300000000004,
								"missing": 80
							}
						}
					},
					"sampler": {
						"shard_size": 5000
					}
				}
			},
			"runtime_mappings": {},
			"size": 0,
			"track_total_hits": true
		}`,
		ExpectedResponse: `
		{
			"completion_status": 200,
			"completion_time_in_millis": 0,
			"expiration_time_in_millis": 0,
			"id": "quesma_async_0191e0d2-589d-7dd9-8ac9-7f51fdf2f8af",
			"is_partial": false,
			"is_running": false,
			"response": {
				"_shards": {
					"failed": 0,
					"skipped": 0,
					"successful": 1,
					"total": 1
				},
				"aggregations": {
					"sample": {
						"doc_count": 1978,
						"histo": {
							"buckets": [
								{
									"doc_count": 1960,
									"key": 0
								},
								{
									"doc_count": 17,
									"key": 80
								},
								{
									"doc_count": 1,
									"key": 224.19300000000004
								}
							]
						}
					}
				},
				"hits": {
					"hits": [],
					"max_score": null,
					"total": {
						"relation": "eq",
						"value": 5934
					}
				},
				"timed_out": false,
				"took": 0
			},
			"start_time_in_millis": 0
		}`,
		ExpectedPancakeResults: []model.QueryResultRow{
			{Cols: []model.QueryResultCol{
				model.NewQueryResultCol("aggr__sample__count", 1978),
				model.NewQueryResultCol("aggr__sample__histo__key_0", 0),
				model.NewQueryResultCol("aggr__sample__histo__count", 1960),
			}},
			{Cols: []model.QueryResultCol{
				model.NewQueryResultCol("aggr__sample__count", 1978),
				model.NewQueryResultCol("aggr__sample__histo__key_0", 80),
				model.NewQueryResultCol("aggr__sample__histo__count", 17),
			}},
			{Cols: []model.QueryResultCol{
				model.NewQueryResultCol("aggr__sample__count", 1978),
				model.NewQueryResultCol("aggr__sample__histo__key_0", 224.19300000000004),
				model.NewQueryResultCol("aggr__sample__histo__count", 1),
			}},
		},
		ExpectedPancakeSQL: `
			SELECT sum(count(*)) OVER () AS "aggr__sample__count",
			  floor(COALESCE("taxful_total_price", 80)/224.19300000000004)*
			  224.19300000000004 AS "aggr__sample__histo__key_0",
			  count(*) AS "aggr__sample__histo__count"
			FROM (
			  SELECT "taxful_total_price"
			  FROM __quesma_table_name
			  LIMIT 20000)
			GROUP BY floor(COALESCE("taxful_total_price", 80)/224.19300000000004)*
			  224.19300000000004 AS "aggr__sample__histo__key_0"
			ORDER BY "aggr__sample__histo__key_0" ASC`,
	},
	{ // [59]
		TestName: "histogram with null values, missing parameter, and some subaggregation",
		QueryRequestJson: `
		{
			"aggs": {
				"histo": {
					"histogram": {
						"field": "taxful_total_price",
						"interval": 224.19300000000004,
						"missing": 800
					},
					"aggs": {
						"0": {
							"terms": {
								"field": "type"
							}
						}
					}
				}
			},
			"runtime_mappings": {},
			"size": 0,
			"track_total_hits": true
		}`,
		ExpectedResponse: `
		{
			"completion_status": 200,
			"completion_time_in_millis": 0,
			"expiration_time_in_millis": 0,
			"id": "quesma_async_0191e0d2-589d-7dd9-8ac9-7f51fdf2f8af",
			"is_partial": false,
			"is_running": false,
			"response": {
				"_shards": {
					"failed": 0,
					"skipped": 0,
					"successful": 1,
					"total": 1
				},
				"aggregations": {
					"histo": {
						"buckets": [
							{
								"doc_count": 1960,
								"key": 0,
								"0": {
									"buckets": [
										{
											"doc_count": 42,
											"key": "order"
										},
										{
											"doc_count": 1,
											"key": "disorder"
										}
									],
									"doc_count_error_upper_bound": 0,
									"sum_other_doc_count": 1917
								}
							},
							{
								"doc_count": 17,
								"key": 224.19300000000004
							},
							{
								"doc_count": 15,
								"key": 800,
								"0": {
									"buckets": [
										{
											"doc_count": 1,
											"key": "a"
										},
										{
											"doc_count": 1,
											"key": "b"
										}
									],
									"doc_count_error_upper_bound": 0,
									"sum_other_doc_count": 13
								}
							}
						]
					}
				},
				"hits": {
					"hits": [],
					"max_score": null,
					"total": {
						"relation": "eq",
						"value": 5934
					}
				},
				"timed_out": false,
				"took": 0
			},
			"start_time_in_millis": 0
		}`,
		ExpectedPancakeResults: []model.QueryResultRow{
			{Cols: []model.QueryResultCol{
				model.NewQueryResultCol("aggr__histo__key_0", 0),
				model.NewQueryResultCol("aggr__histo__count", 1960),
				model.NewQueryResultCol("aggr__histo__0__parent_count", 1960),
				model.NewQueryResultCol("aggr__histo__0__key_0", "order"),
				model.NewQueryResultCol("aggr__histo__0__count", int64(42)),
			}},
			{Cols: []model.QueryResultCol{
				model.NewQueryResultCol("aggr__histo__key_0", 0),
				model.NewQueryResultCol("aggr__histo__count", 1960),
				model.NewQueryResultCol("aggr__histo__0__parent_count", 1960),
				model.NewQueryResultCol("aggr__histo__0__key_0", "disorder"),
				model.NewQueryResultCol("aggr__histo__0__count", int64(1)),
			}},
			{Cols: []model.QueryResultCol{
				model.NewQueryResultCol("aggr__histo__key_0", 224.19300000000004),
				model.NewQueryResultCol("aggr__histo__count", 17),
				model.NewQueryResultCol("aggr__histo__0__parent_count", 17),
				model.NewQueryResultCol("aggr__histo__0__key_0", nil),
				model.NewQueryResultCol("aggr__histo__0__count", int64(1)),
			}},
			{Cols: []model.QueryResultCol{
				model.NewQueryResultCol("aggr__histo__key_0", 800),
				model.NewQueryResultCol("aggr__histo__count", 15),
				model.NewQueryResultCol("aggr__histo__0__parent_count", 15),
				model.NewQueryResultCol("aggr__histo__0__key_0", "a"),
				model.NewQueryResultCol("aggr__histo__0__count", int64(1)),
			}},
			{Cols: []model.QueryResultCol{
				model.NewQueryResultCol("aggr__histo__key_0", 800),
				model.NewQueryResultCol("aggr__histo__count", 15),
				model.NewQueryResultCol("aggr__histo__0__parent_count", 15),
				model.NewQueryResultCol("aggr__histo__0__key_0", "b"),
				model.NewQueryResultCol("aggr__histo__0__count", int64(1)),
			}},
		},
		ExpectedPancakeSQL: `
			SELECT "aggr__histo__key_0", "aggr__histo__count",
			  "aggr__histo__0__parent_count", "aggr__histo__0__key_0",
			  "aggr__histo__0__count"
			FROM (
			  SELECT "aggr__histo__key_0", "aggr__histo__count",
				"aggr__histo__0__parent_count", "aggr__histo__0__key_0",
				"aggr__histo__0__count",
				dense_rank() OVER (ORDER BY "aggr__histo__key_0" ASC) AS
				"aggr__histo__order_1_rank",
				dense_rank() OVER (PARTITION BY "aggr__histo__key_0" ORDER BY
				"aggr__histo__0__count" DESC, "aggr__histo__0__key_0" ASC) AS
				"aggr__histo__0__order_1_rank"
			  FROM (
				SELECT floor(COALESCE("taxful_total_price", 800)/224.19300000000004)*
				  224.19300000000004 AS "aggr__histo__key_0",
				  sum(count(*)) OVER (PARTITION BY "aggr__histo__key_0") AS
				  "aggr__histo__count",
				  sum(count(*)) OVER (PARTITION BY "aggr__histo__key_0") AS
				  "aggr__histo__0__parent_count", "type" AS "aggr__histo__0__key_0",
				  count(*) AS "aggr__histo__0__count"
				FROM __quesma_table_name
				GROUP BY floor(COALESCE("taxful_total_price", 800)/224.19300000000004)*
				  224.19300000000004 AS "aggr__histo__key_0",
				  "type" AS "aggr__histo__0__key_0"))
			WHERE "aggr__histo__0__order_1_rank"<=11
			ORDER BY "aggr__histo__order_1_rank" ASC, "aggr__histo__0__order_1_rank" ASC`,
	},
	{ // [60]
		TestName: "simple date_histogram with null values, no missing parameter (DateTime)",
		QueryRequestJson: `
		{
			"aggs": {
				"sample": {
					"aggs": {
						"histo": {
							"date_histogram": {
								"field": "customer_birth_date"
							}
						}
					},
					"sampler": {
						"shard_size": 5000
					}
				}
			},
			"runtime_mappings": {},
			"size": 0,
			"track_total_hits": true
		}`,
		ExpectedResponse: `
		{
			"completion_status": 200,
			"completion_time_in_millis": 0,
			"expiration_time_in_millis": 0,
			"id": "quesma_async_0191e0d2-589d-7dd9-8ac9-7f51fdf2f8af",
			"is_partial": false,
			"is_running": false,
			"response": {
				"_shards": {
					"failed": 0,
					"skipped": 0,
					"successful": 1,
					"total": 1
				},
				"aggregations": {
					"sample": {
						"doc_count": 1978,
						"histo": {
							"buckets": [
								{
									"doc_count": 1960,
									"key": 1706021640000,
									"key_as_string": "2024-01-23T14:54:00.000"
								},
								{
									"doc_count": 17,
									"key": 1706021700000,
									"key_as_string": "2024-01-23T14:55:00.000"
								}
							]
						}
					}
				},
				"hits": {
					"hits": [],
					"max_score": null,
					"total": {
						"relation": "eq",
						"value": 5934
					}
				},
				"timed_out": false,
				"took": 0
			},
			"start_time_in_millis": 0
		}`,
		ExpectedPancakeResults: []model.QueryResultRow{
			{Cols: []model.QueryResultCol{
				model.NewQueryResultCol("aggr__sample__count", 1978),
				model.NewQueryResultCol("aggr__sample__histo__key_0", int64(1706021640000/30000)),
				model.NewQueryResultCol("aggr__sample__histo__count", 1960),
			}},
			{Cols: []model.QueryResultCol{
				model.NewQueryResultCol("aggr__sample__count", 1978),
				model.NewQueryResultCol("aggr__sample__histo__key_0", int64(1706021700000/30000)),
				model.NewQueryResultCol("aggr__sample__histo__count", 17),
			}},
			{Cols: []model.QueryResultCol{
				model.NewQueryResultCol("aggr__sample__count", 1978),
				model.NewQueryResultCol("aggr__sample__histo__key_0", nil),
				model.NewQueryResultCol("aggr__sample__histo__count", 1),
			}},
		},
		ExpectedPancakeSQL: `
			SELECT sum(count(*)) OVER () AS "aggr__sample__count",
			  toInt64(toUnixTimestamp("customer_birth_date") / 30) AS
			  "aggr__sample__histo__key_0", count(*) AS "aggr__sample__histo__count"
			FROM (
			  SELECT "customer_birth_date"
			  FROM __quesma_table_name
			  LIMIT 20000)
			GROUP BY toInt64(toUnixTimestamp("customer_birth_date") / 30) AS
			  "aggr__sample__histo__key_0"
			ORDER BY "aggr__sample__histo__key_0" ASC`,
	},
	{ // [61]
		TestName: "date_histogram with null values, no missing parameter, and some subaggregation",
		QueryRequestJson: `
		{
			"aggs": {
				"histo": {
					"date_histogram": {
						"field": "customer_birth_date_datetime64"
					},
					"aggs": {
						"0": {
							"terms": {
								"field": "type"
							}
						}
					}
				}
			},
			"runtime_mappings": {},
			"size": 0,
			"track_total_hits": true
		}`,
		ExpectedResponse: `
		{
			"completion_status": 200,
			"completion_time_in_millis": 0,
			"expiration_time_in_millis": 0,
			"id": "quesma_async_0191e0d2-589d-7dd9-8ac9-7f51fdf2f8af",
			"is_partial": false,
			"is_running": false,
			"response": {
				"_shards": {
					"failed": 0,
					"skipped": 0,
					"successful": 1,
					"total": 1
				},
				"aggregations": {
					"histo": {
						"buckets": [
							{
								"doc_count": 1960,
								"key": 1706021640000,
								"key_as_string": "2024-01-23T14:54:00.000",
								"0": {
									"buckets": [
										{
											"doc_count": 42,
											"key": "order"
										},
										{
											"doc_count": 1,
											"key": "disorder"
										}
									],
									"doc_count_error_upper_bound": 0,
									"sum_other_doc_count": 1917
								}
							},
							{
								"doc_count": 17,
								"key": 1706021670000,
								"key_as_string": "2024-01-23T14:54:30.000"
							}
						]
					}
				},
				"hits": {
					"hits": [],
					"max_score": null,
					"total": {
						"relation": "eq",
						"value": 5934
					}
				},
				"timed_out": false,
				"took": 0
			},
			"start_time_in_millis": 0
		}`,
		ExpectedPancakeResults: []model.QueryResultRow{
			{Cols: []model.QueryResultCol{
				model.NewQueryResultCol("aggr__histo__key_0", int64(1706021640000/30000)),
				model.NewQueryResultCol("aggr__histo__count", 1960),
				model.NewQueryResultCol("aggr__histo__0__parent_count", 1960),
				model.NewQueryResultCol("aggr__histo__0__key_0", "order"),
				model.NewQueryResultCol("aggr__histo__0__count", int64(42)),
			}},
			{Cols: []model.QueryResultCol{
				model.NewQueryResultCol("aggr__histo__key_0", int64(1706021640000/30000)),
				model.NewQueryResultCol("aggr__histo__count", 1960),
				model.NewQueryResultCol("aggr__histo__0__parent_count", 1960),
				model.NewQueryResultCol("aggr__histo__0__key_0", "disorder"),
				model.NewQueryResultCol("aggr__histo__0__count", int64(1)),
			}},
			{Cols: []model.QueryResultCol{
				model.NewQueryResultCol("aggr__histo__key_0", int64(1706021670000/30000)),
				model.NewQueryResultCol("aggr__histo__count", 17),
				model.NewQueryResultCol("aggr__histo__0__parent_count", 17),
				model.NewQueryResultCol("aggr__histo__0__key_0", nil),
				model.NewQueryResultCol("aggr__histo__0__count", int64(1)),
			}},
			{Cols: []model.QueryResultCol{
				model.NewQueryResultCol("aggr__histo__key_0", nil),
				model.NewQueryResultCol("aggr__histo__count", 15),
				model.NewQueryResultCol("aggr__histo__0__parent_count", 15),
				model.NewQueryResultCol("aggr__histo__0__key_0", "a"),
				model.NewQueryResultCol("aggr__histo__0__count", int64(1)),
			}},
			{Cols: []model.QueryResultCol{
				model.NewQueryResultCol("aggr__histo__key_0", nil),
				model.NewQueryResultCol("aggr__histo__count", 15),
				model.NewQueryResultCol("aggr__histo__0__parent_count", 15),
				model.NewQueryResultCol("aggr__histo__0__key_0", "b"),
				model.NewQueryResultCol("aggr__histo__0__count", int64(1)),
			}},
		},
		ExpectedPancakeSQL: `
			SELECT "aggr__histo__key_0", "aggr__histo__count",
			  "aggr__histo__0__parent_count", "aggr__histo__0__key_0",
			  "aggr__histo__0__count"
			FROM (
			  SELECT "aggr__histo__key_0", "aggr__histo__count",
				"aggr__histo__0__parent_count", "aggr__histo__0__key_0",
				"aggr__histo__0__count",
				dense_rank() OVER (ORDER BY "aggr__histo__key_0" ASC) AS
				"aggr__histo__order_1_rank",
				dense_rank() OVER (PARTITION BY "aggr__histo__key_0" ORDER BY
				"aggr__histo__0__count" DESC, "aggr__histo__0__key_0" ASC) AS
				"aggr__histo__0__order_1_rank"
			  FROM (
				SELECT toInt64(toUnixTimestamp64Milli("customer_birth_date_datetime64") / 30000) AS
				  "aggr__histo__key_0",
				  sum(count(*)) OVER (PARTITION BY "aggr__histo__key_0") AS
				  "aggr__histo__count",
				  sum(count(*)) OVER (PARTITION BY "aggr__histo__key_0") AS
				  "aggr__histo__0__parent_count", "type" AS "aggr__histo__0__key_0",
				  count(*) AS "aggr__histo__0__count"
				FROM __quesma_table_name
				GROUP BY toInt64(toUnixTimestamp64Milli("customer_birth_date_datetime64") / 30000) AS
				  "aggr__histo__key_0", "type" AS "aggr__histo__0__key_0"))
			WHERE "aggr__histo__0__order_1_rank"<=11
			ORDER BY "aggr__histo__order_1_rank" ASC, "aggr__histo__0__order_1_rank" ASC`,
	},
	{ // [62]
		TestName: "date_histogram with null values, missing parameter (DateTime, not DateTime64), and some subaggregation",
		QueryRequestJson: `
		{
			"aggs": {
				"histo": {
					"date_histogram": {
						"field": "customer_birth_date",
						"missing": "2024-01-23T14:56:00"
					},
					"aggs": {
						"0": {
							"terms": {
								"field": "type"
							}
						}
					}
				}
			},
			"runtime_mappings": {},
			"size": 0,
			"track_total_hits": true
		}`,
		ExpectedResponse: `
		{
			"completion_status": 200,
			"completion_time_in_millis": 0,
			"expiration_time_in_millis": 0,
			"id": "quesma_async_0191e0d2-589d-7dd9-8ac9-7f51fdf2f8af",
			"is_partial": false,
			"is_running": false,
			"response": {
				"_shards": {
					"failed": 0,
					"skipped": 0,
					"successful": 1,
					"total": 1
				},
				"aggregations": {
					"histo": {
						"buckets": [
							{
								"doc_count": 1960,
								"key": 1706021640000,
								"key_as_string": "2024-01-23T14:54:00.000",
								"0": {
									"buckets": [
										{
											"doc_count": 42,
											"key": "order"
										},
										{
											"doc_count": 1,
											"key": "disorder"
										}
									],
									"doc_count_error_upper_bound": 0,
									"sum_other_doc_count": 1917
								}
							},
							{
								"doc_count": 17,
								"key": 1706021700000,
								"key_as_string": "2024-01-23T14:55:00.000"
							},
							{
								"doc_count": 15,
								"key": 1706021760000,
								"key_as_string": "2024-01-23T14:56:00.000",
								"0": {
									"buckets": [
										{
											"doc_count": 1,
											"key": "a"
										},
										{
											"doc_count": 1,
											"key": "b"
										}
									],
									"doc_count_error_upper_bound": 0,
									"sum_other_doc_count": 13
								}
							}
						]
					}
				},
				"hits": {
					"hits": [],
					"max_score": null,
					"total": {
						"relation": "eq",
						"value": 5934
					}
				},
				"timed_out": false,
				"took": 0
			},
			"start_time_in_millis": 0
		}`,
		ExpectedPancakeResults: []model.QueryResultRow{
			{Cols: []model.QueryResultCol{
				model.NewQueryResultCol("aggr__histo__key_0", int64(1706021640000/30000)),
				model.NewQueryResultCol("aggr__histo__count", 1960),
				model.NewQueryResultCol("aggr__histo__0__parent_count", 1960),
				model.NewQueryResultCol("aggr__histo__0__key_0", "order"),
				model.NewQueryResultCol("aggr__histo__0__count", int64(42)),
			}},
			{Cols: []model.QueryResultCol{
				model.NewQueryResultCol("aggr__histo__key_0", int64(1706021640000/30000)),
				model.NewQueryResultCol("aggr__histo__count", 1960),
				model.NewQueryResultCol("aggr__histo__0__parent_count", 1960),
				model.NewQueryResultCol("aggr__histo__0__key_0", "disorder"),
				model.NewQueryResultCol("aggr__histo__0__count", int64(1)),
			}},
			{Cols: []model.QueryResultCol{
				model.NewQueryResultCol("aggr__histo__key_0", int64(1706021700000/30000)),
				model.NewQueryResultCol("aggr__histo__count", 17),
				model.NewQueryResultCol("aggr__histo__0__parent_count", 17),
				model.NewQueryResultCol("aggr__histo__0__key_0", nil),
				model.NewQueryResultCol("aggr__histo__0__count", int64(1)),
			}},
			{Cols: []model.QueryResultCol{
				model.NewQueryResultCol("aggr__histo__key_0", int64(1706021760000/30000)),
				model.NewQueryResultCol("aggr__histo__count", 15),
				model.NewQueryResultCol("aggr__histo__0__parent_count", 15),
				model.NewQueryResultCol("aggr__histo__0__key_0", "a"),
				model.NewQueryResultCol("aggr__histo__0__count", int64(1)),
			}},
			{Cols: []model.QueryResultCol{
				model.NewQueryResultCol("aggr__histo__key_0", int64(1706021760000/30000)),
				model.NewQueryResultCol("aggr__histo__count", 15),
				model.NewQueryResultCol("aggr__histo__0__parent_count", 15),
				model.NewQueryResultCol("aggr__histo__0__key_0", "b"),
				model.NewQueryResultCol("aggr__histo__0__count", int64(1)),
			}},
		},
		ExpectedPancakeSQL: `
			SELECT "aggr__histo__key_0", "aggr__histo__count",
			  "aggr__histo__0__parent_count", "aggr__histo__0__key_0",
			  "aggr__histo__0__count"
			FROM (
			  SELECT "aggr__histo__key_0", "aggr__histo__count",
				"aggr__histo__0__parent_count", "aggr__histo__0__key_0",
				"aggr__histo__0__count",
				dense_rank() OVER (ORDER BY "aggr__histo__key_0" ASC) AS
				"aggr__histo__order_1_rank",
				dense_rank() OVER (PARTITION BY "aggr__histo__key_0" ORDER BY
				"aggr__histo__0__count" DESC, "aggr__histo__0__key_0" ASC) AS
				"aggr__histo__0__order_1_rank"
			  FROM (
				SELECT toInt64(toUnixTimestamp(COALESCE("customer_birth_date",
				  fromUnixTimestamp(1706021760))) / 30) AS "aggr__histo__key_0",
				  sum(count(*)) OVER (PARTITION BY "aggr__histo__key_0") AS
				  "aggr__histo__count",
				  sum(count(*)) OVER (PARTITION BY "aggr__histo__key_0") AS
				  "aggr__histo__0__parent_count", "type" AS "aggr__histo__0__key_0",
				  count(*) AS "aggr__histo__0__count"
				FROM __quesma_table_name
				GROUP BY toInt64(toUnixTimestamp(COALESCE("customer_birth_date",
				  fromUnixTimestamp(1706021760))) / 30) AS "aggr__histo__key_0",
				  "type" AS "aggr__histo__0__key_0"))
			WHERE "aggr__histo__0__order_1_rank"<=11
			ORDER BY "aggr__histo__order_1_rank" ASC, "aggr__histo__0__order_1_rank" ASC`,
	},
	{ // [63]
		TestName: "date_histogram with missing, different formats, and types (DateTime/DateTime64)",
		QueryRequestJson: `
		{
			"aggs": {
				"histo1": {
					"date_histogram": {
						"field": "customer_birth_date",
						"fixed_interval": "90000ms",
						"missing": "2024-02-02T13"
					}
				},
				"histo2": {
					"date_histogram": {
						"field": "customer_birth_date",
						"fixed_interval": "90000ms",
						"missing": "2024-02-02T13:00:00"
					}
				},
				"histo3": {
					"date_histogram": {
						"field": "customer_birth_date_datetime64",
						"fixed_interval": "90000ms",
						"missing": "2024-02-02T13:00:00.000"
					}
				},
				"histo4": {
					"date_histogram": {
						"field": "customer_birth_date_datetime64",
						"fixed_interval": "90000ms",
						"missing": "2024-02-02T13:00:00+07:00"
					}
				},
				"histo5": {
					"date_histogram": {
						"field": "customer_birth_date",
						"fixed_interval": "90000ms",
						"missing": "2024-02-02T13:00:00.000+07:00"
					}
				}
			},
			"runtime_mappings": {},
			"size": 0,
			"track_total_hits": true
		}`,
		ExpectedResponse: `
		{
			"took": 0,
			"timed_out": false,
			"_shards": {
				"total": 1,
				"successful": 1,
				"skipped": 0,
				"failed": 0
			},
			"hits": {
				"total": {
					"value": 4675,
					"relation": "eq"
				},
				"max_score": null,
				"hits": []
			},
			"aggregations": {
				"histo1": {
					"buckets": [
						{
							"key_as_string": "2024-02-02T13:00:00.000",
							"key": 1706878800000,
							"doc_count": 4675
						}
					]
				},
				"histo2": {
					"buckets": [
						{
							"key_as_string": "2024-02-02T13:00:00.000",
							"key": 1706878800000,
							"doc_count": 4675
						}
					]
				},
				"histo3": {
					"buckets": [
						{
							"key_as_string": "2024-02-02T13:00:00.000",
							"key": 1706878800000,
							"doc_count": 4675
						}
					]
				},
				"histo4": {
					"buckets": [
						{
							"key_as_string": "2024-02-02T06:00:00.000",
							"key": 1706853600000,
							"doc_count": 4675
						}
					]
				},
				"histo5": {
					"buckets": [
						{
							"key_as_string": "2024-02-02T06:00:00.000",
							"key": 1706853600000,
							"doc_count": 4675
						}
					]
				}
			}
		}`,
		ExpectedPancakeResults: []model.QueryResultRow{
			{Cols: []model.QueryResultCol{
				model.NewQueryResultCol("aggr__histo1__key_0", int64(1706878800000/90000)),
				model.NewQueryResultCol("aggr__histo1__count", int64(4675)),
			}},
		},
		ExpectedAdditionalPancakeResults: [][]model.QueryResultRow{
			{{Cols: []model.QueryResultCol{
				model.NewQueryResultCol("aggr__histo2__key_0", int64(1706878800000/90000)),
				model.NewQueryResultCol("aggr__histo2__count", int64(4675)),
			}}},
			{{Cols: []model.QueryResultCol{
				model.NewQueryResultCol("aggr__histo3__key_0", int64(1706878800000/90000)),
				model.NewQueryResultCol("aggr__histo3__count", int64(4675)),
			}}},
			{{Cols: []model.QueryResultCol{
				model.NewQueryResultCol("aggr__histo4__key_0", int64(1706853600000/90000)),
				model.NewQueryResultCol("aggr__histo4__count", int64(4675)),
			}}},
			{{Cols: []model.QueryResultCol{
				model.NewQueryResultCol("aggr__histo5__key_0", int64(1706853600000/90000)),
				model.NewQueryResultCol("aggr__histo5__count", int64(4675)),
			}}},
		},
		ExpectedPancakeSQL: `
			SELECT toInt64(toUnixTimestamp(COALESCE("customer_birth_date",
			  fromUnixTimestamp(1706878800))) / 90) AS "aggr__histo1__key_0",
			  count(*) AS "aggr__histo1__count"
			FROM __quesma_table_name
			GROUP BY toInt64(toUnixTimestamp(COALESCE("customer_birth_date",
			  fromUnixTimestamp(1706878800))) / 90) AS "aggr__histo1__key_0"
			ORDER BY "aggr__histo1__key_0" ASC`,
		ExpectedAdditionalPancakeSQLs: []string{
			`SELECT toInt64(toUnixTimestamp(COALESCE("customer_birth_date",
			  fromUnixTimestamp(1706878800))) / 90) AS "aggr__histo2__key_0",
			  count(*) AS "aggr__histo2__count"
			FROM __quesma_table_name
			GROUP BY toInt64(toUnixTimestamp(COALESCE("customer_birth_date",
			  fromUnixTimestamp(1706878800))) / 90) AS "aggr__histo2__key_0"
			ORDER BY "aggr__histo2__key_0" ASC`,
			`SELECT toInt64(toUnixTimestamp64Milli(COALESCE("customer_birth_date_datetime64",
              fromUnixTimestamp64Milli(1706878800000))) / 90000) AS "aggr__histo3__key_0",
			  count(*) AS "aggr__histo3__count"
			FROM __quesma_table_name
			GROUP BY toInt64(toUnixTimestamp64Milli(COALESCE("customer_birth_date_datetime64",
              fromUnixTimestamp64Milli(1706878800000))) / 90000) AS "aggr__histo3__key_0"
			ORDER BY "aggr__histo3__key_0" ASC`,
			`SELECT toInt64(toUnixTimestamp64Milli(COALESCE("customer_birth_date_datetime64",
			  fromUnixTimestamp64Milli(1706853600000))) / 90000) AS "aggr__histo4__key_0",
			  count(*) AS "aggr__histo4__count"
			FROM __quesma_table_name
			GROUP BY toInt64(toUnixTimestamp64Milli(COALESCE("customer_birth_date_datetime64",
			  fromUnixTimestamp64Milli(1706853600000))) / 90000) AS "aggr__histo4__key_0"
			ORDER BY "aggr__histo4__key_0" ASC`,
			`SELECT toInt64(toUnixTimestamp(COALESCE("customer_birth_date",
			  fromUnixTimestamp(1706853600))) / 90) AS "aggr__histo5__key_0",
			  count(*) AS "aggr__histo5__count"
			FROM __quesma_table_name
			GROUP BY toInt64(toUnixTimestamp(COALESCE("customer_birth_date",
			  fromUnixTimestamp(1706853600))) / 90) AS "aggr__histo5__key_0"
			ORDER BY "aggr__histo5__key_0" ASC`,
		},
	},
	{ // [64]
		TestName: "histogram, min_doc_count=0, int keys when interval=1",
		QueryRequestJson: `
		{
			"_source": {
				"excludes": []
			},
			"aggs": {
				"interval-2": {
					"histogram": {
						"field": "total_quantity",
						"interval": 2,
						"min_doc_count": 0
					}
				},
				"interval-1": {
					"histogram": {
						"field": "total_quantity",
						"interval": 1,
						"min_doc_count": 0
					}
				},
				"interval-0.5": {
					"histogram": {
						"field": "total_quantity",
						"interval": 0.5,
						"min_doc_count": 0
					}
				},
				"interval-0": {
					"histogram": {
						"field": "total_quantity",
						"interval": 0,
						"min_doc_count": 0
					}
				}
			},
			"runtime_mappings": {},
			"script_fields": {},
			"size": 0,
			"stored_fields": [
				"*"
			],
			"track_total_hits": true
		}`,
		ExpectedResponse: `
		{
			"took": 0,
			"timed_out": false,
			"_shards": {
				"total": 1,
				"successful": 1,
				"skipped": 0,
				"failed": 0
			},
			"hits": {
				"total": {
					"value": 4675,
					"relation": "eq"
				},
				"max_score": null,
				"hits": []
			},
			"aggregations": {
				"interval-2": {
					"buckets": [
						{
							"doc_count": 87,
							"key": 0
						},
						{
							"doc_count": 0,
							"key": 2
						},
						{
							"doc_count": 411,
							"key": 4
						}
					]
				},
				"interval-1": {
					"buckets": [
						{
							"doc_count": 87,
							"key": 0
						},
						{
							"doc_count": 0,
							"key": 1
						},
						{
							"doc_count": 411,
							"key": 2
						}
					]
				},
				"interval-0.5": {
					"buckets": [
						{
							"doc_count": 87,
							"key": 0
						},
						{
							"doc_count": 0,
							"key": 0.5
						},
						{
							"doc_count": 411,
							"key": 1
						}
					]
				},
				"interval-0": {
					"buckets": []
				}
			}
		}`,
		ExpectedPancakeResults: []model.QueryResultRow{
			{Cols: []model.QueryResultCol{
				model.NewQueryResultCol("aggr__interval-0__key_0", nil),
				model.NewQueryResultCol("aggr__interval-0__count", int64(4675)),
			}},
		},
		ExpectedAdditionalPancakeResults: [][]model.QueryResultRow{
			{
				{Cols: []model.QueryResultCol{
					model.NewQueryResultCol("aggr__interval-0.5__key_0", 0.0),
					model.NewQueryResultCol("aggr__interval-0.5__count", int64(87)),
				}},
				{Cols: []model.QueryResultCol{
					model.NewQueryResultCol("aggr__interval-0.5__key_0", 1.0),
					model.NewQueryResultCol("aggr__interval-0.5__count", int64(411)),
				}},
			},
			{
				{Cols: []model.QueryResultCol{
					model.NewQueryResultCol("aggr__interval-1__key_0", 0),
					model.NewQueryResultCol("aggr__interval-1__count", int64(87)),
				}},
				{Cols: []model.QueryResultCol{
					model.NewQueryResultCol("aggr__interval-1__key_0", int64(2)),
					model.NewQueryResultCol("aggr__interval-1__count", int64(411)),
				}},
			},
			{
				{Cols: []model.QueryResultCol{
					model.NewQueryResultCol("aggr__interval-2__key_0", 0.0),
					model.NewQueryResultCol("aggr__interval-2__count", int64(87)),
				}},
				{Cols: []model.QueryResultCol{
					model.NewQueryResultCol("aggr__interval-2__key_0", 4.0),
					model.NewQueryResultCol("aggr__interval-2__count", int64(411)),
				}},
			},
		},
		ExpectedPancakeSQL: `
			SELECT floor("total_quantity"/0)*0 AS "aggr__interval-0__key_0",
			  count(*) AS "aggr__interval-0__count"
			FROM __quesma_table_name
			GROUP BY floor("total_quantity"/0)*0 AS "aggr__interval-0__key_0"
			ORDER BY "aggr__interval-0__key_0" ASC`,
		ExpectedAdditionalPancakeSQLs: []string{
			`SELECT floor("total_quantity"/0.5)*0.5 AS "aggr__interval-0.5__key_0",
			  count(*) AS "aggr__interval-0.5__count"
			FROM __quesma_table_name
			GROUP BY floor("total_quantity"/0.5)*0.5 AS "aggr__interval-0.5__key_0"
			ORDER BY "aggr__interval-0.5__key_0" ASC`,
			`SELECT "total_quantity" AS "aggr__interval-1__key_0",
			  count(*) AS "aggr__interval-1__count"
			FROM __quesma_table_name
			GROUP BY "total_quantity" AS "aggr__interval-1__key_0"
			ORDER BY "aggr__interval-1__key_0" ASC`,
			`SELECT floor("total_quantity"/2)*2 AS "aggr__interval-2__key_0",
			  count(*) AS "aggr__interval-2__count"
			FROM __quesma_table_name
			GROUP BY floor("total_quantity"/2)*2 AS "aggr__interval-2__key_0"
			ORDER BY "aggr__interval-2__key_0" ASC`,
		},
	},
	{ // [65]
<<<<<<< HEAD
		TestName: "simplest geotile_grid",
		QueryRequestJson: `
		{
			"aggs": {
				"large-grid": {
					"geotile_grid": {
						"field": "OriginLocation",
						"precision": 8
					}
				}
			},
			"size": 0
		}`,
		ExpectedResponse: `
		{
			"took": 70,
=======
		TestName: "simplest composite: 1 terms",
		QueryRequestJson: `
		{
			"size": 0,
			"aggs": {
				"my_buckets": {
					"composite": {
						"sources": [
							{
								"product": {
									"terms": {
										"field": "product"
									}
								}
							}
						]
					}
				}
			}
		}`,
		ExpectedResponse: `
		{
			"_shards": {
				"failed": 0,
				"skipped": 0,
				"successful": 1,
				"total": 1
			},
			"aggregations": {
				"my_buckets": {
					"after_key": {
						"product": 45.118141174316406
					},
					"buckets": [
						{
							"doc_count": 601,
							"key": {
								"product": 0.0
							}
						},
						{
							"doc_count": 12,
							"key": {
								"product": 20.101646423339844
							}
						},
						{
							"doc_count": 1,
							"key": {
								"product": 29.588184356689453
							}
						},
						{
							"doc_count": 2,
							"key": {
								"product": 31.64774513244629
							}
						},
						{
							"doc_count": 2,
							"key": {
								"product": 36.98516845703125
							}
						},
						{
							"doc_count": 1,
							"key": {
								"product": 40.57283401489258
							}
						},
						{
							"doc_count": 2,
							"key": {
								"product": 41.956443786621094
							}
						},
						{
							"doc_count": 1,
							"key": {
								"product": 43.53862762451172
							}
						},
						{
							"doc_count": 3,
							"key": {
								"product": 44.48069763183594
							}
						},
						{
							"doc_count": 8,
							"key": {
								"product": 45.118141174316406
							}
						}
					]
				}
			},
			"hits": {
				"hits": [],
				"max_score": null,
				"total": {
					"relation": "gte",
					"value": 10000
				}
			},
			"timed_out": false,
			"took": 6
		}`,
		ExpectedPancakeResults: []model.QueryResultRow{
			{Cols: []model.QueryResultCol{
				model.NewQueryResultCol("aggr__my_buckets__key_0", 0.0),
				model.NewQueryResultCol("aggr__my_buckets__count", int64(601)),
			}},
			{Cols: []model.QueryResultCol{
				model.NewQueryResultCol("aggr__my_buckets__key_0", 20.101646423339844),
				model.NewQueryResultCol("aggr__my_buckets__count", int64(12)),
			}},
			{Cols: []model.QueryResultCol{
				model.NewQueryResultCol("aggr__my_buckets__key_0", 29.588184356689453),
				model.NewQueryResultCol("aggr__my_buckets__count", int64(1)),
			}},
			{Cols: []model.QueryResultCol{
				model.NewQueryResultCol("aggr__my_buckets__key_0", 31.64774513244629),
				model.NewQueryResultCol("aggr__my_buckets__count", int64(2)),
			}},
			{Cols: []model.QueryResultCol{
				model.NewQueryResultCol("aggr__my_buckets__key_0", 36.98516845703125),
				model.NewQueryResultCol("aggr__my_buckets__count", int64(2)),
			}},
			{Cols: []model.QueryResultCol{
				model.NewQueryResultCol("aggr__my_buckets__key_0", 40.57283401489258),
				model.NewQueryResultCol("aggr__my_buckets__count", int64(1)),
			}},
			{Cols: []model.QueryResultCol{
				model.NewQueryResultCol("aggr__my_buckets__key_0", 41.956443786621094),
				model.NewQueryResultCol("aggr__my_buckets__count", int64(2)),
			}},
			{Cols: []model.QueryResultCol{
				model.NewQueryResultCol("aggr__my_buckets__key_0", 43.53862762451172),
				model.NewQueryResultCol("aggr__my_buckets__count", int64(1)),
			}},
			{Cols: []model.QueryResultCol{
				model.NewQueryResultCol("aggr__my_buckets__key_0", 44.48069763183594),
				model.NewQueryResultCol("aggr__my_buckets__count", int64(3)),
			}},
			{Cols: []model.QueryResultCol{
				model.NewQueryResultCol("aggr__my_buckets__key_0", 45.118141174316406),
				model.NewQueryResultCol("aggr__my_buckets__count", int64(8)),
			}},
			{Cols: []model.QueryResultCol{ // should be erased by us because of size=10
				model.NewQueryResultCol("aggr__my_buckets__key_0", 1234),
				model.NewQueryResultCol("aggr__my_buckets__count", int64(8)),
			}},
		},
		ExpectedPancakeSQL: `
			SELECT "product" AS "aggr__my_buckets__key_0",
              count(*) AS "aggr__my_buckets__count"
            FROM __quesma_table_name
            GROUP BY "product" AS "aggr__my_buckets__key_0"
            ORDER BY "aggr__my_buckets__count" DESC, "aggr__my_buckets__key_0" ASC
            LIMIT 11`,
	},
	{ // [66]
		TestName: "simplest composite: 1 histogram (with size)",
		QueryRequestJson: `
		{
			"size": 0,
			"aggs": {
				"my_buckets": {
					"composite": {
						"size": 3,
						"sources": [
							{
								"histo": {
									"histogram": {
										"field": "price",
										"interval": 5
									}
								}
							}
						]
					}
				}
			}
		}`,
		ExpectedResponse: `
		{
			"took": 6,
>>>>>>> c5543182
			"timed_out": false,
			"_shards": {
				"total": 1,
				"successful": 1,
				"skipped": 0,
				"failed": 0
			},
			"hits": {
				"total": {
<<<<<<< HEAD
					"value": 10000,
					"relation": "gte"
=======
					"value": 2727,
					"relation": "eq"
>>>>>>> c5543182
				},
				"max_score": null,
				"hits": []
			},
			"aggregations": {
<<<<<<< HEAD
				"large-grid": {
					"buckets": [
						{
							"key": "8/136/95",
							"doc_count": 416
						},
						{
							"key": "8/134/91",
							"doc_count": 360
						},
						{
							"key": "8/72/128",
							"doc_count": 283
=======
				"my_buckets": {
					"after_key": {
						"histo": 40
					},
					"buckets": [
						{
							"key": {
								"histo": 0
							},
							"doc_count": 121
						},
						{
							"key": {
								"histo": 20
							},
							"doc_count": 3
						},
						{
							"key": {
								"histo": 40
							},
							"doc_count": 4
>>>>>>> c5543182
						}
					]
				}
			}
		}`,
		ExpectedPancakeResults: []model.QueryResultRow{
			{Cols: []model.QueryResultCol{
<<<<<<< HEAD
				model.NewQueryResultCol("aggr__large-grid__key_0", 136.),
				model.NewQueryResultCol("aggr__large-grid__key_1", 95.),
				model.NewQueryResultCol("aggr__large-grid__count", 416),
			}},
			{Cols: []model.QueryResultCol{
				model.NewQueryResultCol("aggr__large-grid__key_0", 134.),
				model.NewQueryResultCol("aggr__large-grid__key_1", 91.),
				model.NewQueryResultCol("aggr__large-grid__count", 360),
			}},
			{Cols: []model.QueryResultCol{
				model.NewQueryResultCol("aggr__large-grid__key_0", 72.),
				model.NewQueryResultCol("aggr__large-grid__key_1", 128.),
				model.NewQueryResultCol("aggr__large-grid__count", 283),
			}},
		},
		ExpectedPancakeSQL: `
			SELECT FLOOR(((toFloat64(__quesma_geo_lon("OriginLocation"))+180)/360)*POWER(2,
			  8)) AS "aggr__large-grid__key_0",
			  FLOOR((1-LOG(TAN(RADIANS(toFloat64(__quesma_geo_lat("OriginLocation"))))+(1/
			  COS(RADIANS(toFloat64(__quesma_geo_lat("OriginLocation"))))))/PI())/2*POWER(2,
			  8)) AS "aggr__large-grid__key_1", count(*) AS "aggr__large-grid__count"
			FROM __quesma_table_name
			GROUP BY FLOOR(((toFloat64(__quesma_geo_lon("OriginLocation"))+180)/360)*POWER(2
			  , 8)) AS "aggr__large-grid__key_0",
			  FLOOR((1-LOG(TAN(RADIANS(toFloat64(__quesma_geo_lat("OriginLocation"))))+(1/
			  COS(RADIANS(toFloat64(__quesma_geo_lat("OriginLocation"))))))/PI())/2*POWER(2,
			  8)) AS "aggr__large-grid__key_1"`,
=======
				model.NewQueryResultCol("aggr__my_buckets__key_0", 0),
				model.NewQueryResultCol("aggr__my_buckets__count", 121),
			}},
			{Cols: []model.QueryResultCol{
				model.NewQueryResultCol("aggr__my_buckets__key_0", 20),
				model.NewQueryResultCol("aggr__my_buckets__count", 3),
			}},
			{Cols: []model.QueryResultCol{
				model.NewQueryResultCol("aggr__my_buckets__key_0", 40),
				model.NewQueryResultCol("aggr__my_buckets__count", 4),
			}},
			{Cols: []model.QueryResultCol{ // should be erased by us because of size=3
				model.NewQueryResultCol("aggr__my_buckets__key_0", 60),
				model.NewQueryResultCol("aggr__my_buckets__count", 100000000),
			}},
		},
		ExpectedPancakeSQL: `
			SELECT floor("price"/5)*5 AS "aggr__my_buckets__key_0",
			  count(*) AS "aggr__my_buckets__count"
			FROM __quesma_table_name
			GROUP BY floor("price"/5)*5 AS "aggr__my_buckets__key_0"
			ORDER BY "aggr__my_buckets__key_0" ASC
			LIMIT 4`,
	},
	{ // [67]
		TestName: "simplest composite: 1 date_histogram",
		QueryRequestJson: `
		{
			"size": 0,
			"aggs": {
				"my_buckets": {
					"composite": {
						"size": 2,
						"sources": [
							{
								"date": {
									"date_histogram": {
										"field": "timestamp",
										"calendar_interval": "1d"
									}
								}
							}
						]
					}
				}
			}
		}`,
		ExpectedResponse: `
		{
			"took": 9,
			"timed_out": false,
			"_shards": {
				"total": 1,
				"successful": 1,
				"skipped": 0,
				"failed": 0
			},
			"hits": {
				"total": {
					"value": 2727,
					"relation": "eq"
				},
				"max_score": null,
				"hits": []
			},
			"aggregations": {
				"my_buckets": {
					"after_key": {
						"date": 1730764800000
					},
					"buckets": [
						{
							"key": {
								"date": 1730678400000
							},
							"doc_count": 339
						},
						{
							"key": {
								"date": 1730764800000
							},
							"doc_count": 297
						}
					]
				}
			}
		}`,
		ExpectedPancakeResults: []model.QueryResultRow{
			{Cols: []model.QueryResultCol{
				model.NewQueryResultCol("aggr__my_buckets__key_0", int64(1730678400000/86400000)),
				model.NewQueryResultCol("aggr__my_buckets__count", int64(339)),
			}},
			{Cols: []model.QueryResultCol{
				model.NewQueryResultCol("aggr__my_buckets__key_0", int64(1730764800000/86400000)),
				model.NewQueryResultCol("aggr__my_buckets__count", int64(297)),
			}},
			{Cols: []model.QueryResultCol{ // should be erased by us because of size=2
				model.NewQueryResultCol("aggr__my_buckets__key_0", int64(1830764800000/86400000)),
				model.NewQueryResultCol("aggr__my_buckets__count", int64(567)),
			}},
		},
		ExpectedPancakeSQL: `
			SELECT toInt64(toUnixTimestamp64Milli("timestamp") / 86400000) AS
			  "aggr__my_buckets__key_0", count(*) AS "aggr__my_buckets__count"
			FROM __quesma_table_name
			GROUP BY toInt64(toUnixTimestamp64Milli("timestamp") / 86400000) AS
			  "aggr__my_buckets__key_0"
			ORDER BY "aggr__my_buckets__key_0" ASC
			LIMIT 3`,
	},
	{ // [68]
		TestName: "simplest composite: 1 geotile_grid",
		QueryRequestJson: `
		{
			"size": 0,
			"aggs": {
				"my_buckets": {
					"composite": {
						"sources": [
							{
								"tile": {
									"geotile_grid": {
										"field": "OriginLocation",
										"precision": 8
									}
								}
							}
						]
					}
				}
			}
		}`,
		ExpectedResponse: `
		{
			"took": 147,
			"timed_out": false,
			"_shards": {
				"total": 1,
				"successful": 1,
				"skipped": 0,
				"failed": 0
			},
			"hits": {
				"total": {
					"value": 2727,
					"relation": "eq"
				},
				"max_score": null,
				"hits": []
			},
			"aggregations": {
				"my_buckets": {
					"after_key": {
						"tile": "8/21/49"
					},
					"buckets": [
						{
							"key": {
								"tile": "8/20/44"
							},
							"doc_count": 12
						},
						{
							"key": {
								"tile": "8/20/45"
							},
							"doc_count": 22
						},
						{
							"key": {
								"tile": "8/21/49"
							},
							"doc_count": 1
						}
					]
				}
			}
		}`,
		ExpectedPancakeResults: []model.QueryResultRow{
			{Cols: []model.QueryResultCol{
				model.NewQueryResultCol("aggr__my_buckets__key_0", 8.0),
				model.NewQueryResultCol("aggr__my_buckets__key_1", 20.0),
				model.NewQueryResultCol("aggr__my_buckets__key_2", 44.0),
				model.NewQueryResultCol("aggr__my_buckets__count", int64(12)),
			}},
			{Cols: []model.QueryResultCol{
				model.NewQueryResultCol("aggr__my_buckets__key_0", 8.0),
				model.NewQueryResultCol("aggr__my_buckets__key_1", 20.0),
				model.NewQueryResultCol("aggr__my_buckets__key_2", 45.0),
				model.NewQueryResultCol("aggr__my_buckets__count", int64(22)),
			}},
			{Cols: []model.QueryResultCol{
				model.NewQueryResultCol("aggr__my_buckets__key_0", 8.0),
				model.NewQueryResultCol("aggr__my_buckets__key_1", 21.0),
				model.NewQueryResultCol("aggr__my_buckets__key_2", 49.0),
				model.NewQueryResultCol("aggr__my_buckets__count", int64(1)),
			}},
		},
		ExpectedPancakeSQL: `
			SELECT CAST(8.000000 AS Float32) AS "aggr__my_buckets__key_0",
			  FLOOR(((toFloat64(__quesma_geo_lon("OriginLocation"))+180)/360)*POWER(2, 8))
			  AS "aggr__my_buckets__key_1",
			  FLOOR((1-LOG(TAN(RADIANS(toFloat64(__quesma_geo_lat("OriginLocation"))))+(1/
			  COS(RADIANS(toFloat64(__quesma_geo_lat("OriginLocation"))))))/PI())/2*POWER(2,
			  8)) AS "aggr__my_buckets__key_2", count(*) AS "aggr__my_buckets__count"
			FROM __quesma_table_name
			GROUP BY CAST(8.000000 AS Float32) AS "aggr__my_buckets__key_0",
			  FLOOR(((toFloat64(__quesma_geo_lon("OriginLocation"))+180)/360)*POWER(2, 8))
			  AS "aggr__my_buckets__key_1",
			  FLOOR((1-LOG(TAN(RADIANS(toFloat64(__quesma_geo_lat("OriginLocation"))))+(1/
			  COS(RADIANS(toFloat64(__quesma_geo_lat("OriginLocation"))))))/PI())/2*POWER(2,
			  8)) AS "aggr__my_buckets__key_2"
			LIMIT 10`,
	},
	{ // [69]
		TestName: "composite: 2 sources + 1 subaggregation",
		QueryRequestJson: `
		{
			"size": 0,
			"aggs": {
				"my_buckets": {
					"composite": {
						"size": 3,
						"sources": [
							{
								"date": {
									"date_histogram": {
										"field": "timestamp",
										"calendar_interval": "1d",
										"order": "desc"
									}
								}
							},
          					{
								"product": {
									"terms": {
										"field": "product"
									}
								}
							}
						]
					},
					"aggs": {
        				"the_avg": {
          					"avg": {
								"field": "price"
							}
        				}
      				}
				}
			}
		}`,
		ExpectedResponse: `
		{
			"took": 11,
			"timed_out": false,
			"_shards": {
				"total": 1,
				"successful": 1,
				"skipped": 0,
				"failed": 0
			},
			"hits": {
				"total": {
					"value": 10000,
					"relation": "gte"
				},
				"max_score": null,
				"hits": []
			},
			"aggregations": {
				"my_buckets": {
					"after_key": {
						"date": 1734134400000,
						"product": false
					},
					"buckets": [
						{
							"key": {
								"date": 1734220800000,
								"product": false
							},
							"doc_count": 177,
							"the_avg": {
								"value": 780.980444956634
							}
						},
						{
							"key": {
								"date": 1734220800000,
								"product": true
							},
							"doc_count": 27,
							"the_avg": {
								"value": 824.6892135054977
							}
						},
						{
							"key": {
								"date": 1734134400000,
								"product": false
							},
							"doc_count": 295,
							"the_avg": {
								"value": 793.5536717301708
							}
						}
					]
				}
			}
		}`,
		ExpectedPancakeResults: []model.QueryResultRow{
			{Cols: []model.QueryResultCol{
				model.NewQueryResultCol("aggr__my_buckets__key_0", int64(1734220800000/86400000)),
				model.NewQueryResultCol("aggr__my_buckets__key_1", false),
				model.NewQueryResultCol("aggr__my_buckets__count", int64(177)),
				model.NewQueryResultCol("metric__my_buckets__the_avg_col_0", 780.980444956634),
			}},
			{Cols: []model.QueryResultCol{
				model.NewQueryResultCol("aggr__my_buckets__key_0", int64(1734220800000/86400000)),
				model.NewQueryResultCol("aggr__my_buckets__key_1", true),
				model.NewQueryResultCol("aggr__my_buckets__count", int64(27)),
				model.NewQueryResultCol("metric__my_buckets__the_avg_col_0", 824.6892135054977),
			}},
			{Cols: []model.QueryResultCol{
				model.NewQueryResultCol("aggr__my_buckets__key_0", int64(1734134400000/86400000)),
				model.NewQueryResultCol("aggr__my_buckets__key_1", false),
				model.NewQueryResultCol("aggr__my_buckets__count", int64(295)),
				model.NewQueryResultCol("metric__my_buckets__the_avg_col_0", 793.5536717301708),
			}},
			{Cols: []model.QueryResultCol{ // should be erased by us because of size=3
				model.NewQueryResultCol("aggr__my_buckets__key_0", int64(1934134400000/86400000)),
				model.NewQueryResultCol("aggr__my_buckets__key_1", false),
				model.NewQueryResultCol("aggr__my_buckets__count", int64(888)),
				model.NewQueryResultCol("metric__my_buckets__the_avg_col_0", 100000000),
			}},
		},
		ExpectedPancakeSQL: `
			SELECT toInt64(toUnixTimestamp64Milli("timestamp") / 86400000) AS
			  "aggr__my_buckets__key_0", "product" AS "aggr__my_buckets__key_1",
			  count(*) AS "aggr__my_buckets__count",
			  avgOrNull("price") AS "metric__my_buckets__the_avg_col_0"
			FROM __quesma_table_name
			GROUP BY toInt64(toUnixTimestamp64Milli("timestamp") / 86400000) AS
			  "aggr__my_buckets__key_0",
			  "product" AS "aggr__my_buckets__key_1"
			ORDER BY "aggr__my_buckets__count" DESC, "aggr__my_buckets__key_0" ASC,
			  "aggr__my_buckets__key_1" ASC
			LIMIT 4`,
>>>>>>> c5543182
	},
}<|MERGE_RESOLUTION|>--- conflicted
+++ resolved
@@ -4091,24 +4091,6 @@
 		},
 	},
 	{ // [65]
-<<<<<<< HEAD
-		TestName: "simplest geotile_grid",
-		QueryRequestJson: `
-		{
-			"aggs": {
-				"large-grid": {
-					"geotile_grid": {
-						"field": "OriginLocation",
-						"precision": 8
-					}
-				}
-			},
-			"size": 0
-		}`,
-		ExpectedResponse: `
-		{
-			"took": 70,
-=======
 		TestName: "simplest composite: 1 terms",
 		QueryRequestJson: `
 		{
@@ -4297,7 +4279,6 @@
 		ExpectedResponse: `
 		{
 			"took": 6,
->>>>>>> c5543182
 			"timed_out": false,
 			"_shards": {
 				"total": 1,
@@ -4307,33 +4288,13 @@
 			},
 			"hits": {
 				"total": {
-<<<<<<< HEAD
-					"value": 10000,
-					"relation": "gte"
-=======
 					"value": 2727,
 					"relation": "eq"
->>>>>>> c5543182
 				},
 				"max_score": null,
 				"hits": []
 			},
 			"aggregations": {
-<<<<<<< HEAD
-				"large-grid": {
-					"buckets": [
-						{
-							"key": "8/136/95",
-							"doc_count": 416
-						},
-						{
-							"key": "8/134/91",
-							"doc_count": 360
-						},
-						{
-							"key": "8/72/128",
-							"doc_count": 283
-=======
 				"my_buckets": {
 					"after_key": {
 						"histo": 40
@@ -4356,7 +4317,6 @@
 								"histo": 40
 							},
 							"doc_count": 4
->>>>>>> c5543182
 						}
 					]
 				}
@@ -4364,35 +4324,6 @@
 		}`,
 		ExpectedPancakeResults: []model.QueryResultRow{
 			{Cols: []model.QueryResultCol{
-<<<<<<< HEAD
-				model.NewQueryResultCol("aggr__large-grid__key_0", 136.),
-				model.NewQueryResultCol("aggr__large-grid__key_1", 95.),
-				model.NewQueryResultCol("aggr__large-grid__count", 416),
-			}},
-			{Cols: []model.QueryResultCol{
-				model.NewQueryResultCol("aggr__large-grid__key_0", 134.),
-				model.NewQueryResultCol("aggr__large-grid__key_1", 91.),
-				model.NewQueryResultCol("aggr__large-grid__count", 360),
-			}},
-			{Cols: []model.QueryResultCol{
-				model.NewQueryResultCol("aggr__large-grid__key_0", 72.),
-				model.NewQueryResultCol("aggr__large-grid__key_1", 128.),
-				model.NewQueryResultCol("aggr__large-grid__count", 283),
-			}},
-		},
-		ExpectedPancakeSQL: `
-			SELECT FLOOR(((toFloat64(__quesma_geo_lon("OriginLocation"))+180)/360)*POWER(2,
-			  8)) AS "aggr__large-grid__key_0",
-			  FLOOR((1-LOG(TAN(RADIANS(toFloat64(__quesma_geo_lat("OriginLocation"))))+(1/
-			  COS(RADIANS(toFloat64(__quesma_geo_lat("OriginLocation"))))))/PI())/2*POWER(2,
-			  8)) AS "aggr__large-grid__key_1", count(*) AS "aggr__large-grid__count"
-			FROM __quesma_table_name
-			GROUP BY FLOOR(((toFloat64(__quesma_geo_lon("OriginLocation"))+180)/360)*POWER(2
-			  , 8)) AS "aggr__large-grid__key_0",
-			  FLOOR((1-LOG(TAN(RADIANS(toFloat64(__quesma_geo_lat("OriginLocation"))))+(1/
-			  COS(RADIANS(toFloat64(__quesma_geo_lat("OriginLocation"))))))/PI())/2*POWER(2,
-			  8)) AS "aggr__large-grid__key_1"`,
-=======
 				model.NewQueryResultCol("aggr__my_buckets__key_0", 0),
 				model.NewQueryResultCol("aggr__my_buckets__count", 121),
 			}},
@@ -4742,6 +4673,5 @@
 			ORDER BY "aggr__my_buckets__count" DESC, "aggr__my_buckets__key_0" ASC,
 			  "aggr__my_buckets__key_1" ASC
 			LIMIT 4`,
->>>>>>> c5543182
 	},
 }