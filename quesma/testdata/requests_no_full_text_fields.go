package testdata

import "mitmproxy/quesma/model"

// TestsSearchNoFullTextFields - test cases for search queries for a table with no full text fields
var TestsSearchNoFullTextFields = []SearchTestCase{
	{
		Name: "((quick AND fox) OR (brown AND fox) OR fox) AND NOT news",
		QueryJson: `
		{
			"query": {
				"bool": {
					"filter": [
						{
							"bool": {
								"filter": [
									{
										"bool": {
											"minimum_should_match": 1,
											"should": [
												{
													"bool": {
														"filter": [
															{
																"multi_match": {
																	"lenient": true,
																	"query": "quick",
																	"type": "best_fields"
																}
															},
															{
																"multi_match": {
																	"lenient": true,
																	"query": "fox",
																	"type": "best_fields"
																}
															}
														]
													}
												},
												{
													"bool": {
														"filter": [
															{
																"multi_match": {
																	"lenient": true,
																	"query": "brown",
																	"type": "best_fields"
																}
															},
															{
																"multi_match": {
																	"lenient": true,
																	"query": "fox",
																	"type": "best_fields"
																}
															}
														]
													}
												},
												{
													"multi_match": {
														"lenient": true,
														"query": "fox",
														"type": "best_fields"
													}
												}
											]
										}
									},
									{
										"bool": {
											"must_not": {
												"multi_match": {
													"lenient": true,
													"query": "news",
													"type": "best_fields"
												}
											}
										}
									}
								]
							}
						},
						{
							"range": {
								"timestamp": {
									"format": "strict_date_optional_time",
									"gte": "2024-03-26T09:56:02.241Z",
									"lte": "2024-04-10T08:56:02.241Z"
								}
							}
						}
					],
					"must": [],
					"must_not": [],
					"should": []
				}
			}
		}`,
		WantedSql: []string{
<<<<<<< HEAD
			`(((((false AND false) OR (false AND false)) OR false) AND NOT (false)) AND ("timestamp">='2024-03-26T09:56:02.241Z' AND "timestamp"<='2024-04-10T08:56:02.241Z'))`,
			`(((((false AND false) OR (false AND false)) OR false) AND NOT (false)) AND ("timestamp"<='2024-04-10T08:56:02.241Z' AND "timestamp">='2024-03-26T09:56:02.241Z'))`,
=======
			`(((false AND false) OR (false AND false) OR false) AND NOT false) AND ("timestamp">='2024-03-26T09:56:02.241Z' AND "timestamp"<='2024-04-10T08:56:02.241Z')`,
>>>>>>> 256daa2b
		},
		WantedQueryType: model.Normal,
		WantedQuery: []model.Query{
			justSimplestWhere(`(((false AND false) OR (false AND false) OR false) AND NOT false) AND ("timestamp">='2024-03-26T09:56:02.241Z' AND "timestamp"<='2024-04-10T08:56:02.241Z')`),
		},
		WantedRegexes: []string{}, // empty, as not important so far. Can be filled later if needed
	},
}<|MERGE_RESOLUTION|>--- conflicted
+++ resolved
@@ -99,12 +99,7 @@
 			}
 		}`,
 		WantedSql: []string{
-<<<<<<< HEAD
-			`(((((false AND false) OR (false AND false)) OR false) AND NOT (false)) AND ("timestamp">='2024-03-26T09:56:02.241Z' AND "timestamp"<='2024-04-10T08:56:02.241Z'))`,
-			`(((((false AND false) OR (false AND false)) OR false) AND NOT (false)) AND ("timestamp"<='2024-04-10T08:56:02.241Z' AND "timestamp">='2024-03-26T09:56:02.241Z'))`,
-=======
-			`(((false AND false) OR (false AND false) OR false) AND NOT false) AND ("timestamp">='2024-03-26T09:56:02.241Z' AND "timestamp"<='2024-04-10T08:56:02.241Z')`,
->>>>>>> 256daa2b
+      `(((((false AND false) OR (false AND false)) OR false) AND NOT (false)) AND ("timestamp">='2024-03-26T09:56:02.241Z' AND "timestamp"<='2024-04-10T08:56:02.241Z'))`,
 		},
 		WantedQueryType: model.Normal,
 		WantedQuery: []model.Query{
