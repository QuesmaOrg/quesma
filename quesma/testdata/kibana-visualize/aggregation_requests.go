// Copyright Quesma, licensed under the Elastic License 2.0.
// SPDX-License-Identifier: Elastic-2.0
package kibana_visualize

import (
	"math/big"
	"quesma/model"
	"quesma/testdata"
	"quesma/util"
)

const TableName = model.SingleTableNamePlaceHolder

var (
	bigInt4763694 = big.NewInt(4763694)
	bigInt0       = big.NewInt(0)
	bigInt1       = big.NewInt(1)
)

var AggregationTests = []testdata.AggregationTestCase{
	{ // [0]
		TestName: "Multi_terms without subaggregations. Visualize: Bar Vertical: Horizontal Axis: Date Histogram, Vertical Axis: Count of records, Breakdown: Top values (2 values)",
		QueryRequestJson: `
		{
			"_source": {
				"excludes": []
			},
			"aggs": {
				"0": {
					"aggs": {
						"1": {
							"multi_terms": {
								"order": {
									"_count": "desc"
								},
								"size": 3,
								"terms": [
									{
										"field": "severity"
									},
									{
										"field": "source"
									}
								]
							}
						}
					},
					"date_histogram": {
						"field": "@timestamp",
						"fixed_interval": "30s",
						"time_zone": "Europe/Warsaw"
					}
				}
			},
			"fields": [
				{
					"field": "@timestamp",
					"format": "date_time"
				}
			],
			"query": {
				"bool": {
					"filter": [
						{
							"range": {
								"@timestamp": {
									"format": "strict_date_optional_time",
									"gte": "2024-05-27T11:59:56.627Z",
									"lte": "2024-05-27T12:14:56.627Z"
								}
							}
						}
					],
					"must": [],
					"must_not": [],
					"should": []
				}
			},
			"runtime_mappings": {},
			"script_fields": {},
			"size": 0,
			"stored_fields": [
				"*"
			],
			"track_total_hits": true
		}`,
		// I erased empty date_histogram buckets, we don't support extended_bounds yet
		ExpectedResponse: `
		{
			"completion_time_in_millis": 1716834974737,
			"expiration_time_in_millis": 1716835034732,
			"id": "FnFPQm5xWDFEU2gtVlBOZnBkX3RNeFEcRVZINklxc1VTQ2lhVEtwMnpmZjNEZzoyNDM3OQ==",
			"is_partial": false,
			"is_running": false,
			"response": {
				"_shards": {
					"failed": 0,
					"skipped": 0,
					"successful": 1,
					"total": 1
				},
				"aggregations": {
					"0": {
						"buckets": [
							{
								"1": {
									"buckets": [
										{
											"doc_count": 1,
											"key": [
												"artemis",
												"error"
											],
											"key_as_string": "artemis|error"
										},
										{
											"doc_count": 1,
											"key": [
												"artemis",
												"info"
											],
											"key_as_string": "artemis|info"
										},
										{
											"doc_count": 1,
											"key": [
												"jupiter",
												"info"
											],
											"key_as_string": "jupiter|info"
										}
									],
									"doc_count_error_upper_bound": 0,
									"sum_other_doc_count": 1
								},
								"doc_count": 4,
								"key": 1716827010000,
								"key_as_string": "2024-05-27T16:23:30.000"
							},
							{
								"doc_count": 0,
								"key": 1716827040000,
								"key_as_string": "2024-05-27T16:24:00.000",
								"1": {
									"buckets": [],
									"sum_other_doc_count": 0
								}
							},
							{
								"1": {
									"buckets": [
										{
											"doc_count": 2,
											"key": [
												"apollo",
												"info"
											],
											"key_as_string": "apollo|info"
										},
										{
											"doc_count": 1,
											"key": [
												"cassandra",
												"debug"
											],
											"key_as_string": "cassandra|debug"
										}
									],
									"doc_count_error_upper_bound": 0,
									"sum_other_doc_count": 12
								},
								"doc_count": 16,
								"key": 1716827070000,
								"key_as_string": "2024-05-27T16:24:30.000"
							}
						]
					}
				},
				"hits": {
					"hits": [],
					"max_score": null,
					"total": {
						"relation": "eq",
						"value": 378
					}
				},
				"timed_out": false,
				"took": 5
			},
			"start_time_in_millis": 1716834974732
		}`,
		ExpectedPancakeResults: []model.QueryResultRow{
			{Cols: []model.QueryResultCol{
				model.NewQueryResultCol("aggr__0__key_0", int64(1716834210000/30000)),
				model.NewQueryResultCol("aggr__0__count", 4),
				model.NewQueryResultCol("aggr__0__1__parent_count", uint64(4)),
				model.NewQueryResultCol("aggr__0__1__key_0", "artemis"),
				model.NewQueryResultCol("aggr__0__1__key_1", "error"),
				model.NewQueryResultCol("aggr__0__1__count", 1),
			}},
			{Cols: []model.QueryResultCol{
				model.NewQueryResultCol("aggr__0__key_0", int64(1716834210000/30000)),
				model.NewQueryResultCol("aggr__0__count", 4),
				model.NewQueryResultCol("aggr__0__1__parent_count", uint64(4)),
				model.NewQueryResultCol("aggr__0__1__key_0", "artemis"),
				model.NewQueryResultCol("aggr__0__1__key_1", "info"),
				model.NewQueryResultCol("aggr__0__1__count", 1),
			}},
			{Cols: []model.QueryResultCol{
				model.NewQueryResultCol("aggr__0__key_0", int64(1716834210000/30000)),
				model.NewQueryResultCol("aggr__0__count", 4),
				model.NewQueryResultCol("aggr__0__1__parent_count", uint64(4)),
				model.NewQueryResultCol("aggr__0__1__key_0", "jupiter"),
				model.NewQueryResultCol("aggr__0__1__key_1", "info"),
				model.NewQueryResultCol("aggr__0__1__count", 1),
			}},
			{Cols: []model.QueryResultCol{
				model.NewQueryResultCol("aggr__0__key_0", int64(1716834270000/30000)),
				model.NewQueryResultCol("aggr__0__count", 16),
				model.NewQueryResultCol("aggr__0__1__parent_count", uint64(15)),
				model.NewQueryResultCol("aggr__0__1__key_0", "apollo"),
				model.NewQueryResultCol("aggr__0__1__key_1", "info"),
				model.NewQueryResultCol("aggr__0__1__count", 2),
			}},
			{Cols: []model.QueryResultCol{
				model.NewQueryResultCol("aggr__0__key_0", int64(1716834270000/30000)),
				model.NewQueryResultCol("aggr__0__count", 16),
				model.NewQueryResultCol("aggr__0__1__parent_count", uint64(15)),
				model.NewQueryResultCol("aggr__0__1__key_0", "cassandra"),
				model.NewQueryResultCol("aggr__0__1__key_1", "debug"),
				model.NewQueryResultCol("aggr__0__1__count", 1),
			}},
		},
		ExpectedPancakeSQL: `
			SELECT "aggr__0__key_0", "aggr__0__count", "aggr__0__1__parent_count",
			  "aggr__0__1__key_0", "aggr__0__1__key_1", "aggr__0__1__count"
			FROM (
			  SELECT "aggr__0__key_0", "aggr__0__count", "aggr__0__1__parent_count",
				"aggr__0__1__key_0", "aggr__0__1__key_1", "aggr__0__1__count",
				dense_rank() OVER (ORDER BY "aggr__0__key_0" ASC) AS "aggr__0__order_1_rank"
				,
				dense_rank() OVER (PARTITION BY "aggr__0__key_0" ORDER BY
				"aggr__0__1__count" DESC, "aggr__0__1__key_0" ASC, "aggr__0__1__key_1" ASC)
				AS "aggr__0__1__order_1_rank"
			  FROM (
				SELECT toInt64((toUnixTimestamp64Milli("@timestamp")+timeZoneOffset(
				  toTimezone("@timestamp", 'Europe/Warsaw'))*1000) / 30000) AS
				  "aggr__0__key_0",
				  sum(count(*)) OVER (PARTITION BY "aggr__0__key_0") AS "aggr__0__count",
				  sum(count(*)) OVER (PARTITION BY "aggr__0__key_0") AS
				  "aggr__0__1__parent_count", "severity" AS "aggr__0__1__key_0",
				  "source" AS "aggr__0__1__key_1", count(*) AS "aggr__0__1__count"
				FROM __quesma_table_name
				WHERE ("@timestamp">=fromUnixTimestamp64Milli(1716811196627) AND
				  "@timestamp"<=fromUnixTimestamp64Milli(1716812096627))
				GROUP BY toInt64((toUnixTimestamp64Milli("@timestamp")+timeZoneOffset(
				  toTimezone("@timestamp", 'Europe/Warsaw'))*1000) / 30000) AS
				  "aggr__0__key_0", "severity" AS "aggr__0__1__key_0",
				  "source" AS "aggr__0__1__key_1"))
			WHERE "aggr__0__1__order_1_rank"<=3
			ORDER BY "aggr__0__order_1_rank" ASC, "aggr__0__1__order_1_rank" ASC`,
	},
	{ // [1]
		TestName: "Multi_terms with simple count. Visualize: Bar Vertical: Horizontal Axis: Top values (2 values), Vertical: Count of records, Breakdown: @timestamp",
		QueryRequestJson: `
		{
			"_source": {
				"excludes": []
			},
			"aggs": {
				"0": {
					"aggs": {
						"1": {
							"date_histogram": {
								"field": "@timestamp",
								"fixed_interval": "30s"
							}
						}
					},
					"multi_terms": {
						"order": {
							"_count": "desc"
						},
						"size": 3,
						"terms": [
							{
								"field": "message"
							},
							{
								"field": "host.name"
							}
						]
					}
				}
			},
			"fields": [
				{
					"field": "@timestamp",
					"format": "date_time"
				}
			],
			"query": {
				"bool": {
					"filter": [],
					"must": [],
					"must_not": [],
					"should": []
				}
			},
			"runtime_mappings": {},
			"script_fields": {},
			"size": 0,
			"stored_fields": [
				"*"
			],
			"track_total_hits": true
		}`,
		// I erased empty date_histogram buckets, we don't support extended_bounds yet
		ExpectedResponse: `
		{
			"completion_time_in_millis": 1716834668794,
			"expiration_time_in_millis": 1716834728791,
			"id": "FkpjTm9UNHhVUUNlY3Z5cVNfTk5Db3ccRVZINklxc1VTQ2lhVEtwMnpmZjNEZzoxNjMxMA==",
			"is_partial": false,
			"is_running": false,
			"response": {
				"_shards": {
					"failed": 0,
					"skipped": 0,
					"successful": 1,
					"total": 1
				},
				"aggregations": {
					"0": {
						"buckets": [
							{
								"1": {
									"buckets": [
										{
											"doc_count": 1,
											"key": 1716834420000,
											"key_as_string": "2024-05-27T18:27:00.000"
										},
										{
											"doc_count": 1,
											"key": 1716834450000,
											"key_as_string": "2024-05-27T18:27:30.000"
										},
										{
											"doc_count": 0,
											"key": 1716834480000,
											"key_as_string": "2024-05-27T18:28:00.000"
										},
										{
											"doc_count": 2,
											"key": 1716834510000,
											"key_as_string": "2024-05-27T18:28:30.000"
										}
									]
								},
								"doc_count": 13,
								"key": [
									"info",
									"redhat"
								],
								"key_as_string": "info|redhat"
							}
						],
						"doc_count_error_upper_bound": 0,
						"sum_other_doc_count": 188
					}
				},
				"hits": {
					"hits": [],
					"max_score": null,
					"total": {
						"relation": "eq",
						"value": 217
					}
				},
				"timed_out": false,
				"took": 3
			},
			"start_time_in_millis": 1716834668791
		}`,
		ExpectedPancakeResults: []model.QueryResultRow{
			{Cols: []model.QueryResultCol{
				model.NewQueryResultCol("aggr__0__parent_count", uint64(201)),
				model.NewQueryResultCol("aggr__0__key_0", "info"),
				model.NewQueryResultCol("aggr__0__key_1", "redhat"),
				model.NewQueryResultCol("aggr__0__count", 13),
				model.NewQueryResultCol("aggr__0__1__key_0", int64(1716834420000/30000)),
				model.NewQueryResultCol("aggr__0__1__count", 1),
				model.NewQueryResultCol("aggr__0__1__order_1", int64(1716834420000/30000)),
			}},
			{Cols: []model.QueryResultCol{
				model.NewQueryResultCol("aggr__0__parent_count", uint64(201)),
				model.NewQueryResultCol("aggr__0__key_0", "info"),
				model.NewQueryResultCol("aggr__0__key_1", "redhat"),
				model.NewQueryResultCol("aggr__0__count", 13),
				model.NewQueryResultCol("aggr__0__1__key_0", int64(1716834450000/30000)),
				model.NewQueryResultCol("aggr__0__1__count", 1),
				model.NewQueryResultCol("aggr__0__1__order_1", int64(1716834450000/30000)),
			}},
			{Cols: []model.QueryResultCol{
				model.NewQueryResultCol("aggr__0__parent_count", uint64(201)),
				model.NewQueryResultCol("aggr__0__key_0", "info"),
				model.NewQueryResultCol("aggr__0__key_1", "redhat"),
				model.NewQueryResultCol("aggr__0__count", 13),
				model.NewQueryResultCol("aggr__0__1__key_0", int64(1716834510000/30000)),
				model.NewQueryResultCol("aggr__0__1__count", 2),
				model.NewQueryResultCol("aggr__0__1__order_1", int64(1716834510000/30000)),
			}},
		},
		ExpectedPancakeSQL: `
			SELECT "aggr__0__parent_count", "aggr__0__key_0", "aggr__0__key_1",
			  "aggr__0__count", "aggr__0__1__key_0", "aggr__0__1__count"
			FROM (
			  SELECT "aggr__0__parent_count", "aggr__0__key_0", "aggr__0__key_1",
				"aggr__0__count", "aggr__0__1__key_0",
				"aggr__0__1__count",
				dense_rank() OVER (ORDER BY "aggr__0__count" DESC, "aggr__0__key_0" ASC,
				"aggr__0__key_1" ASC) AS "aggr__0__order_1_rank",
				dense_rank() OVER (PARTITION BY "aggr__0__key_0", "aggr__0__key_1" ORDER BY
				"aggr__0__1__key_0" ASC) AS "aggr__0__1__order_1_rank"
			  FROM (
				SELECT sum(count(*)) OVER () AS "aggr__0__parent_count",
				  "message" AS "aggr__0__key_0", "host.name" AS "aggr__0__key_1",
				  sum(count(*)) OVER (PARTITION BY "aggr__0__key_0", "aggr__0__key_1") AS
				  "aggr__0__count",
				  toInt64(toUnixTimestamp64Milli("@timestamp") / 30000) AS
				  "aggr__0__1__key_0", count(*) AS "aggr__0__1__count"
				FROM ` + TableName + `
				GROUP BY "message" AS "aggr__0__key_0", "host.name" AS "aggr__0__key_1",
				  toInt64(toUnixTimestamp64Milli("@timestamp") / 30000) AS
				  "aggr__0__1__key_0"))
			WHERE "aggr__0__order_1_rank"<=3
			ORDER BY "aggr__0__order_1_rank" ASC, "aggr__0__1__order_1_rank" ASC`,
	},
	{ //[2],
		TestName: "Multi_terms with double-nested subaggregations. Visualize: Bar Vertical: Horizontal Axis: Top values (2 values), Vertical: Unique count, Breakdown: @timestamp",
		QueryRequestJson: `
		{
			"_source": {
				"excludes": []
			},
			"aggs": {
				"0": {
					"aggs": {
						"1": {
							"aggs": {
								"2": {
									"cardinality": {
										"field": "severity"
									}
								}
							},
							"date_histogram": {
								"extended_bounds": {
									"max": 1716834478178,
									"min": 1716833578178
								},
								"min_doc_count": 1,
								"field": "@timestamp",
								"fixed_interval": "30s"
							}
						},
						"2": {
							"cardinality": {
								"field": "severity"
							}
						}
					},
					"multi_terms": {
						"order": {
							"2": "desc"
						},
						"size": 3,
						"terms": [
							{
								"field": "severity"
							},
							{
								"field": "source"
							}
						]
					}
				}
			},
			"fields": [
				{
					"field": "@timestamp",
					"format": "date_time"
				}
			],
			"query": {
				"bool": {
					"filter": [],
					"must": [],
					"must_not": [],
					"should": []
				}
			},
			"runtime_mappings": {},
			"script_fields": {},
			"size": 0,
			"stored_fields": [
				"*"
			],
			"track_total_hits": true
		}`,
		// I erased empty date_histogram buckets, we don't support extended_bounds yet
		ExpectedResponse: `
		{
			"completion_time_in_millis": 1716834482828,
			"expiration_time_in_millis": 1716834542815,
			"id": "FlhQOUVMZDhSU1V1azdxbW9rREE2a2ccRVZINklxc1VTQ2lhVEtwMnpmZjNEZzoxMTUwNA==",
			"is_partial": false,
			"is_running": false,
			"response": {
				"_shards": {
					"failed": 0,
					"skipped": 0,
					"successful": 1,
					"total": 1
				},
				"aggregations": {
					"0": {
						"buckets": [
							{
								"1": {
									"buckets": [
										{
											"2": {
												"value": 1
											},
											"doc_count": 1,
											"key": 1716834300000,
											"key_as_string": "2024-05-27T18:25:00.000"
										},
										{
											"2": {
												"value": 1
											},
											"doc_count": 1,
											"key": 1716834390000,
											"key_as_string": "2024-05-27T18:26:30.000"
										}
									]
								},
								"2": {
									"value": 1
								},
								"doc_count": 2,
								"key": [
									"critical",
									"alpine"
								],
								"key_as_string": "critical|alpine"
							},
							{
								"1": {
									"buckets": [
										{
											"2": {
												"value": 1
											},
											"doc_count": 1,
											"key": 1716834270000,
											"key_as_string": "2024-05-27T18:24:30.000"
										}
									]
								},
								"2": {
									"value": 1
								},
								"doc_count": 1,
								"key": [
									"critical",
									"fedora"
								],
								"key_as_string": "critical|fedora"
							}
						],
						"doc_count_error_upper_bound": 0,
						"sum_other_doc_count": 121
					}
				},
				"hits": {
					"hits": [],
					"max_score": null,
					"total": {
						"relation": "eq",
						"value": 126
					}
				},
				"timed_out": false,
				"took": 13
			},
			"start_time_in_millis": 1716834482815
		}`,
		ExpectedPancakeResults: []model.QueryResultRow{
			{Cols: []model.QueryResultCol{
				model.NewQueryResultCol("aggr__0__parent_count", uint64(124)),
				model.NewQueryResultCol("aggr__0__key_0", "critical"),
				model.NewQueryResultCol("aggr__0__key_1", "alpine"),
				model.NewQueryResultCol("aggr__0__count", 2),
				model.NewQueryResultCol("metric__0__2_col_0", 1),
				model.NewQueryResultCol("aggr__0__1__key_0", int64(1716834300000/30000)),
				model.NewQueryResultCol("aggr__0__1__count", 1),
				model.NewQueryResultCol("metric__0__1__2_col_0", 1),
			}},
			{Cols: []model.QueryResultCol{
				model.NewQueryResultCol("aggr__0__parent_count", uint64(124)),
				model.NewQueryResultCol("aggr__0__key_0", "critical"),
				model.NewQueryResultCol("aggr__0__key_1", "alpine"),
				model.NewQueryResultCol("aggr__0__count", 2),
				model.NewQueryResultCol("metric__0__2_col_0", 1),
				model.NewQueryResultCol("aggr__0__1__key_0", int64(1716834390000/30000)),
				model.NewQueryResultCol("aggr__0__1__count", 1),
				model.NewQueryResultCol("metric__0__1__2_col_0", 1),
			}},
			{Cols: []model.QueryResultCol{
				model.NewQueryResultCol("aggr__0__parent_count", uint64(124)),
				model.NewQueryResultCol("aggr__0__key_0", "critical"),
				model.NewQueryResultCol("aggr__0__key_1", "fedora"),
				model.NewQueryResultCol("aggr__0__count", 1),
				model.NewQueryResultCol("metric__0__2_col_0", 1),
				model.NewQueryResultCol("aggr__0__1__key_0", int64(1716834270000/30000)),
				model.NewQueryResultCol("aggr__0__1__count", 1),
				model.NewQueryResultCol("metric__0__1__2_col_0", 1),
			}},
		},
		ExpectedPancakeSQL: `
			SELECT "aggr__0__parent_count", "aggr__0__key_0", "aggr__0__key_1",
			  "aggr__0__count", "metric__0__2_col_0", "aggr__0__1__key_0",
			  "aggr__0__1__count", "metric__0__1__2_col_0"
			FROM (
			  SELECT "aggr__0__parent_count", "aggr__0__key_0", "aggr__0__key_1",
				"aggr__0__count", "metric__0__2_col_0", "aggr__0__1__key_0",
				"aggr__0__1__count", "metric__0__1__2_col_0",
				dense_rank() OVER (ORDER BY "metric__0__2_col_0" DESC, "aggr__0__key_0" ASC,
				"aggr__0__key_1" ASC) AS "aggr__0__order_1_rank",
				dense_rank() OVER (PARTITION BY "aggr__0__key_0", "aggr__0__key_1" ORDER BY
				"aggr__0__1__key_0" ASC) AS "aggr__0__1__order_1_rank"
			  FROM (
				SELECT sum(count(*)) OVER () AS "aggr__0__parent_count",
				  "severity" AS "aggr__0__key_0", "source" AS "aggr__0__key_1",
				  sum(count(*)) OVER (PARTITION BY "aggr__0__key_0", "aggr__0__key_1") AS
				  "aggr__0__count",
				  uniqMerge(uniqState("severity")) OVER (PARTITION BY "aggr__0__key_0",
				  "aggr__0__key_1") AS "metric__0__2_col_0",
				  toInt64(toUnixTimestamp64Milli("@timestamp") / 30000) AS
				  "aggr__0__1__key_0", count(*) AS "aggr__0__1__count",
				  uniq("severity") AS "metric__0__1__2_col_0"
				FROM __quesma_table_name
				GROUP BY "severity" AS "aggr__0__key_0", "source" AS "aggr__0__key_1",
				  toInt64(toUnixTimestamp64Milli("@timestamp") / 30000) AS
				  "aggr__0__1__key_0"))
			WHERE "aggr__0__order_1_rank"<=3
			ORDER BY "aggr__0__order_1_rank" ASC, "aggr__0__1__order_1_rank" ASC`,
	},
	{ // [3]
		TestName: "Quite simple multi_terms, but with non-string keys. Visualize: Bar Vertical: Horizontal Axis: Date Histogram, Vertical Axis: Count of records, Breakdown: Top values (2 values)",
		QueryRequestJson: `
		{
			"_source": {
				"excludes": []
			},
			"aggs": {
				"0": {
					"aggs": {
						"1": {
							"date_histogram": {
								"field": "@timestamp",
								"fixed_interval": "30s",
								"min_doc_count": 1
							}
						}
					},
					"multi_terms": {
						"order": {
							"_count": "desc"
						},
						"size": 3,
						"terms": [
							{
								"field": "Cancelled"
							},
							{
								"field": "AvgTicketPrice"
							}
						]
					}
				}
			},
			"fields": [
				{
					"field": "@timestamp",
					"format": "date_time"
				}
			],
			"runtime_mappings": {
				"hour_of_day": {
					"script": {
						"source": "emit(doc['@timestamp'].value.getHour());"
					},
					"type": "long"
				}
			},
			"script_fields": {},
			"size": 0,
			"stored_fields": [
				"*"
			],
			"track_total_hits": true
		}`,
		// I erased empty date_histogram buckets, we don't support extended_bounds yet
		ExpectedResponse: `
		{
			"completion_time_in_millis": 1716839096599,
			"expiration_time_in_millis": 1716839156591,
			"id": "FnlDTkxYWlI1VEpxQlBhS24yaW16amccRVZINklxc1VTQ2lhVEtwMnpmZjNEZzo5NjIyMA==",
			"is_partial": false,
			"is_running": false,
			"response": {
				"_shards": {
					"failed": 0,
					"skipped": 0,
					"successful": 1,
					"total": 1
				},
				"aggregations": {
					"0": {
						"buckets": [
							{
								"1": {
									"buckets": [
										{
											"doc_count": 1,
											"key": 1716839040000,
											"key_as_string": "2024-05-27T19:44:00.000"
										}
									]
								},
								"doc_count": 1,
								"key": [
									false,
									167.05126953125
								],
								"key_as_string": "false|167.05126953125"
							},
							{
								"1": {
									"buckets": [
										{
											"doc_count": 1,
											"key": 1716838530000,
											"key_as_string": "2024-05-27T19:35:30.000"
										}
									]
								},
								"doc_count": 1,
								"key": [
									false,
									331.336181640625
								],
								"key_as_string": "false|331.336181640625"
							},
							{
								"1": {
									"buckets": [
										{
											"doc_count": 1,
											"key": 1716838500000,
											"key_as_string": "2024-05-27T19:35:00.000"
										}
									]
								},
								"doc_count": 1,
								"key": [
									false,
									714.4038696289062
								],
								"key_as_string": "false|714.4038696289062"
							}
						],
						"doc_count_error_upper_bound": 0,
						"sum_other_doc_count": 1
					}
				},
				"hits": {
					"hits": [],
					"max_score": null,
					"total": {
						"relation": "eq",
						"value": 4
					}
				},
				"timed_out": false,
				"took": 8
			},
			"start_time_in_millis": 1716839096591
		}`,
		ExpectedPancakeResults: []model.QueryResultRow{
			{Cols: []model.QueryResultCol{
				model.NewQueryResultCol("aggr__0__parent_count", int64(4)),
				model.NewQueryResultCol("aggr__0__key_0", false),
				model.NewQueryResultCol("aggr__0__key_1", 167.05126953125),
				model.NewQueryResultCol("aggr__0__count", 1),
				model.NewQueryResultCol("aggr__0__1__key_0", int64(1716839040000/30000)),
				model.NewQueryResultCol("aggr__0__1__count", 1),
				model.NewQueryResultCol("aggr__0__1__order_1", int64(1716839040000/30000)),
			}},
			{Cols: []model.QueryResultCol{
				model.NewQueryResultCol("aggr__0__parent_count", int64(4)),
				model.NewQueryResultCol("aggr__0__key_0", false),
				model.NewQueryResultCol("aggr__0__key_1", 331.336181640625),
				model.NewQueryResultCol("aggr__0__count", 1),
				model.NewQueryResultCol("aggr__0__1__key_0", int64(1716838530000/30000)),
				model.NewQueryResultCol("aggr__0__1__count", 1),
				model.NewQueryResultCol("aggr__0__1__order_1", int64(1716838530000/30000)),
			}},
			{Cols: []model.QueryResultCol{
				model.NewQueryResultCol("aggr__0__parent_count", int64(4)),
				model.NewQueryResultCol("aggr__0__key_0", false),
				model.NewQueryResultCol("aggr__0__key_1", 714.4038696289062),
				model.NewQueryResultCol("aggr__0__count", 1),
				model.NewQueryResultCol("aggr__0__1__key_0", int64(1716838500000/30000)),
				model.NewQueryResultCol("aggr__0__1__count", 1),
				model.NewQueryResultCol("aggr__0__1__order_1", int64(1716838500000/30000)),
			}},
		},
		ExpectedPancakeSQL: `
			SELECT "aggr__0__parent_count", "aggr__0__key_0", "aggr__0__key_1",
			  "aggr__0__count", "aggr__0__1__key_0", "aggr__0__1__count"
			FROM (
			  SELECT "aggr__0__parent_count", "aggr__0__key_0", "aggr__0__key_1",
				"aggr__0__count", "aggr__0__1__key_0",
				"aggr__0__1__count",
				dense_rank() OVER (ORDER BY "aggr__0__count" DESC, "aggr__0__key_0" ASC,
				"aggr__0__key_1" ASC) AS "aggr__0__order_1_rank",
				dense_rank() OVER (PARTITION BY "aggr__0__key_0", "aggr__0__key_1" ORDER BY
				"aggr__0__1__key_0" ASC) AS "aggr__0__1__order_1_rank"
			  FROM (
				SELECT sum(count(*)) OVER () AS "aggr__0__parent_count",
				  "Cancelled" AS "aggr__0__key_0", "AvgTicketPrice" AS "aggr__0__key_1",
				  sum(count(*)) OVER (PARTITION BY "aggr__0__key_0", "aggr__0__key_1") AS
				  "aggr__0__count",
				  toInt64(toUnixTimestamp64Milli("@timestamp") / 30000) AS
				  "aggr__0__1__key_0", count(*) AS "aggr__0__1__count"
				FROM ` + TableName + `
				GROUP BY "Cancelled" AS "aggr__0__key_0",
				  "AvgTicketPrice" AS "aggr__0__key_1",
				  toInt64(toUnixTimestamp64Milli("@timestamp") / 30000) AS
				  "aggr__0__1__key_0"))
			WHERE "aggr__0__order_1_rank"<=3
			ORDER BY "aggr__0__order_1_rank" ASC, "aggr__0__1__order_1_rank" ASC`,
	},
	{ // [4]
		TestName: "percentile with subaggregation (so, combinator). Visualize, Pie, Slice by: top5 of Cancelled, DistanceKilometers, Metric: 95th Percentile",
		QueryRequestJson: `
		{
			"_source": {
				"excludes": []
			},
			"aggs": {
				"0": {
					"aggs": {
						"1": {
							"aggs": {
								"2": {
									"percentiles": {
										"field": "DistanceKilometers",
										"percents": [
											95
										]
									}
								}
							},
							"histogram": {
								"extended_bounds": {
									"max": 19538.82056368213,
									"min": 0
								},
								"field": "DistanceKilometers",
								"interval": 5000,
								"min_doc_count": 0
							}
						},
						"2": {
							"percentiles": {
								"field": "DistanceKilometers",
								"percents": [
									95
								]
							}
						}
					},
					"terms": {
						"field": "Cancelled",
						"order": {
							"2.95": "desc"
						},
						"shard_size": 25,
						"size": 5
					}
				}
			},
			"script_fields": {},
			"size": 0,
			"stored_fields": [
				"*"
			],
			"track_total_hits": true
		}`,
		// Response changed a bit from the original:
		// In bool terms, Elastic returns "key": 0, "key_as_string": "false", we return "key": false.
		// Kibana works fine with both ways.
		ExpectedResponse: `
		{
			"response": {
				"took": 19,
				"timed_out": false,
				"_shards": {
					"total": 1,
					"successful": 1,
					"skipped": 0,
					"failed": 0
				},
				"hits": {
					"total": {
						"value": 3393,
						"relation": "eq"
					},
					"max_score": null,
					"hits": []
				},
				"aggregations": {
					"0": {
						"doc_count_error_upper_bound": 0,
						"sum_other_doc_count": 0,
						"buckets": [
							{
								"1": {
									"buckets": [
										{
											"2": {
												"values": {
													"95.0": 4476.3921875
												}
											},
											"key": 0,
											"doc_count": 908
										}
									]
								},
								"2": {
									"values": {
										"95.0": 15480.335426897316
									}
								},
								"key": false,
								"doc_count": 2974
							},
							{
								"1": {
									"buckets": [
										{
											"2": {
												"values": {
													"95.0": 4188.7347656249985
												}
											},
											"key": 0,
											"doc_count": 137
										},
										{
											"2": {
												"values": {
													"95.0": 9842.6279296875
												}
											},
											"key": 5000,
											"doc_count": 186
										}
									]
								},
								"2": {
									"values": {
										"95.0": 14463.254101562497
									}
								},
								"key": true,
								"doc_count": 419
							}
						]
					}
				}
			}
		}`,
		ExpectedPancakeResults: []model.QueryResultRow{
			{Cols: []model.QueryResultCol{
				model.NewQueryResultCol("aggr__0__parent_count", 0),
				model.NewQueryResultCol("aggr__0__key_0", false),
				model.NewQueryResultCol("aggr__0__count", 2974),
				model.NewQueryResultCol("metric__0__2_col_0", []float64{15480.335426897316}),
				model.NewQueryResultCol("aggr__0__1__key_0", 0.0),
				model.NewQueryResultCol("aggr__0__1__count", 908),
				model.NewQueryResultCol("metric__0__1__2_col_0", []float64{4476.3921875}),
			}},
			{Cols: []model.QueryResultCol{
				model.NewQueryResultCol("aggr__0__parent_count", 0),
				model.NewQueryResultCol("aggr__0__key_0", true),
				model.NewQueryResultCol("aggr__0__count", 419),
				model.NewQueryResultCol("metric__0__2_col_0", []float64{14463.254101562497}),
				model.NewQueryResultCol("aggr__0__1__key_0", 0.0),
				model.NewQueryResultCol("aggr__0__1__count", 137),
				model.NewQueryResultCol("metric__0__1__2_col_0", []float64{4188.7347656249985}),
			}},
			{Cols: []model.QueryResultCol{
				model.NewQueryResultCol("aggr__0__parent_count", 0),
				model.NewQueryResultCol("aggr__0__key_0", true),
				model.NewQueryResultCol("aggr__0__count", 419),
				model.NewQueryResultCol("metric__0__2_col_0", []float64{14463.254101562497}),
				model.NewQueryResultCol("aggr__0__1__key_0", 5000.0),
				model.NewQueryResultCol("aggr__0__1__count", 186),
				model.NewQueryResultCol("metric__0__1__2_col_0", []float64{9842.6279296875}),
			}},
		},
		ExpectedPancakeSQL: `
			SELECT "aggr__0__parent_count", "aggr__0__key_0", "aggr__0__count",
			  "metric__0__2_col_0", "aggr__0__1__key_0", "aggr__0__1__count",
			  "metric__0__1__2_col_0"
			FROM (
			  SELECT "aggr__0__parent_count", "aggr__0__key_0", "aggr__0__count",
				"metric__0__2_col_0", "aggr__0__1__key_0", "aggr__0__1__count",
				"metric__0__1__2_col_0",
				dense_rank() OVER (ORDER BY "metric__0__2_col_0" DESC, "aggr__0__key_0" ASC)
				AS "aggr__0__order_1_rank",
				dense_rank() OVER (PARTITION BY "aggr__0__key_0" ORDER BY
				"aggr__0__1__key_0" ASC) AS "aggr__0__1__order_1_rank"
			  FROM (
				SELECT sum(count(*)) OVER () AS "aggr__0__parent_count",
				  "Cancelled" AS "aggr__0__key_0",
				  sum(count(*)) OVER (PARTITION BY "aggr__0__key_0") AS "aggr__0__count",
				  quantilesMerge(0.950000)(quantilesState(0.950000)("DistanceKilometers"))
				  OVER (PARTITION BY "aggr__0__key_0") AS "metric__0__2_col_0",
				  floor("DistanceKilometers"/5000)*5000 AS "aggr__0__1__key_0",
				  count(*) AS "aggr__0__1__count",
				  quantiles(0.950000)("DistanceKilometers") AS "metric__0__1__2_col_0"
				FROM __quesma_table_name
				GROUP BY "Cancelled" AS "aggr__0__key_0",
				  floor("DistanceKilometers"/5000)*5000 AS "aggr__0__1__key_0"))
			WHERE "aggr__0__order_1_rank"<=6
			ORDER BY "aggr__0__order_1_rank" ASC, "aggr__0__1__order_1_rank" ASC`,
	},
	{ // [5]
		TestName: "terms with order by agg1>agg2 (multiple aggregations)",
		QueryRequestJson: `
		{
			"_source": {
				"excludes": []
			},
			"aggs": {
				"0": {
					"aggs": {
						"2-bucket": {
							"aggs": {
								"2-metric": {
									"max": {
										"field": "DistanceKilometers"
									}
								}
							},
							"filter": {
								"bool": {
									"filter": [
										{
											"bool": {
												"minimum_should_match": 1,
												"should": [
													{
														"exists": {
															"field": "bytes_gauge"
														}
													}
												]
											}
										}
									],
									"must": [],
									"must_not": [],
									"should": []
								}
							}
						}
					},
					"terms": {
						"field": "AvgTicketPrice",
						"order": {
							"2-bucket>2-metric": "desc"
						},
						"size": 2
					}
				}
			},
			"script_fields": {},
			"size": 0,
			"stored_fields": [
				"*"
			],
			"track_total_hits": true
		}`,
		ExpectedResponse: `
		{
			"_shards": {
				"failed": 0,
				"skipped": 0,
				"successful": 1,
				"total": 1
			},
			"aggregations": {
				"0": {
					"buckets": [
						{
							"2-bucket": {
								"2-metric": {
									"value": 19538.8203125
								},
								"doc_count": 1
							},
							"doc_count": 1,
							"key": 590.92822265625
						},
						{
							"2-bucket": {
								"2-metric": {
									"value": 19285.5078125
								},
								"doc_count": 1
							},
							"doc_count": 1,
							"key": 830.0374755859375
						}
					],
					"doc_count_error_upper_bound": -1,
					"sum_other_doc_count": 1867
				}
			},
			"hits": {
				"hits": [],
				"max_score": null,
				"total": {
					"relation": "eq",
					"value": 1879
				}
			},
			"timed_out": false,
			"took": 6
		}`,
		ExpectedPancakeResults: []model.QueryResultRow{
			{Cols: []model.QueryResultCol{
				model.NewQueryResultCol("aggr__0__parent_count", int64(1869)),
				model.NewQueryResultCol("aggr__0__key_0", 590.92822265625),
				model.NewQueryResultCol("aggr__0__count", int64(1)),
				model.NewQueryResultCol("aggr__0__2-bucket__count", int64(1)),
				model.NewQueryResultCol("metric__0__2-bucket__2-metric_col_0", 19538.8203125),
			}},
			{Cols: []model.QueryResultCol{
				model.NewQueryResultCol("aggr__0__parent_count", int64(1869)),
				model.NewQueryResultCol("aggr__0__key_0", 830.0374755859375),
				model.NewQueryResultCol("aggr__0__count", int64(1)),
				model.NewQueryResultCol("aggr__0__2-bucket__count", int64(1)),
				model.NewQueryResultCol("metric__0__2-bucket__2-metric_col_0", 19285.5078125),
			}},
		},
		ExpectedPancakeSQL: `
			SELECT sum(count(*)) OVER () AS "aggr__0__parent_count",
			  "AvgTicketPrice" AS "aggr__0__key_0", count(*) AS "aggr__0__count",
			  countIf("bytes_gauge" IS NOT NULL) AS "aggr__0__2-bucket__count",
			  maxOrNullIf("DistanceKilometers", "bytes_gauge" IS NOT NULL) AS
			  "metric__0__2-bucket__2-metric_col_0"
			FROM __quesma_table_name
			GROUP BY "AvgTicketPrice" AS "aggr__0__key_0"
			ORDER BY "metric__0__2-bucket__2-metric_col_0" DESC, "aggr__0__key_0" ASC
			LIMIT 3`,
	},
	{ // [6]
		TestName: "terms with order by stats, easily reproducible in Kibana Visualize",
		QueryRequestJson: `
		{
			"_source": {
				"excludes": []
			},
			"aggs": {
				"0": {
					"aggs": {
						"1": {
							"stats": {
								"field": "FlightDelayMin"
							}
						}
					},
					"terms": {
						"field": "Carrier",
						"order": [
							{"1.min": "desc"},
							{"1.count": "desc"},
							{"1.avg": "desc"},
							{"1.max": "asc"},
							{"1.sum": "desc"}
						],
						"shard_size": 25,
						"size": 3
					}
				}
			},
			"fields": [
				{
					"field": "timestamp",
					"format": "date_time"
				}
			],
			"query": {
				"bool": {
					"filter": [
						{
							"range": {
								"timestamp": {
									"format": "strict_date_optional_time",
									"gte": "2024-09-07T15:30:24.239Z",
									"lte": "2024-09-22T15:30:24.239Z"
								}
							}
						}
					],
					"must": [],
					"must_not": [],
					"should": []
				}
			},
			"runtime_mappings": {
				"hour_of_day": {
					"script": {
						"source": "emit(doc['timestamp'].value.getHour());"
					},
					"type": "long"
				}
			},
			"script_fields": {},
			"size": 0,
			"stored_fields": [
				"*"
			],
			"track_total_hits": true
		}`,
		ExpectedResponse: `
		{
			"_shards": {
				"failed": 0,
				"skipped": 0,
				"successful": 1,
				"total": 1
			},
			"aggregations": {
				"0": {
					"buckets": [
						{
							"1": {
								"avg": 41.278625954198475,
								"count": 524,
								"max": 360.0,
								"min": 0.0,
								"sum": 21630.0
							},
							"doc_count": 524,
							"key": "ES-Air"
						},
						{
							"1": {
								"avg": 46.87155963302752,
								"count": 545,
								"max": 360.0,
								"min": 0.0,
								"sum": 25545.0
							},
							"doc_count": 545,
							"key": "JetBeats"
						}
					],
					"doc_count_error_upper_bound": 0,
					"sum_other_doc_count": 800
				}
			},
			"hits": {
				"hits": [],
				"max_score": null,
				"total": {
					"relation": "eq",
					"value": 2132
				}
			},
			"timed_out": false,
			"took": 0
		}`,
		ExpectedPancakeResults: []model.QueryResultRow{
			{Cols: []model.QueryResultCol{
				model.NewQueryResultCol("aggr__0__parent_count", int64(1869)),
				model.NewQueryResultCol("aggr__0__key_0", "ES-Air"),
				model.NewQueryResultCol("aggr__0__count", int64(524)),
				model.NewQueryResultCol("metric__0__1_col_0", 524),
				model.NewQueryResultCol("metric__0__1_col_1", 0.0),
				model.NewQueryResultCol("metric__0__1_col_2", 360.0),
				model.NewQueryResultCol("metric__0__1_col_3", 41.278625954198475),
				model.NewQueryResultCol("metric__0__1_col_4", 21630.0),
			}},
			{Cols: []model.QueryResultCol{
				model.NewQueryResultCol("aggr__0__parent_count", int64(1869)),
				model.NewQueryResultCol("aggr__0__key_0", "JetBeats"),
				model.NewQueryResultCol("aggr__0__count", int64(545)),
				model.NewQueryResultCol("metric__0__1_col_0", 545),
				model.NewQueryResultCol("metric__0__1_col_1", 0.0),
				model.NewQueryResultCol("metric__0__1_col_2", 360.0),
				model.NewQueryResultCol("metric__0__1_col_3", 46.87155963302752),
				model.NewQueryResultCol("metric__0__1_col_4", 25545.0),
			}},
		},
		ExpectedPancakeSQL: `
			SELECT sum(count(*)) OVER () AS "aggr__0__parent_count",
			  "Carrier" AS "aggr__0__key_0", count(*) AS "aggr__0__count",
			  count("FlightDelayMin") AS "metric__0__1_col_0",
			  minOrNull("FlightDelayMin") AS "metric__0__1_col_1",
			  maxOrNull("FlightDelayMin") AS "metric__0__1_col_2",
			  avgOrNull("FlightDelayMin") AS "metric__0__1_col_3",
			  sumOrNull("FlightDelayMin") AS "metric__0__1_col_4"
			FROM __quesma_table_name
			WHERE ("timestamp">=fromUnixTimestamp64Milli(1725723024239) AND "timestamp"<=
			  fromUnixTimestamp64Milli(1727019024239))
			GROUP BY "Carrier" AS "aggr__0__key_0"
			ORDER BY "metric__0__1_col_1" DESC, "metric__0__1_col_0" DESC,
			  "metric__0__1_col_3" DESC, "metric__0__1_col_2" ASC,
			  "metric__0__1_col_4" DESC, "aggr__0__key_0" ASC
			LIMIT 4`,
	},
	{ // [7]
		TestName: "terms with order by extended_stats (easily reproducible in Kibana Visualize)",
		QueryRequestJson: `
		{
			"_source": {
				"excludes": []
			},
			"aggs": {
				"0": {
					"aggs": {
						"1": {
							"extended_stats": {
								"field": "FlightDelayMin"
							}
						}
					},
					"terms": {
						"field": "Carrier",
						"order": [
							{"1.min": "desc"},
							{"1.count": "desc"},
							{"1.avg": "desc"},
							{"1.max": "asc"},
							{"1.sum": "desc"},
							{"1.sum_of_squares": "desc"},
							{"1.variance": "desc"},
							{"1.variance_population": "desc"},
							{"1.variance_sampling": "desc"},
							{"1.std_deviation": "desc"},
							{"1.std_deviation_population": "desc"},
							{"1.std_deviation_sampling": "desc"},
						],
						"shard_size": 25,
						"size": 3
					}
				}
			},
			"fields": [
				{
					"field": "timestamp",
					"format": "date_time"
				}
			],
			"query": {
				"bool": {
					"filter": [
						{
							"range": {
								"timestamp": {
									"format": "strict_date_optional_time",
									"gte": "2024-09-07T15:30:24.239Z",
									"lte": "2024-09-22T15:30:24.239Z"
								}
							}
						}
					],
					"must": [],
					"must_not": [],
					"should": []
				}
			},
			"runtime_mappings": {
				"hour_of_day": {
					"script": {
						"source": "emit(doc['timestamp'].value.getHour());"
					},
					"type": "long"
				}
			},
			"script_fields": {},
			"size": 0,
			"stored_fields": [
				"*"
			],
			"track_total_hits": true
		}`,
		ExpectedResponse: `
		{
			"_shards": {
				"failed": 0,
				"skipped": 0,
				"successful": 1,
				"total": 1
			},
			"aggregations": {
				"0": {
					"buckets": [
						{
							"1": {
								"avg": 48.67620751341681,
								"count": 559,
								"max": 360.0,
								"min": 0.0,
								"std_deviation": 98.0222164000509,
								"std_deviation_bounds": {
									"lower": -147.36822528668498,
									"lower_population": -147.36822528668498,
									"lower_sampling": -147.5438137077322,
									"upper": 244.7206403135186,
									"upper_population": 244.7206403135186,
									"upper_sampling": 244.89622873456582
								},
								"std_deviation_population": 98.0222164000509,
								"std_deviation_sampling": 98.1100106105745,
								"sum": 27210.0,
								"sum_of_squares": 6695550.0,
								"variance": 9608.354907978406,
								"variance_population": 9608.354907978406,
								"variance_sampling": 9625.574182007042
							},
							"doc_count": 524,
							"key": "ES-Air"
						}
					],
					"doc_count_error_upper_bound": 0,
					"sum_other_doc_count": 1345
				}
			},
			"hits": {
				"hits": [],
				"max_score": null,
				"total": {
					"relation": "eq",
					"value": 2132
				}
			},
			"timed_out": false,
			"took": 1
		}`,
		ExpectedPancakeResults: []model.QueryResultRow{
			{Cols: []model.QueryResultCol{
				model.NewQueryResultCol("aggr__0__parent_count", int64(1869)),
				model.NewQueryResultCol("aggr__0__key_0", "ES-Air"),
				model.NewQueryResultCol("aggr__0__count", int64(524)),
				model.NewQueryResultCol("metric__0__1_col_0", 559),
				model.NewQueryResultCol("metric__0__1_col_1", 0.0),
				model.NewQueryResultCol("metric__0__1_col_2", 360.0),
				model.NewQueryResultCol("metric__0__1_col_3", 48.67620751341681),
				model.NewQueryResultCol("metric__0__1_col_4", 27210.0),
				model.NewQueryResultCol("metric__0__1_col_5", 6695550.0),
				model.NewQueryResultCol("metric__0__1_col_6", 9608.354907978406),
				model.NewQueryResultCol("metric__0__1_col_7", 9625.574182007042),
				model.NewQueryResultCol("metric__0__1_col_8", 98.0222164000509),
				model.NewQueryResultCol("metric__0__1_col_9", 98.1100106105745),
			}},
		},
		ExpectedPancakeSQL: `
			SELECT sum(count(*)) OVER () AS "aggr__0__parent_count",
			  "Carrier" AS "aggr__0__key_0", count(*) AS "aggr__0__count",
			  count("FlightDelayMin") AS "metric__0__1_col_0",
			  minOrNull("FlightDelayMin") AS "metric__0__1_col_1",
			  maxOrNull("FlightDelayMin") AS "metric__0__1_col_2",
			  avgOrNull("FlightDelayMin") AS "metric__0__1_col_3",
			  sumOrNull("FlightDelayMin") AS "metric__0__1_col_4",
			  sumOrNull("FlightDelayMin"*"FlightDelayMin") AS "metric__0__1_col_5",
			  varPop("FlightDelayMin") AS "metric__0__1_col_6",
			  varSamp("FlightDelayMin") AS "metric__0__1_col_7",
			  stddevPop("FlightDelayMin") AS "metric__0__1_col_8",
			  stddevSamp("FlightDelayMin") AS "metric__0__1_col_9"
			FROM __quesma_table_name
			WHERE ("timestamp">=fromUnixTimestamp64Milli(1725723024239) AND "timestamp"<=
			  fromUnixTimestamp64Milli(1727019024239))
			GROUP BY "Carrier" AS "aggr__0__key_0"
			ORDER BY "metric__0__1_col_1" DESC, "metric__0__1_col_0" DESC,
			  "metric__0__1_col_3" DESC, "metric__0__1_col_2" ASC,
			  "metric__0__1_col_4" DESC, "metric__0__1_col_5" DESC,
			  "metric__0__1_col_6" DESC, "metric__0__1_col_6" DESC,
			  "metric__0__1_col_7" DESC, "metric__0__1_col_8" DESC,
			  "metric__0__1_col_8" DESC, "metric__0__1_col_9" DESC, "aggr__0__key_0" ASC
			LIMIT 4`,
	},
	{ // [8]
		TestName: "Terms with order by top metrics",
		QueryRequestJson: `
		{
			"_source": {
				"excludes": []
			},
			"aggs": {
				"0": {
					"aggs": {
						"1": {
							"aggs": {
								"2-bucket": {
									"aggs": {
										"2-metric": {
											"top_metrics": {
												"metrics": {"field": "DistanceKilometers"},
												"size": 1,
												"sort": {"timestamp": "desc"}
											}
										}
									},
									"filter": {
										"bool": {
											"filter": [{
												"bool": {
													"minimum_should_match": 1,
													"should": [{"exists": {"field": "bytes_gauge"}}]
												}}],
											"must": [], "must_not": [], "should": []
										}
									}
								}
							},
							"date_histogram": {
								"extended_bounds": {
									"max": 1726937198309,
									"min": 1725641198309
								},
								"field": "timestamp",
								"fixed_interval": "12h",
								"time_zone": "Europe/Warsaw"
							}
						},
						"2-bucket": {
							"aggs": {
								"2-metric": {
									"top_metrics": {
										"metrics": {"field": "DistanceKilometers"},
										"size": 1,
										"sort": {"timestamp": "desc"}
									}
								}
							},
							"filter": {
								"bool": {
									"filter": [{
										"bool": {
											"minimum_should_match": 1,
											"should": [{"exists": {"field": "bytes_gauge"}}]
										}}],
									"must": [], "must_not": [], "should": []
								}
							}
						}
					},
					"terms": {
						"field": "AvgTicketPrice",
						"order": {
							"2-bucket>2-metric": "desc"
						},
						"size": 12
					}
				}
			},
			"fields": [
				{
					"field": "@timestamp",
					"format": "date_time"
				},
				{
					"field": "timestamp",
					"format": "date_time"
				}
			],
			"runtime_mappings": {
				"hour_of_day": {
					"script": {
						"source": "emit(doc['timestamp'].value.getHour());"
					},
					"type": "long"
				}
			},
			"script_fields": {},
			"size": 0,
			"stored_fields": [
				"*"
			],
			"track_total_hits": true
		}`,
		ExpectedResponse: `
		{
			"completion_time_in_millis": 1726937127128,
			"expiration_time_in_millis": 1726937187124,
			"id": "Fm9QLU5BRXFoVEwyQk1WWC1XalJ1R2cccjdQX1ljN3hSYktWdjNya1RCY3BSdzoxMjM5Mg==",
			"is_partial": false,
			"is_running": false,
			"response": {
				"_shards": {
					"failed": 0,
					"skipped": 0,
					"successful": 1,
					"total": 1
				},
				"aggregations": {
					"other-filter": {
						"buckets": {
							"": {
								"1": {
									"buckets": [
										{
											"2-bucket": {
												"2-metric": {
													"top": [
														{
															"metrics": {
																"DistanceKilometers": 8619.34375
															},
															"sort": [
																"2024-09-09T09:56:35.000Z"
															]
														}
													]
												},
												"doc_count": 140
											},
											"doc_count": 140,
											"key": 1725832800000,
											"key_as_string": "2024-09-09T00:00:00.000+02:00"
										},
										{
											"2-bucket": {
												"2-metric": {
													"top": [
														{
															"metrics": {
																"DistanceKilometers": 11549.353515625
															},
															"sort": [
																"2024-09-09T21:58:01.000Z"
															]
														}
													]
												},
												"doc_count": 178
											},
											"doc_count": 178,
											"key": 1725876000000,
											"key_as_string": "2024-09-09T12:00:00.000+02:00"
										},
										{
											"2-bucket": {
												"2-metric": {
													"top": [
														{
															"metrics": {
																"DistanceKilometers": 10641.537109375
															},
															"sort": [
																"2024-09-10T09:59:52.000Z"
															]
														}
													]
												},
												"doc_count": 146
											},
											"doc_count": 146,
											"key": 1725919200000,
											"key_as_string": "2024-09-10T00:00:00.000+02:00"
										}
									]
								},
								"2-bucket": {
									"2-metric": {
										"top": [
											{
												"metrics": {
													"DistanceKilometers": 11077.248046875
												},
												"sort": [
													"2024-09-21T16:42:22.000Z"
												]
											}
										]
									},
									"doc_count": 4032
								},
								"doc_count": 4032
							}
						}
					}
				},
				"hits": {
					"hits": [],
					"max_score": null,
					"total": {
						"relation": "eq",
						"value": 4044
					}
				},
				"timed_out": false,
				"took": 4
			},
			"start_time_in_millis": 1726937127124
		}`,
		ExpectedPancakeResults: []model.QueryResultRow{ // incorrect
			{Cols: []model.QueryResultCol{
				model.NewQueryResultCol("aggr__0__key_0", int64(1716834210000/30000)),
				model.NewQueryResultCol("aggr__0__count", 4),
				model.NewQueryResultCol("aggr__0__1__parent_count", uint64(4)),
				model.NewQueryResultCol("aggr__0__1__key_0", "artemis"),
				model.NewQueryResultCol("aggr__0__1__key_1", "error"),
				model.NewQueryResultCol("aggr__0__1__count", 1),
			}},
			{Cols: []model.QueryResultCol{
				model.NewQueryResultCol("aggr__0__key_0", int64(1716834210000/30000)),
				model.NewQueryResultCol("aggr__0__count", 4),
				model.NewQueryResultCol("aggr__0__1__parent_count", uint64(4)),
				model.NewQueryResultCol("aggr__0__1__key_0", "artemis"),
				model.NewQueryResultCol("aggr__0__1__key_1", "info"),
				model.NewQueryResultCol("aggr__0__1__count", 1),
			}},
			{Cols: []model.QueryResultCol{
				model.NewQueryResultCol("aggr__0__key_0", int64(1716834210000/30000)),
				model.NewQueryResultCol("aggr__0__count", 4),
				model.NewQueryResultCol("aggr__0__1__parent_count", uint64(4)),
				model.NewQueryResultCol("aggr__0__1__key_0", "jupiter"),
				model.NewQueryResultCol("aggr__0__1__key_1", "info"),
				model.NewQueryResultCol("aggr__0__1__count", 1),
			}},
			{Cols: []model.QueryResultCol{
				model.NewQueryResultCol("aggr__0__key_0", int64(1716834270000/30000)),
				model.NewQueryResultCol("aggr__0__count", 16),
				model.NewQueryResultCol("aggr__0__1__parent_count", uint64(15)),
				model.NewQueryResultCol("aggr__0__1__key_0", "apollo"),
				model.NewQueryResultCol("aggr__0__1__key_1", "info"),
				model.NewQueryResultCol("aggr__0__1__count", 2),
			}},
			{Cols: []model.QueryResultCol{
				model.NewQueryResultCol("aggr__0__key_0", int64(1716834270000/30000)),
				model.NewQueryResultCol("aggr__0__count", 16),
				model.NewQueryResultCol("aggr__0__1__parent_count", uint64(15)),
				model.NewQueryResultCol("aggr__0__1__key_0", "cassandra"),
				model.NewQueryResultCol("aggr__0__1__key_1", "debug"),
				model.NewQueryResultCol("aggr__0__1__count", 1),
			}},
		},
		ExpectedPancakeSQL: `
			SELECT "aggr__0__parent_count", "aggr__0__key_0", "aggr__0__count",
			  "aggr__0__order_1", "aggr__0__1__key_0", "aggr__0__1__count",
			  "aggr__0__1__2-bucket__count"
			FROM (
			  SELECT "aggr__0__parent_count", "aggr__0__key_0", "aggr__0__count",
				"aggr__0__order_1", "aggr__0__1__key_0", "aggr__0__1__count",
				"aggr__0__1__2-bucket__count",
				dense_rank() OVER (ORDER BY "aggr__0__order_1" DESC, "aggr__0__key_0" ASC)
				AS "aggr__0__order_1_rank",
				dense_rank() OVER (PARTITION BY "aggr__0__key_0" ORDER BY
				"aggr__0__1__key_0" ASC) AS "aggr__0__1__order_1_rank"
			  FROM (
				SELECT sum(count(*)) OVER () AS "aggr__0__parent_count",
				  "AvgTicketPrice" AS "aggr__0__key_0",
				  sum(count(*)) OVER (PARTITION BY "aggr__0__key_0") AS "aggr__0__count",
				  "top_metrics__0__2-bucket__2-metric_col_0" AS "aggr__0__order_1",
				  toInt64((toUnixTimestamp64Milli("timestamp")+timeZoneOffset(toTimezone(
				  "timestamp", 'Europe/Warsaw'))*1000) / 43200000) AS "aggr__0__1__key_0",
				  count(*) AS "aggr__0__1__count",
				  countIf("bytes_gauge" IS NOT NULL) AS "aggr__0__1__2-bucket__count"
				FROM __quesma_table_name
				GROUP BY "AvgTicketPrice" AS "aggr__0__key_0",
				  toInt64((toUnixTimestamp64Milli("timestamp")+timeZoneOffset(toTimezone(
				  "timestamp", 'Europe/Warsaw'))*1000) / 43200000) AS "aggr__0__1__key_0"))
			WHERE "aggr__0__order_1_rank"<=13
			ORDER BY "aggr__0__order_1_rank" ASC, "aggr__0__1__order_1_rank" ASC`,
	},
	{ // [9]
		TestName: "Line, Y-axis: Min, Buckets: Date Range, X-Axis: Terms, Split Chart: Date Histogram",
		QueryRequestJson: `
		{
			"_source": {
				"excludes": []
			},
			"aggs": {
				"2": {
					"aggs": {
						"3": {
							"aggs": {
								"1": {
									"min": {
										"field": "FlightDelayMin"
									}
								},
								"4": {
									"aggs": {
										"1": {
											"min": {
												"field": "FlightDelayMin"
											}
										}
									},
									"date_histogram": {
										"field": "timestamp",
										"fixed_interval": "30d",
										"min_doc_count": 1,
										"time_zone": "Europe/Warsaw"
									}
								}
							},
							"terms": {
								"field": "DistanceKilometers",
								"order": {
									"1": "desc"
								},
								"shard_size": 25,
								"size": 5
							}
						}
					},
					"date_range": {
						"field": "timestamp",
						"ranges": [
							{
								"from": "now-1w/w",
								"to": "now"
							},
							{
								"from": "now-1d"
							}
						],
						"time_zone": "Europe/Warsaw"
					}
				}
			},
			"fields": [
				{
					"field": "@timestamp",
					"format": "date_time"
				},
				{
					"field": "timestamp",
					"format": "date_time"
				}
			],
			"query": {
				"bool": {
					"filter": [
						{
							"range": {
								"timestamp": {
									"format": "strict_date_optional_time",
									"gte": "2009-11-12T08:31:26.584Z",
									"lte": "2024-11-12T08:31:26.584Z"
								}
							}
						}
					],
					"must": [],
					"must_not": [],
					"should": []
				}
			},
			"runtime_mappings": {
				"hour_of_day": {
					"script": {
						"source": "emit(doc['timestamp'].value.getHour());"
					},
					"type": "long"
				}
			},
			"script_fields": {},
			"size": 0,
			"stored_fields": [
				"*"
			],
			"track_total_hits": true
		}`,
		ExpectedResponse: `
		{
			"_shards": {
				"failed": 0,
				"skipped": 0,
				"successful": 1,
				"total": 1
			},
			"aggregations": {
				"2": {
					"buckets": [
						{
							"3": {
								"buckets": [
									{
										"1": {
											"value": 360.0
										},
										"4": {
											"buckets": [
												{
													"1": {
														"value": 360.0
													},
													"doc_count": 1,
													"key": 1728856800000,
													"key_as_string": "2024-10-13T22:00:00.000"
												}
											]
										},
										"doc_count": 1,
										"key": 1502.8392333984375
									},
									{
										"1": {
											"value": 360.0
										},
										"4": {
											"buckets": [
												{
													"1": {
														"value": 360.0
													},
													"doc_count": 1,
													"key": 1728856800000,
													"key_as_string": "2024-10-13T22:00:00.000"
												}
											]
										},
										"doc_count": 1,
										"key": 2649.456787109375
									},
									{
										"1": {
											"value": 360.0
										},
										"4": {
											"buckets": [
												{
													"1": {
														"value": 360.0
													},
													"doc_count": 1,
													"key": 1728856800000,
													"key_as_string": "2024-10-13T22:00:00.000"
												}
											]
										},
										"doc_count": 1,
										"key": 6280.2021484375
									}
								],
								"doc_count_error_upper_bound": -1,
								"sum_other_doc_count": 2666
							},
							"doc_count": 2671,
							"from": 1730674800000.0,
							"from_as_string": "2024-11-04T00:00:00.000+01:00",
							"key": "2024-11-04T00:00:00.000+01:00-2024-11-12T10:15:15.067+01:00",
							"to": 1731402915067.0,
							"to_as_string": "2024-11-12T10:15:15.067+01:00"
						},
						{
							"3": {
								"buckets": [
									{
										"1": {
											"value": 360.0
										},
										"4": {
											"buckets": [
												{
													"1": {
														"value": 360.0
													},
													"doc_count": 1,
													"key": 1728856800000,
													"key_as_string": "2024-10-13T22:00:00.000"
												}
											]
										},
										"doc_count": 1,
										"key": 6287.01806640625
									}
								],
								"doc_count_error_upper_bound": -1,
								"sum_other_doc_count": 333
							},
							"doc_count": 338,
							"from": 1731316515067.0,
							"from_as_string": "2024-11-11T10:15:15.067+01:00",
							"key": "2024-11-11T10:15:15.067+01:00-*"
						}
					]
				}
			},
			"hits": {
				"hits": [],
				"max_score": null,
				"total": {
					"relation": "eq",
					"value": 2671
				}
			},
			"timed_out": false,
			"took": 129
		}`,
		ExpectedPancakeResults: []model.QueryResultRow{
			{Cols: []model.QueryResultCol{
				model.NewQueryResultCol("aggr__2__count", int64(2671)),
				model.NewQueryResultCol("aggr__2__3__parent_count", int64(2671)),
				model.NewQueryResultCol("aggr__2__3__key_0", 1502.8392333984375),
				model.NewQueryResultCol("aggr__2__3__count", int64(1)),
				model.NewQueryResultCol("metric__2__3__1_col_0", 360.0),
				model.NewQueryResultCol("aggr__2__3__4__key_0", int64(1728864000000/2592000000)),
				model.NewQueryResultCol("aggr__2__3__4__count", int64(1)),
				model.NewQueryResultCol("metric__2__3__4__1_col_0", 360.0),
			}},
			{Cols: []model.QueryResultCol{
				model.NewQueryResultCol("aggr__2__count", int64(2671)),
				model.NewQueryResultCol("aggr__2__3__parent_count", int64(2671)),
				model.NewQueryResultCol("aggr__2__3__key_0", 2649.456787109375),
				model.NewQueryResultCol("aggr__2__3__count", int64(1)),
				model.NewQueryResultCol("metric__2__3__1_col_0", 360.0),
				model.NewQueryResultCol("aggr__2__3__4__key_0", int64(1728864000000/2592000000)),
				model.NewQueryResultCol("aggr__2__3__4__count", int64(1)),
				model.NewQueryResultCol("metric__2__3__4__1_col_0", 360.0),
			}},
			{Cols: []model.QueryResultCol{
				model.NewQueryResultCol("aggr__2__count", int64(2671)),
				model.NewQueryResultCol("aggr__2__3__parent_count", int64(2671)),
				model.NewQueryResultCol("aggr__2__3__key_0", 6280.2021484375),
				model.NewQueryResultCol("aggr__2__3__count", int64(1)),
				model.NewQueryResultCol("metric__2__3__1_col_0", 360.0),
				model.NewQueryResultCol("aggr__2__3__4__key_0", int64(1728864000000/2592000000)),
				model.NewQueryResultCol("aggr__2__3__4__count", int64(1)),
				model.NewQueryResultCol("metric__2__3__4__1_col_0", 360.0),
			}},
		},
		ExpectedPancakeSQL: `
			SELECT "aggr__2__count", "aggr__2__3__parent_count", "aggr__2__3__key_0",
			  "aggr__2__3__count", "metric__2__3__1_col_0", "aggr__2__3__4__key_0",
			  "aggr__2__3__4__count", "metric__2__3__4__1_col_0"
			FROM (
			  SELECT "aggr__2__count", "aggr__2__3__parent_count", "aggr__2__3__key_0",
				"aggr__2__3__count", "metric__2__3__1_col_0", "aggr__2__3__4__key_0",
				"aggr__2__3__4__count", "metric__2__3__4__1_col_0",
				dense_rank() OVER (ORDER BY "metric__2__3__1_col_0" DESC,
				"aggr__2__3__key_0" ASC) AS "aggr__2__3__order_1_rank",
				dense_rank() OVER (PARTITION BY "aggr__2__3__key_0" ORDER BY
				"aggr__2__3__4__key_0" ASC) AS "aggr__2__3__4__order_1_rank"
			  FROM (
				SELECT sum(countIf(("timestamp">=toInt64(toUnixTimestamp(toStartOfWeek(
				  subDate(now(), INTERVAL 1 week)))) AND "timestamp"<toInt64(toUnixTimestamp
				  (now()))))) OVER () AS "aggr__2__count",
				  sum(countIf(("timestamp">=toInt64(toUnixTimestamp(toStartOfWeek(subDate(
				  now(), INTERVAL 1 week)))) AND "timestamp"<toInt64(toUnixTimestamp(now()))
				  ))) OVER () AS "aggr__2__3__parent_count",
				  "DistanceKilometers" AS "aggr__2__3__key_0",
				  sum(countIf(("timestamp">=toInt64(toUnixTimestamp(toStartOfWeek(subDate(
				  now(), INTERVAL 1 week)))) AND "timestamp"<toInt64(toUnixTimestamp(now()))
				  ))) OVER (PARTITION BY "aggr__2__3__key_0") AS "aggr__2__3__count",
				  minOrNull(minOrNullIf("FlightDelayMin", ("timestamp">=toInt64(
				  toUnixTimestamp(toStartOfWeek(subDate(now(), INTERVAL 1 week)))) AND
				  "timestamp"<toInt64(toUnixTimestamp(now()))))) OVER (PARTITION BY
				  "aggr__2__3__key_0") AS "metric__2__3__1_col_0",
				  toInt64((toUnixTimestamp64Milli("timestamp")+timeZoneOffset(toTimezone(
				  "timestamp", 'Europe/Warsaw'))*1000) / 2592000000) AS
				  "aggr__2__3__4__key_0",
				  countIf(("timestamp">=toInt64(toUnixTimestamp(toStartOfWeek(subDate(now(),
				  INTERVAL 1 week)))) AND "timestamp"<toInt64(toUnixTimestamp(now())))) AS
				  "aggr__2__3__4__count",
				  minOrNullIf("FlightDelayMin", ("timestamp">=toInt64(toUnixTimestamp(
				  toStartOfWeek(subDate(now(), INTERVAL 1 week)))) AND "timestamp"<toInt64(
				  toUnixTimestamp(now())))) AS "metric__2__3__4__1_col_0"
				FROM __quesma_table_name
				WHERE (("timestamp">=fromUnixTimestamp64Milli(1258014686584) AND "timestamp"
				  <=fromUnixTimestamp64Milli(1731400286584)) AND ("timestamp">=toInt64(
				  toUnixTimestamp(toStartOfWeek(subDate(now(), INTERVAL 1 week)))) AND
				  "timestamp"<toInt64(toUnixTimestamp(now()))))
				GROUP BY "DistanceKilometers" AS "aggr__2__3__key_0",
				  toInt64((toUnixTimestamp64Milli("timestamp")+timeZoneOffset(toTimezone(
				  "timestamp", 'Europe/Warsaw'))*1000) / 2592000000) AS
				  "aggr__2__3__4__key_0"))
			WHERE "aggr__2__3__order_1_rank"<=6
			ORDER BY "aggr__2__3__order_1_rank" ASC, "aggr__2__3__4__order_1_rank" ASC`,
		ExpectedAdditionalPancakeSQLs: []string{`
			SELECT "aggr__2__count", "aggr__2__3__parent_count", "aggr__2__3__key_0",
			  "aggr__2__3__count", "metric__2__3__1_col_0", "aggr__2__3__4__key_0",
			  "aggr__2__3__4__count", "metric__2__3__4__1_col_0"
			FROM (
			  SELECT "aggr__2__count", "aggr__2__3__parent_count", "aggr__2__3__key_0",
				"aggr__2__3__count", "metric__2__3__1_col_0", "aggr__2__3__4__key_0",
				"aggr__2__3__4__count", "metric__2__3__4__1_col_0",
				dense_rank() OVER (ORDER BY "metric__2__3__1_col_0" DESC,
				"aggr__2__3__key_0" ASC) AS "aggr__2__3__order_1_rank",
				dense_rank() OVER (PARTITION BY "aggr__2__3__key_0" ORDER BY
				"aggr__2__3__4__key_0" ASC) AS "aggr__2__3__4__order_1_rank"
			  FROM (
				SELECT sum(countIf("timestamp">=toInt64(toUnixTimestamp(subDate(now(),
				  INTERVAL 1 day))))) OVER () AS "aggr__2__count",
				  sum(countIf("timestamp">=toInt64(toUnixTimestamp(subDate(now(), INTERVAL 1
				  day))))) OVER () AS "aggr__2__3__parent_count",
				  "DistanceKilometers" AS "aggr__2__3__key_0",
				  sum(countIf("timestamp">=toInt64(toUnixTimestamp(subDate(now(), INTERVAL 1
				  day))))) OVER (PARTITION BY "aggr__2__3__key_0") AS "aggr__2__3__count",
				  minOrNull(minOrNullIf("FlightDelayMin", "timestamp">=toInt64(
				  toUnixTimestamp(subDate(now(), INTERVAL 1 day))))) OVER (PARTITION BY
				  "aggr__2__3__key_0") AS "metric__2__3__1_col_0",
				  toInt64((toUnixTimestamp64Milli("timestamp")+timeZoneOffset(toTimezone(
				  "timestamp", 'Europe/Warsaw'))*1000) / 2592000000) AS
				  "aggr__2__3__4__key_0",
				  countIf("timestamp">=toInt64(toUnixTimestamp(subDate(now(), INTERVAL 1 day
				  )))) AS "aggr__2__3__4__count",
				  minOrNullIf("FlightDelayMin", "timestamp">=toInt64(toUnixTimestamp(subDate
				  (now(), INTERVAL 1 day)))) AS "metric__2__3__4__1_col_0"
				FROM __quesma_table_name
				WHERE (("timestamp">=fromUnixTimestamp64Milli(1258014686584) AND "timestamp"
				  <=fromUnixTimestamp64Milli(1731400286584)) AND "timestamp">=toInt64(
				  toUnixTimestamp(subDate(now(), INTERVAL 1 day))))
				GROUP BY "DistanceKilometers" AS "aggr__2__3__key_0",
				  toInt64((toUnixTimestamp64Milli("timestamp")+timeZoneOffset(toTimezone(
				  "timestamp", 'Europe/Warsaw'))*1000) / 2592000000) AS
				  "aggr__2__3__4__key_0"))
			WHERE "aggr__2__3__order_1_rank"<=6
			ORDER BY "aggr__2__3__order_1_rank" ASC, "aggr__2__3__4__order_1_rank" ASC`,
		},
		ExpectedAdditionalPancakeResults: [][]model.QueryResultRow{
			{
				{Cols: []model.QueryResultCol{
					model.NewQueryResultCol("aggr__2__count", int64(2671)),
					model.NewQueryResultCol("aggr__2__3__parent_count", int64(338)),
					model.NewQueryResultCol("aggr__2__3__key_0", 6287.01806640625),
					model.NewQueryResultCol("aggr__2__3__count", int64(1)),
					model.NewQueryResultCol("metric__2__3__1_col_0", 360.0),
					model.NewQueryResultCol("aggr__2__3__4__key_0", int64(1728864000000/2592000000)),
					model.NewQueryResultCol("aggr__2__3__4__count", int64(1)),
					model.NewQueryResultCol("metric__2__3__4__1_col_0", 360.0),
				}},
			},
		},
	},
	{ // [10]
<<<<<<< HEAD
		TestName: "Simplest Rate: only unit field present. All possible units with date_histogram's fixed_interval are tested here",
		QueryRequestJson: `
		{
			"_source": {
				"excludes": []
			},
			"aggs": {
				"2": {
					"aggs": {
						"second": {
							"rate": {
								"unit": "second"
							}
						}
						"minute": {
							"rate": {
								"unit": "minute"
							}
						},
						"hour": {
							"rate": {
								"unit": "hour"
							}
						},
						"day": {
							"rate": {
								"unit": "day"
							}
						},
						"week": {
							"rate": {
								"unit": "week"
							}
						}
					},
					"date_histogram": {
						"field": "timestamp",
						"fixed_interval": "30s",
						"min_doc_count": 1,
						"time_zone": "Europe/Warsaw"
					}
				}
			},
			"fields": [
				{
					"field": "timestamp",
					"format": "date_time"
				}
			],
			"query": {
				"bool": {
					"filter": [
						{
							"range": {
								"timestamp": {
									"format": "strict_date_optional_time",
									"gte": "2024-11-14T11:35:41.864Z",
									"lte": "2024-11-14T11:50:41.864Z"
								}
							}
						}
					],
					"must": [],
					"must_not": [],
					"should": []
				}
			},
			"runtime_mappings": {
				"hour_of_day": {
					"script": {
						"source": "emit(doc['timestamp'].value.getHour());"
					},
					"type": "long"
				}
			},
			"script_fields": {},
			"size": 0,
			"stored_fields": [
				"*"
			],
			"track_total_hits": true
		}`,
		ExpectedResponse: `
		{
			"completion_time_in_millis": 1731585799382,
			"expiration_time_in_millis": 1732017799373,
			"is_partial": false,
			"is_running": false,
			"response": {
				"_shards": {
					"failed": 0,
					"skipped": 0,
					"successful": 1,
					"total": 1
				},
				"aggregations": {
					"2": {
						"buckets": [
							{
								"key": 1731584220000,
								"key_as_string": "2024-11-14T11:37:00.000",
								"doc_count": 1,
								"second": {
									"value": 65.27122395833334
								},
								"minute": {
									"value": 3916.2734375
								},
								"hour": {
									"value": 234976.40625
								},
								"week": {
									"value": 39476036.25
								},
								"day": {
									"value": 5639433.75
								}
							}
						]
					}
				},
				"hits": {
					"hits": [],
					"max_score": null,
					"total": {
						"relation": "eq",
						"value": 4
					}
				},
				"timed_out": false,
				"took": 9
			},
			"start_time_in_millis": 1731585799373
		}`,
		ExpectedPancakeResults: []model.QueryResultRow{ // incorrect
			{Cols: []model.QueryResultCol{
				model.NewQueryResultCol("aggr__2__key_0", int64(1731587820000/30000)),
				model.NewQueryResultCol("aggr__2__count", 1),
				model.NewQueryResultCol("metric__2__day_col_0", 1958.13671875),
				model.NewQueryResultCol("metric__2__hour_col_0", 1958.13671875),
				model.NewQueryResultCol("metric__2__minute_col_0", 1958.13671875),
				model.NewQueryResultCol("metric__2__second_col_0", 1958.13671875),
				model.NewQueryResultCol("metric__2__week_col_0", 1958.13671875),
			}},
		},
		ExpectedPancakeSQL: `
			SELECT toInt64((toUnixTimestamp64Milli("timestamp")+timeZoneOffset(toTimezone(
			  "timestamp", 'Europe/Warsaw'))*1000) / 30000) AS "aggr__2__key_0",
			  count(*) AS "aggr__2__count", "DistanceKilometers" AS "metric__2__day_col_0",
			  "DistanceKilometers" AS "metric__2__hour_col_0",
			  "DistanceKilometers" AS "metric__2__minute_col_0",
			  "DistanceKilometers" AS "metric__2__second_col_0",
			  "DistanceKilometers" AS "metric__2__week_col_0"
			FROM __quesma_table_name
			WHERE ("timestamp">=fromUnixTimestamp64Milli(1731584141864) AND "timestamp"<=
			  fromUnixTimestamp64Milli(1731585041864))
			GROUP BY toInt64((toUnixTimestamp64Milli("timestamp")+timeZoneOffset(toTimezone(
			  "timestamp", 'Europe/Warsaw'))*1000) / 30000) AS "aggr__2__key_0"
			ORDER BY "aggr__2__key_0" ASC`,
	},
	{ // [11]
		TestName: "Simplest Rate: only unit field present. All possible units with date_histogram's calendar_interval are tested here",
		QueryRequestJson: `
		{
			"_source": {
				"excludes": []
			},
			"aggs": {
				"2": {
					"aggs": {
						"second": {
							"rate": {
								"unit": "second"
							}
						},
						"minute": {
							"rate": {
								"unit": "minute"
							}
						},
						"hour": {
							"rate": {
								"unit": "hour"
							}
						},
						"day": {
							"rate": {
								"unit": "day"
							}
						},
						"week": {
							"rate": {
								"unit": "week"
							}
						},
						"month": {
							"rate": {
								"unit": "month"
							}
						},
						"quarter": {
							"rate": {
								"unit": "quarter"
							}
						},
						"year": {
							"rate": {
								"unit": "year"
							}
						}
					},
					"date_histogram": {
						"calendar_interval": "1M",
						"field": "timestamp",
						"min_doc_count": 1,
						"time_zone": "Europe/Warsaw"
					}
				}
			},
			"fields": [
				{
					"field": "timestamp",
					"format": "date_time"
				}
			],
			"query": {
				"bool": {
					"filter": [
						{
							"range": {
								"timestamp": {
									"format": "strict_date_optional_time",
									"gte": "2022-11-14T12:05:53.316Z",
									"lte": "2024-11-14T12:05:53.316Z"
								}
							}
						}
					],
					"must": [],
					"must_not": [],
					"should": []
				}
			},
			"runtime_mappings": {
				"hour_of_day": {
					"script": {
						"source": "emit(doc['timestamp'].value.getHour());"
					},
					"type": "long"
				}
			},
			"script_fields": {},
			"size": 0,
			"stored_fields": [
				"*"
			],
			"track_total_hits": true
		}`,
		ExpectedResponse: `
		{
			"completion_time_in_millis": 1731586098439,
			"expiration_time_in_millis": 1732018098434,
			"is_partial": false,
			"is_running": false,
			"response": {
				"_shards": {
					"failed": 0,
					"skipped": 0,
					"successful": 1,
					"total": 1
				},
				"aggregations": {
					"2": {
						"buckets": [
							{
								"doc_count": 3345,
								"key": 1730415600000,
								"key_as_string": "2024-10-31T23:00:00.000",
								"second": {
									"value": 9.20347966054928
								},
								"minute": {
									"value": 552.2087796329569
								},
								"hour": {
									"value": 33132.526778
								},
								"day": {
									"value": 795180.642671
								},
								"week": {
									"value": 5566264.498700
								},
								"month": {
									"value": 23855419.280143738
								},
								"quarter": {
									"value": 71566257.840431
								},
								"year": {
									"value": 286265031.36172485
								}
							}
						]
					}
				},
				"hits": {
					"hits": [],
					"max_score": null,
					"total": {
						"relation": "eq",
						"value": 3345
					}
				},
				"timed_out": false,
				"took": 5
			},
			"start_time_in_millis": 1731586098434
		}`,
		ExpectedPancakeResults: []model.QueryResultRow{
			{Cols: []model.QueryResultCol{
				model.NewQueryResultCol("aggr__2__key_0", int64(1730419200000)),
				model.NewQueryResultCol("aggr__2__count", 3345),
				model.NewQueryResultCol("metric__2__second_col_0", 23855419.280143738),
				model.NewQueryResultCol("metric__2__minute_col_0", 23855419.280143738),
				model.NewQueryResultCol("metric__2__hour_col_0", 23855419.280143738),
				model.NewQueryResultCol("metric__2__day_col_0", 23855419.280143738),
				model.NewQueryResultCol("metric__2__week_col_0", 23855419.280143738),
				model.NewQueryResultCol("metric__2__month_col_0", 23855419.280143738),
				model.NewQueryResultCol("metric__2__quarter_col_0", 23855419.280143738),
				model.NewQueryResultCol("metric__2__year_col_0", 23855419.280143738),
			}},
		},
		ExpectedPancakeSQL: `
			SELECT toInt64(toUnixTimestamp(toStartOfMonth(toTimezone("timestamp",
			  'Europe/Warsaw'))))*1000 AS "aggr__2__key_0", count(*) AS "aggr__2__count",
			  "DistanceKilometers" AS "metric__2__day_col_0",
			  "DistanceKilometers" AS "metric__2__hour_col_0",
			  "DistanceKilometers" AS "metric__2__minute_col_0",
			  "DistanceKilometers" AS "metric__2__month_col_0",
			  "DistanceKilometers" AS "metric__2__quarter_col_0",
			  "DistanceKilometers" AS "metric__2__second_col_0",
			  "DistanceKilometers" AS "metric__2__week_col_0",
			  "DistanceKilometers" AS "metric__2__year_col_0"
			FROM __quesma_table_name
			WHERE ("timestamp">=fromUnixTimestamp64Milli(1668427553316) AND "timestamp"<=
			  fromUnixTimestamp64Milli(1731585953316))
			GROUP BY toInt64(toUnixTimestamp(toStartOfMonth(toTimezone("timestamp",
			  'Europe/Warsaw'))))*1000 AS "aggr__2__key_0"
			ORDER BY "aggr__2__key_0" ASC`,
	},
	{ // [10]
		TestName: "Simplest Rate: only unit field present. All possible units with date_histogram's fixed_interval are tested here",
		QueryRequestJson: `
		{
			"_source": {
				"excludes": []
			},
			"aggs": {
				"2": {
					"aggs": {
						"second": {
							"rate": {
								"unit": "second"
							}
						}
						"minute": {
							"rate": {
								"unit": "minute"
							}
						},
						"hour": {
							"rate": {
								"unit": "hour"
							}
						},
						"day": {
							"rate": {
								"unit": "day"
							}
						},
						"week": {
							"rate": {
								"unit": "week"
							}
						}
					},
					"date_histogram": {
						"field": "timestamp",
						"fixed_interval": "30s",
						"min_doc_count": 1,
						"time_zone": "Europe/Warsaw"
					}
				}
			},
			"fields": [
				{
					"field": "timestamp",
					"format": "date_time"
				}
			],
			"query": {
				"bool": {
					"filter": [
						{
							"range": {
								"timestamp": {
									"format": "strict_date_optional_time",
									"gte": "2024-11-14T11:35:41.864Z",
									"lte": "2024-11-14T11:50:41.864Z"
								}
							}
						}
					],
					"must": [],
					"must_not": [],
					"should": []
				}
			},
			"runtime_mappings": {
				"hour_of_day": {
					"script": {
						"source": "emit(doc['timestamp'].value.getHour());"
					},
					"type": "long"
				}
			},
			"script_fields": {},
			"size": 0,
			"stored_fields": [
				"*"
			],
			"track_total_hits": true
		}`,
		ExpectedResponse: `
		{
			"completion_time_in_millis": 1731585799382,
			"expiration_time_in_millis": 1732017799373,
			"is_partial": false,
			"is_running": false,
			"response": {
				"_shards": {
					"failed": 0,
					"skipped": 0,
					"successful": 1,
					"total": 1
				},
				"aggregations": {
					"2": {
						"buckets": [
							{
								"key": 1731584220000,
								"key_as_string": "2024-11-14T11:37:00.000",
								"doc_count": 1,
								"second": {
									"value": 65.27122395833334
								},
								"minute": {
									"value": 3916.2734375
								},
								"hour": {
									"value": 234976.40625
								},
								"week": {
									"value": 39476036.25
								},
								"day": {
									"value": 5639433.75
								}
							}
						]
					}
				},
				"hits": {
					"hits": [],
					"max_score": null,
					"total": {
						"relation": "eq",
						"value": 4
					}
				},
				"timed_out": false,
				"took": 9
			},
			"start_time_in_millis": 1731585799373
		}`,
		ExpectedPancakeResults: []model.QueryResultRow{ // incorrect
			{Cols: []model.QueryResultCol{
				model.NewQueryResultCol("aggr__2__key_0", int64(1731587820000/30000)),
				model.NewQueryResultCol("aggr__2__count", 1),
				model.NewQueryResultCol("metric__2__day_col_0", 1958.13671875),
				model.NewQueryResultCol("metric__2__hour_col_0", 1958.13671875),
				model.NewQueryResultCol("metric__2__minute_col_0", 1958.13671875),
				model.NewQueryResultCol("metric__2__second_col_0", 1958.13671875),
				model.NewQueryResultCol("metric__2__week_col_0", 1958.13671875),
			}},
		},
		ExpectedPancakeSQL: `
			SELECT toInt64((toUnixTimestamp64Milli("timestamp")+timeZoneOffset(toTimezone(
			  "timestamp", 'Europe/Warsaw'))*1000) / 30000) AS "aggr__2__key_0",
			  count(*) AS "aggr__2__count", "DistanceKilometers" AS "metric__2__day_col_0",
			  "DistanceKilometers" AS "metric__2__hour_col_0",
			  "DistanceKilometers" AS "metric__2__minute_col_0",
			  "DistanceKilometers" AS "metric__2__second_col_0",
			  "DistanceKilometers" AS "metric__2__week_col_0"
			FROM __quesma_table_name
			WHERE ("timestamp">=fromUnixTimestamp64Milli(1731584141864) AND "timestamp"<=
			  fromUnixTimestamp64Milli(1731585041864))
			GROUP BY toInt64((toUnixTimestamp64Milli("timestamp")+timeZoneOffset(toTimezone(
			  "timestamp", 'Europe/Warsaw'))*1000) / 30000) AS "aggr__2__key_0"
=======
		TestName: "simplest IP Prefix (Kibana 8.13+), ipv4 field, prefix_length=0",
		QueryRequestJson: `
		{
			"aggs": {
				"2": {
					"ip_prefix": {
						"field": "clientip",
						"prefix_length": 0
					}
				}
			},
			"size": 0,
			"track_total_hits": false
		}`,
		ExpectedResponse: `
		{
			"took": 1,
			"timed_out": false,
			"_shards": {
				"total": 1,
				"successful": 1,
				"skipped": 0,
				"failed": 0
			},
			"hits": {
				"max_score": null,
				"hits": []
			},
			"aggregations": {
				"2": {
					"buckets": [
						{
							"key": "0.0.0.0",
							"netmask": "0.0.0.0",
							"doc_count": 14074,
							"is_ipv6": false,
							"prefix_length": 0
						}
					]
				}
			}
		}`,
		ExpectedPancakeResults: []model.QueryResultRow{
			{Cols: []model.QueryResultCol{
				model.NewQueryResultCol("aggr__2__count", 14074),
			}},
		},
		ExpectedPancakeSQL: `
			SELECT count(*) AS "aggr__2__count"
			FROM __quesma_table_name`,
	},
	{ // [11]
		TestName: "simplest IP Prefix (Kibana 8.13+), ipv4 field, prefix_length=1",
		QueryRequestJson: `
		{
			"aggs": {
				"2": {
					"ip_prefix": {
						"field": "clientip",
						"prefix_length": 1
					}
				}
			},
			"size": 0,
			"track_total_hits": false
		}`,
		ExpectedResponse: `
		{
			"took": 1,
			"timed_out": false,
			"_shards": {
				"total": 1,
				"successful": 1,
				"skipped": 0,
				"failed": 0
			},
			"hits": {
				"max_score": null,
				"hits": []
			},
			"aggregations": {
				"2": {
					"buckets": [
						{
							"key": "0.0.0.0",
							"netmask": "128.0.0.0",
							"doc_count": 7290,
							"is_ipv6": false,
							"prefix_length": 1
						},
						{
							"key": "128.0.0.0",
							"netmask": "128.0.0.0",
							"doc_count": 6784,
							"is_ipv6": false,
							"prefix_length": 1
						}
					]
				}
			}
		}`,
		ExpectedPancakeResults: []model.QueryResultRow{
			{Cols: []model.QueryResultCol{
				model.NewQueryResultCol("aggr__2__key_0", uint32(0)),
				model.NewQueryResultCol("aggr__2__count", 7290),
			}},
			{Cols: []model.QueryResultCol{
				model.NewQueryResultCol("aggr__2__key_0", uint32(1)),
				model.NewQueryResultCol("aggr__2__count", 6784),
			}},
		},
		ExpectedPancakeSQL: `
			SELECT intDiv("clientip", 2147483648) AS "aggr__2__key_0",
			  count(*) AS "aggr__2__count"
			FROM __quesma_table_name
			GROUP BY intDiv("clientip", 2147483648) AS "aggr__2__key_0"
			ORDER BY "aggr__2__key_0" ASC`,
	},
	{ // [12]
		TestName: "simplest IP Prefix (Kibana 8.13+), ipv4 field, prefix_length=10",
		QueryRequestJson: `
		{
			"aggs": {
				"2": {
					"ip_prefix": {
						"field": "clientip",
						"prefix_length": 10
					}
				}
			},
			"size": 0,
			"track_total_hits": false
		}`,
		ExpectedResponse: `
		{
			"took": 1,
			"timed_out": false,
			"_shards": {
				"total": 1,
				"successful": 1,
				"skipped": 0,
				"failed": 0
			},
			"hits": {
				"max_score": null,
				"hits": []
			},
			"aggregations": {
				"2": {
					"buckets": [
						{
							"key": "0.0.0.0",
							"netmask": "255.192.0.0",
							"doc_count": 1,
							"is_ipv6": false,
							"prefix_length": 10
						},
						{
							"key": "5.0.0.0",
							"netmask": "255.192.0.0",
							"doc_count": 1,
							"is_ipv6": false,
							"prefix_length": 10
						},
						{
							"key": "90.128.0.0",
							"netmask": "255.192.0.0",
							"doc_count": 1,
							"is_ipv6": false,
							"prefix_length": 10
						},
						{
							"key": "128.192.0.0",
							"netmask": "255.192.0.0",
							"doc_count": 2,
							"is_ipv6": false,
							"prefix_length": 10
						},
						{
							"key": "192.128.0.0",
							"netmask": "255.192.0.0",
							"doc_count": 1,
							"is_ipv6": false,
							"prefix_length": 10
						},
						{
							"key": "222.128.0.0",
							"netmask": "255.192.0.0",
							"doc_count": 1,
							"is_ipv6": false,
							"prefix_length": 10
						}
					]
				}
			}
		}`,
		ExpectedPancakeResults: []model.QueryResultRow{
			{Cols: []model.QueryResultCol{
				model.NewQueryResultCol("aggr__2__key_0", uint32(0)),
				model.NewQueryResultCol("aggr__2__count", 1),
			}},
			{Cols: []model.QueryResultCol{
				model.NewQueryResultCol("aggr__2__key_0", uint32(20)),
				model.NewQueryResultCol("aggr__2__count", 1),
			}},
			{Cols: []model.QueryResultCol{
				model.NewQueryResultCol("aggr__2__key_0", uint32(362)),
				model.NewQueryResultCol("aggr__2__count", 1),
			}},
			{Cols: []model.QueryResultCol{
				model.NewQueryResultCol("aggr__2__key_0", uint32(515)),
				model.NewQueryResultCol("aggr__2__count", 2),
			}},
			{Cols: []model.QueryResultCol{
				model.NewQueryResultCol("aggr__2__key_0", uint32(770)),
				model.NewQueryResultCol("aggr__2__count", 1),
			}},
			{Cols: []model.QueryResultCol{
				model.NewQueryResultCol("aggr__2__key_0", uint32(890)),
				model.NewQueryResultCol("aggr__2__count", 1),
			}},
		},
		ExpectedPancakeSQL: `
			SELECT intDiv("clientip", 4194304) AS "aggr__2__key_0",
			  count(*) AS "aggr__2__count"
			FROM __quesma_table_name
			GROUP BY intDiv("clientip", 4194304) AS "aggr__2__key_0"
			ORDER BY "aggr__2__key_0" ASC`,
	},
	{ // [13]
		TestName: "simplest IP Prefix (Kibana 8.13+), ipv4 field, prefix_length=32",
		QueryRequestJson: `
		{
			"aggs": {
				"2": {
					"ip_prefix": {
						"field": "clientip",
						"prefix_length": 32,
						"is_ipv6": false
					}
				}
			},
			"size": 0,
			"track_total_hits": false
		}`,
		ExpectedResponse: `
		{
			"took": 1,
			"timed_out": false,
			"_shards": {
				"total": 1,
				"successful": 1,
				"skipped": 0,
				"failed": 0
			},
			"hits": {
				"max_score": null,
				"hits": []
			},
			"aggregations": {
				"2": {
					"buckets": [
						{
							"key": "0.0.0.0",
							"netmask": "255.255.255.255",
							"doc_count": 1,
							"is_ipv6": false,
							"prefix_length": 32
						},
						{
							"key": "5.5.5.5",
							"netmask": "255.255.255.255",
							"doc_count": 1,
							"is_ipv6": false,
							"prefix_length": 32
						},
						{
							"key": "90.180.90.180",
							"netmask": "255.255.255.255",
							"doc_count": 1,
							"is_ipv6": false,
							"prefix_length": 32
						},
						{
							"key": "128.200.0.8",
							"netmask": "255.255.255.255",
							"doc_count": 2,
							"is_ipv6": false,
							"prefix_length": 32
						},
						{
							"key": "192.168.1.67",
							"netmask": "255.255.255.255",
							"doc_count": 1,
							"is_ipv6": false,
							"prefix_length": 32
						},
						{
							"key": "222.168.22.67",
							"netmask": "255.255.255.255",
							"doc_count": 1,
							"is_ipv6": false,
							"prefix_length": 32
						}
					]
				}
			}
		}`,
		ExpectedPancakeResults: []model.QueryResultRow{
			{Cols: []model.QueryResultCol{
				model.NewQueryResultCol("aggr__2__key_0", uint32(0)),
				model.NewQueryResultCol("aggr__2__count", 1),
			}},
			{Cols: []model.QueryResultCol{
				model.NewQueryResultCol("aggr__2__key_0", uint32(84215045)),
				model.NewQueryResultCol("aggr__2__count", 1),
			}},
			{Cols: []model.QueryResultCol{
				model.NewQueryResultCol("aggr__2__key_0", uint32(1521769140)),
				model.NewQueryResultCol("aggr__2__count", 1),
			}},
			{Cols: []model.QueryResultCol{
				model.NewQueryResultCol("aggr__2__key_0", uint32(2160590856)),
				model.NewQueryResultCol("aggr__2__count", 2),
			}},
			{Cols: []model.QueryResultCol{
				model.NewQueryResultCol("aggr__2__key_0", uint32(3232235843)),
				model.NewQueryResultCol("aggr__2__count", 1),
			}},
			{Cols: []model.QueryResultCol{
				model.NewQueryResultCol("aggr__2__key_0", uint32(3735557699)),
				model.NewQueryResultCol("aggr__2__count", 1),
			}},
		},
		ExpectedPancakeSQL: `
			SELECT intDiv("clientip", 1) AS "aggr__2__key_0",
			  count(*) AS "aggr__2__count"
			FROM __quesma_table_name
			GROUP BY intDiv("clientip", 1) AS "aggr__2__key_0"
			ORDER BY "aggr__2__key_0" ASC`,
	},
	{ // [14]
		TestName: "simplest IP Prefix (Kibana 8.13+), ipv4 field, keyed=true",
		QueryRequestJson: `
		{
			"aggs": {
				"2": {
					"ip_prefix": {
						"field": "clientip",
						"prefix_length": 19,
						"keyed": true
					}
				}
			},
			"size": 0,
			"track_total_hits": false
		}`,
		ExpectedResponse: `
		{
			"took": 47,
			"timed_out": false,
			"_shards": {
				"total": 1,
				"successful": 1,
				"skipped": 0,
				"failed": 0
			},
			"hits": {
				"max_score": null,
				"hits": []
			},
			"aggregations": {
				"2": {
					"buckets": {
						"5.5.0.0": {
							"netmask": "255.255.224.0",
							"doc_count": 7290,
							"is_ipv6": false,
							"prefix_length": 19
						},
						"192.168.0.0": {
							"netmask": "255.255.224.0",
							"doc_count": 6784,
							"is_ipv6": false,
							"prefix_length": 19
						}
					}
				}
			}
		}`,
		ExpectedPancakeResults: []model.QueryResultRow{
			{Cols: []model.QueryResultCol{
				model.NewQueryResultCol("aggr__2__key_0", uint32(10280)),
				model.NewQueryResultCol("aggr__2__count", 7290),
			}},
			{Cols: []model.QueryResultCol{
				model.NewQueryResultCol("aggr__2__key_0", uint32(394560)),
				model.NewQueryResultCol("aggr__2__count", 6784),
			}},
		},
		ExpectedPancakeSQL: `
			SELECT intDiv("clientip", 8192) AS "aggr__2__key_0",
			  count(*) AS "aggr__2__count"
			FROM __quesma_table_name
			GROUP BY intDiv("clientip", 8192) AS "aggr__2__key_0"
			ORDER BY "aggr__2__key_0" ASC`,
	},
	{ // [15]
		TestName: "simplest IP Prefix (Kibana 8.13+), ipv4 field, append_prefix_length=true",
		QueryRequestJson: `
		{
			"aggs": {
				"2": {
					"ip_prefix": {
						"field": "clientip",
						"prefix_length": 25,
						"append_prefix_length": true
					}
				}
			},
			"size": 0,
			"track_total_hits": false
		}`,
		ExpectedResponse: `
		{
			"took": 47,
			"timed_out": false,
			"_shards": {
				"total": 1,
				"successful": 1,
				"skipped": 0,
				"failed": 0
			},
			"hits": {
				"max_score": null,
				"hits": []
			},
			"aggregations": {
				"2": {
					"buckets": [
						{
							"key": "90.180.90.128/25",
							"netmask": "255.255.255.128",
							"doc_count": 7290,
							"is_ipv6": false,
							"prefix_length": 25
						},
						{
							"key": "128.200.0.0/25",
							"netmask": "255.255.255.128",
							"doc_count": 6784,
							"is_ipv6": false,
							"prefix_length": 25
						}
					]
				}
			}
		}`,
		ExpectedPancakeResults: []model.QueryResultRow{
			{Cols: []model.QueryResultCol{
				model.NewQueryResultCol("aggr__2__key_0", uint32(11888821)),
				model.NewQueryResultCol("aggr__2__count", 7290),
			}},
			{Cols: []model.QueryResultCol{
				model.NewQueryResultCol("aggr__2__key_0", uint32(16879616)),
				model.NewQueryResultCol("aggr__2__count", 6784),
			}},
		},
		ExpectedPancakeSQL: `
			SELECT intDiv("clientip", 128) AS "aggr__2__key_0",
			  count(*) AS "aggr__2__count"
			FROM __quesma_table_name
			GROUP BY intDiv("clientip", 128) AS "aggr__2__key_0"
			ORDER BY "aggr__2__key_0" ASC`,
	},
	{ // [16]
		TestName: "simplest IP Prefix (Kibana 8.13+), ipv4 field, keyed=true, append_prefix_length=true",
		QueryRequestJson: `
			{
				"aggs": {
					"2": {
						"ip_prefix": {
							"field": "clientip",
							"prefix_length": 31,
							"keyed": true,
							"append_prefix_length": true
						}
					}
				},
				"size": 0,
				"track_total_hits": false
			}`,
		ExpectedResponse: `
			{
				"took": 47,
				"timed_out": false,
				"_shards": {
					"total": 1,
					"successful": 1,
					"skipped": 0,
					"failed": 0
				},
				"hits": {
					"max_score": null,
					"hits": []
				},
				"aggregations": {
					"2": {
						"buckets": {
							"90.180.90.180/31": {
								"netmask": "255.255.255.254",
								"doc_count": 7290,
								"is_ipv6": false,
								"prefix_length": 31
							},
							"222.168.22.66/31": {
								"netmask": "255.255.255.254",
								"doc_count": 6784,
								"is_ipv6": false,
								"prefix_length": 31
							}
						}
					}
				}
			}`,
		ExpectedPancakeResults: []model.QueryResultRow{
			{Cols: []model.QueryResultCol{
				model.NewQueryResultCol("aggr__2__key_0", uint32(760884570)),
				model.NewQueryResultCol("aggr__2__count", 7290),
			}},
			{Cols: []model.QueryResultCol{
				model.NewQueryResultCol("aggr__2__key_0", uint32(1867778849)),
				model.NewQueryResultCol("aggr__2__count", 6784),
			}},
		},
		ExpectedPancakeSQL: `
			SELECT intDiv("clientip", 2) AS "aggr__2__key_0", count(*) AS "aggr__2__count"
			FROM __quesma_table_name
			GROUP BY intDiv("clientip", 2) AS "aggr__2__key_0"
			ORDER BY "aggr__2__key_0" ASC`,
	},
	{ // [17]
		TestName: "IP Prefix with other aggregations",
		QueryRequestJson: `
		{
			"aggs": {
				"2": {
					"terms": {
						"field": "bytes",
						"size": 2
					},
					"aggs": {
						"3": {
							"ip_prefix": {
								"field": "clientip",
								"prefix_length": 2
							},
							"aggs": {
								"4": {
									"sum": {
										"field": "bytes"
									}
								}
							}
						}
					}
				}
			},
			"size": 0,
			"track_total_hits": false
		}`,
		ExpectedResponse: `
		{
			"took": 5,
			"timed_out": false,
			"_shards": {
				"total": 1,
				"successful": 1,
				"skipped": 0,
				"failed": 0
			},
			"hits": {
				"max_score": null,
				"hits": []
			},
			"aggregations": {
				"2": {
					"doc_count_error_upper_bound": 0,
					"sum_other_doc_count": 13530,
					"buckets": [
						{
							"3": {
								"buckets": [
									{
										"4": {
											"value": 0
										},
										"key": "0.0.0.0",
										"netmask": "192.0.0.0",
										"doc_count": 107,
										"is_ipv6": false,
										"prefix_length": 2
									},
									{
										"4": {
											"value": 0
										},
										"key": "64.0.0.0",
										"netmask": "192.0.0.0",
										"doc_count": 119,
										"is_ipv6": false,
										"prefix_length": 2
									},
									{
										"4": {
											"value": 0
										},
										"key": "128.0.0.0",
										"netmask": "192.0.0.0",
										"doc_count": 104,
										"is_ipv6": false,
										"prefix_length": 2
									},
									{
										"4": {
											"value": 0
										},
										"key": "192.0.0.0",
										"netmask": "192.0.0.0",
										"doc_count": 111,
										"is_ipv6": false,
										"prefix_length": 2
									}
								]
							},
							"key": 0,
							"doc_count": 441
						},
						{
							"3": {
								"buckets": [
									{
										"4": {
											"value": 184931
										},
										"key": "0.0.0.0",
										"netmask": "192.0.0.0",
										"doc_count": 101,
										"is_ipv6": false,
										"prefix_length": 2
									},
									{
										"4": {
											"value": 1831
										},
										"key": "64.0.0.0",
										"netmask": "192.0.0.0",
										"doc_count": 1,
										"is_ipv6": false,
										"prefix_length": 2
									},
									{
										"4": {
											"value": 1831
										},
										"key": "128.0.0.0",
										"netmask": "192.0.0.0",
										"doc_count": 1,
										"is_ipv6": false,
										"prefix_length": 2
									}
								]
							},
							"key": 1831,
							"doc_count": 103
						}
					]
				}
			}
		}`,
		ExpectedPancakeResults: []model.QueryResultRow{
			{Cols: []model.QueryResultCol{
				model.NewQueryResultCol("aggr__2__parent_count", uint64(13530)),
				model.NewQueryResultCol("aggr__2__key_0", 0),
				model.NewQueryResultCol("aggr__2__count", 441),
				model.NewQueryResultCol("aggr__2__3__key_0", uint32(0)),
				model.NewQueryResultCol("aggr__2__3__count", 107),
				model.NewQueryResultCol("metric__2__3__4_col_0", 0),
			}},
			{Cols: []model.QueryResultCol{
				model.NewQueryResultCol("aggr__2__parent_count", uint64(13530)),
				model.NewQueryResultCol("aggr__2__key_0", 0),
				model.NewQueryResultCol("aggr__2__count", 441),
				model.NewQueryResultCol("aggr__2__3__key_0", uint32(1)),
				model.NewQueryResultCol("aggr__2__3__count", 119),
				model.NewQueryResultCol("metric__2__3__4_col_0", 0),
			}},
			{Cols: []model.QueryResultCol{
				model.NewQueryResultCol("aggr__2__parent_count", uint64(13530)),
				model.NewQueryResultCol("aggr__2__key_0", 0),
				model.NewQueryResultCol("aggr__2__count", 441),
				model.NewQueryResultCol("aggr__2__3__key_0", uint32(2)),
				model.NewQueryResultCol("aggr__2__3__count", 104),
				model.NewQueryResultCol("metric__2__3__4_col_0", 0),
			}},
			{Cols: []model.QueryResultCol{
				model.NewQueryResultCol("aggr__2__parent_count", uint64(13530)),
				model.NewQueryResultCol("aggr__2__key_0", 0),
				model.NewQueryResultCol("aggr__2__count", 441),
				model.NewQueryResultCol("aggr__2__3__key_0", uint32(3)),
				model.NewQueryResultCol("aggr__2__3__count", 111),
				model.NewQueryResultCol("metric__2__3__4_col_0", 0),
			}},
			{Cols: []model.QueryResultCol{
				model.NewQueryResultCol("aggr__2__parent_count", uint64(13530)),
				model.NewQueryResultCol("aggr__2__key_0", 1831),
				model.NewQueryResultCol("aggr__2__count", 103),
				model.NewQueryResultCol("aggr__2__3__key_0", uint32(0)),
				model.NewQueryResultCol("aggr__2__3__count", 101),
				model.NewQueryResultCol("metric__2__3__4_col_0", 184931),
			}},
			{Cols: []model.QueryResultCol{
				model.NewQueryResultCol("aggr__2__parent_count", uint64(13530)),
				model.NewQueryResultCol("aggr__2__key_0", 1831),
				model.NewQueryResultCol("aggr__2__count", 103),
				model.NewQueryResultCol("aggr__2__3__key_0", uint32(1)),
				model.NewQueryResultCol("aggr__2__3__count", 1),
				model.NewQueryResultCol("metric__2__3__4_col_0", 1831),
			}},
			{Cols: []model.QueryResultCol{
				model.NewQueryResultCol("aggr__2__parent_count", uint64(13530)),
				model.NewQueryResultCol("aggr__2__key_0", 1831),
				model.NewQueryResultCol("aggr__2__count", 103),
				model.NewQueryResultCol("aggr__2__3__key_0", uint32(2)),
				model.NewQueryResultCol("aggr__2__3__count", 1),
				model.NewQueryResultCol("metric__2__3__4_col_0", 1831),
			}},
		},
		ExpectedPancakeSQL: `
			SELECT "aggr__2__parent_count", "aggr__2__key_0", "aggr__2__count",
			  "aggr__2__3__key_0", "aggr__2__3__count", "metric__2__3__4_col_0"
			FROM (
			  SELECT "aggr__2__parent_count", "aggr__2__key_0", "aggr__2__count",
				"aggr__2__3__key_0", "aggr__2__3__count", "metric__2__3__4_col_0",
				dense_rank() OVER (ORDER BY "aggr__2__count" DESC, "aggr__2__key_0" ASC) AS
				"aggr__2__order_1_rank",
				dense_rank() OVER (PARTITION BY "aggr__2__key_0" ORDER BY
				"aggr__2__3__key_0" ASC) AS "aggr__2__3__order_1_rank"
			  FROM (
				SELECT sum(count(*)) OVER () AS "aggr__2__parent_count",
				  "bytes" AS "aggr__2__key_0",
				  sum(count(*)) OVER (PARTITION BY "aggr__2__key_0") AS "aggr__2__count",
				  intDiv("clientip", 1073741824) AS "aggr__2__3__key_0",
				  count(*) AS "aggr__2__3__count",
				  sumOrNull("bytes") AS "metric__2__3__4_col_0"
				FROM __quesma_table_name
				GROUP BY "bytes" AS "aggr__2__key_0",
				  intDiv("clientip", 1073741824) AS "aggr__2__3__key_0"))
			WHERE "aggr__2__order_1_rank"<=3
			ORDER BY "aggr__2__order_1_rank" ASC, "aggr__2__3__order_1_rank" ASC`,
	},
	{ // [18]
		TestName: "simplest IP Prefix (Kibana 8.13+), ipv6 field, prefix_length=0",
		QueryRequestJson: `
		{
			"aggs": {
				"2": {
					"ip_prefix": {
						"field": "clientip",
						"prefix_length": 0,
						"is_ipv6": true
					}
				}
			},
			"size": 0,
			"track_total_hits": false
		}`,
		ExpectedResponse: `
		{
			"took": 1,
			"timed_out": false,
			"_shards": {
				"total": 1,
				"successful": 1,
				"skipped": 0,
				"failed": 0
			},
			"hits": {
				"max_score": null,
				"hits": []
			},
			"aggregations": {
				"2": {
					"buckets": [
						{
							"key": "::",
							"doc_count": 14074,
							"is_ipv6": true,
							"prefix_length": 0
						}
					]
				}
			}
		}`,
		ExpectedPancakeResults: []model.QueryResultRow{
			{Cols: []model.QueryResultCol{model.NewQueryResultCol("aggr__2__count", 14074)}},
		},
		ExpectedPancakeSQL: `
			SELECT count(*) AS "aggr__2__count"
			FROM __quesma_table_name`,
	},
	{ // [19]
		TestName: "simplest IP Prefix (Kibana 8.13+), ipv6 field, prefix_length=128",
		QueryRequestJson: `
		{
			"aggs": {
				"2": {
					"ip_prefix": {
						"field": "clientip",
						"prefix_length": 128,
						"is_ipv6": true
					}
				}
			},
			"size": 0,
			"track_total_hits": false
		}`,
		ExpectedResponse: `
		{
			"took": 1,
			"timed_out": false,
			"_shards": {
				"total": 1,
				"successful": 1,
				"skipped": 0,
				"failed": 0
			},
			"hits": {
				"max_score": null,
				"hits": []
			},
			"aggregations": {
				"2": {
					"buckets": [
						{
							"key": "::48:b02e",
							"doc_count": 14,
							"is_ipv6": true,
							"prefix_length": 128
						},
						{
							"key": "2001:db8:85a3:8d3:1319:8a2e:370:7344",
							"doc_count": 2,
							"is_ipv6": true,
							"prefix_length": 128
						}
					]
				}
			}
		}`,
		ExpectedPancakeResults: []model.QueryResultRow{
			{Cols: []model.QueryResultCol{
				model.NewQueryResultCol("aggr__2__key_0", *bigInt4763694),
				model.NewQueryResultCol("aggr__2__count", 14),
			}},
			{Cols: []model.QueryResultCol{
				model.NewQueryResultCol("aggr__2__key_0", util.HexStringToBigInt("20010db885a308d313198a2e03707344")),
				model.NewQueryResultCol("aggr__2__count", 2),
			}},
		},
		ExpectedPancakeSQL: `
			SELECT intDiv("clientip", 1) AS "aggr__2__key_0", count(*) AS "aggr__2__count"
			FROM __quesma_table_name
			GROUP BY intDiv("clientip", 1) AS "aggr__2__key_0"
			ORDER BY "aggr__2__key_0" ASC`,
	},
	{ // [20]
		TestName: "IP Prefix (Kibana 8.13+), ipv6 field, keyed=true and overflow of 1<<(128-prefix_length)",
		QueryRequestJson: `
		{
			"aggs": {
				"2": {
					"ip_prefix": {
						"field": "clientip",
						"prefix_length": 38,
						"is_ipv6": true,
						"keyed": true
					}
				}
			},
			"size": 0,
			"track_total_hits": false
		}`,
		ExpectedResponse: `
		{
			"took": 1,
			"timed_out": false,
			"_shards": {
				"total": 1,
				"successful": 1,
				"skipped": 0,
				"failed": 0
			},
			"hits": {
				"max_score": null,
				"hits": []
			},
			"aggregations": {
				"2": {
					"buckets": {
						"::": {
							"doc_count": 14074,
							"is_ipv6": true,
							"prefix_length": 38
						}
					}
				}
			}
		}`,
		ExpectedPancakeResults: []model.QueryResultRow{
			{Cols: []model.QueryResultCol{
				model.NewQueryResultCol("aggr__2__key_0", *bigInt0),
				model.NewQueryResultCol("aggr__2__count", 14074),
			}},
		},
		ExpectedPancakeSQL: `
			SELECT intDiv("clientip", 1237940039285380274899124224) AS "aggr__2__key_0",
			  count(*) AS "aggr__2__count"
			FROM __quesma_table_name
			GROUP BY intDiv("clientip", 1237940039285380274899124224) AS "aggr__2__key_0"
			ORDER BY "aggr__2__key_0" ASC`,
	},
	{ // [21]
		TestName: "simple IP Prefix (Kibana 8.13+), ipv6 field, non-zero& and non-ipv4 key",
		QueryRequestJson: `
		{
			"aggs": {
				"2": {
					"ip_prefix": {
						"field": "clientip",
						"prefix_length": 95,
						"is_ipv6": true,
					}
				}
			},
			"size": 0,
			"track_total_hits": false
		}`,
		ExpectedResponse: `
		{
			"took": 1,
			"timed_out": false,
			"_shards": {
				"total": 1,
				"successful": 1,
				"skipped": 0,
				"failed": 0
			},
			"hits": {
				"max_score": null,
				"hits": []
			},
			"aggregations": {
				"2": {
					"buckets": [
						{
							"key": "::fffe:0:0",
							"doc_count": 14074,
							"is_ipv6": true,
							"prefix_length": 95
						}
					]
				}
			}
		}`,
		ExpectedPancakeResults: []model.QueryResultRow{
			{Cols: []model.QueryResultCol{
				model.NewQueryResultCol("aggr__2__key_0", *big.NewInt(32767)),
				model.NewQueryResultCol("aggr__2__count", 14074),
			}},
		},
		ExpectedPancakeSQL: `
			SELECT intDiv("clientip", 8589934592) AS "aggr__2__key_0",
			  count(*) AS "aggr__2__count"
			FROM __quesma_table_name
			GROUP BY intDiv("clientip", 8589934592) AS "aggr__2__key_0"
			ORDER BY "aggr__2__key_0" ASC`,
	},
	{ // [22]
		TestName: "IP Prefix (Kibana 8.13+), ipv6 field, multiple keys and append_prefix_length=true",
		QueryRequestJson: `
		{
			"aggs": {
				"2": {
					"ip_prefix": {
						"field": "clientip",
						"prefix_length": 95,
						"is_ipv6": true,
					}
				}
			},
			"size": 0,
			"track_total_hits": false
		}`,
		ExpectedResponse: `
		{
			"took": 1,
			"timed_out": false,
			"_shards": {
				"total": 1,
				"successful": 1,
				"skipped": 0,
				"failed": 0
			},
			"hits": {
				"max_score": null,
				"hits": []
			},
			"aggregations": {
				"2": {
					"buckets": [
						{
							"key": "::fffe:0:0",
							"doc_count": 14074,
							"is_ipv6": true,
							"prefix_length": 95
						}
					]
				}
			}
		}`,
		ExpectedPancakeResults: []model.QueryResultRow{
			{Cols: []model.QueryResultCol{
				model.NewQueryResultCol("aggr__2__key_0", *big.NewInt(32767)),
				model.NewQueryResultCol("aggr__2__count", 14074),
			}},
		},
		ExpectedPancakeSQL: `
			SELECT intDiv("clientip", 8589934592) AS "aggr__2__key_0",
			  count(*) AS "aggr__2__count"
			FROM __quesma_table_name
			GROUP BY intDiv("clientip", 8589934592) AS "aggr__2__key_0"
			ORDER BY "aggr__2__key_0" ASC`,
	},
	{ // [23]
		TestName: "IP Prefix (Kibana 8.13+), ipv6 field, multiple keys and append_prefix_length=true",
		QueryRequestJson: `
		{
			"aggs": {
				"2": {
					"ip_prefix": {
						"field": "clientip",
						"prefix_length": 97,
						"is_ipv6": true,
						"append_prefix_length": true
					}
				}
			},
			"size": 0,
			"track_total_hits": false
		}`,
		ExpectedResponse: `
		{
			"took": 1,
			"timed_out": false,
			"_shards": {
				"total": 1,
				"successful": 1,
				"skipped": 0,
				"failed": 0
			},
			"hits": {
				"max_score": null,
				"hits": []
			},
			"aggregations": {
				"2": {
					"buckets": [
						{
							"key": "::/97",
							"doc_count": 7290,
							"is_ipv6": true,
							"prefix_length": 97
						},
						{
							"key": "::8000:0/97",
							"doc_count": 6784,
							"is_ipv6": true,
							"prefix_length": 97
						}
					]
				}
			}
		}`,
		ExpectedPancakeResults: []model.QueryResultRow{
			{Cols: []model.QueryResultCol{
				model.NewQueryResultCol("aggr__2__key_0", *bigInt0),
				model.NewQueryResultCol("aggr__2__count", 7290),
			}},
			{Cols: []model.QueryResultCol{
				model.NewQueryResultCol("aggr__2__key_0", *bigInt1),
				model.NewQueryResultCol("aggr__2__count", 6784),
			}},
		},
		ExpectedPancakeSQL: `
			SELECT intDiv("clientip", 2147483648) AS "aggr__2__key_0",
			  count(*) AS "aggr__2__count"
			FROM __quesma_table_name
			GROUP BY intDiv("clientip", 2147483648) AS "aggr__2__key_0"
>>>>>>> 31a39e11
			ORDER BY "aggr__2__key_0" ASC`,
	},
}<|MERGE_RESOLUTION|>--- conflicted
+++ resolved
@@ -2163,518 +2163,6 @@
 		},
 	},
 	{ // [10]
-<<<<<<< HEAD
-		TestName: "Simplest Rate: only unit field present. All possible units with date_histogram's fixed_interval are tested here",
-		QueryRequestJson: `
-		{
-			"_source": {
-				"excludes": []
-			},
-			"aggs": {
-				"2": {
-					"aggs": {
-						"second": {
-							"rate": {
-								"unit": "second"
-							}
-						}
-						"minute": {
-							"rate": {
-								"unit": "minute"
-							}
-						},
-						"hour": {
-							"rate": {
-								"unit": "hour"
-							}
-						},
-						"day": {
-							"rate": {
-								"unit": "day"
-							}
-						},
-						"week": {
-							"rate": {
-								"unit": "week"
-							}
-						}
-					},
-					"date_histogram": {
-						"field": "timestamp",
-						"fixed_interval": "30s",
-						"min_doc_count": 1,
-						"time_zone": "Europe/Warsaw"
-					}
-				}
-			},
-			"fields": [
-				{
-					"field": "timestamp",
-					"format": "date_time"
-				}
-			],
-			"query": {
-				"bool": {
-					"filter": [
-						{
-							"range": {
-								"timestamp": {
-									"format": "strict_date_optional_time",
-									"gte": "2024-11-14T11:35:41.864Z",
-									"lte": "2024-11-14T11:50:41.864Z"
-								}
-							}
-						}
-					],
-					"must": [],
-					"must_not": [],
-					"should": []
-				}
-			},
-			"runtime_mappings": {
-				"hour_of_day": {
-					"script": {
-						"source": "emit(doc['timestamp'].value.getHour());"
-					},
-					"type": "long"
-				}
-			},
-			"script_fields": {},
-			"size": 0,
-			"stored_fields": [
-				"*"
-			],
-			"track_total_hits": true
-		}`,
-		ExpectedResponse: `
-		{
-			"completion_time_in_millis": 1731585799382,
-			"expiration_time_in_millis": 1732017799373,
-			"is_partial": false,
-			"is_running": false,
-			"response": {
-				"_shards": {
-					"failed": 0,
-					"skipped": 0,
-					"successful": 1,
-					"total": 1
-				},
-				"aggregations": {
-					"2": {
-						"buckets": [
-							{
-								"key": 1731584220000,
-								"key_as_string": "2024-11-14T11:37:00.000",
-								"doc_count": 1,
-								"second": {
-									"value": 65.27122395833334
-								},
-								"minute": {
-									"value": 3916.2734375
-								},
-								"hour": {
-									"value": 234976.40625
-								},
-								"week": {
-									"value": 39476036.25
-								},
-								"day": {
-									"value": 5639433.75
-								}
-							}
-						]
-					}
-				},
-				"hits": {
-					"hits": [],
-					"max_score": null,
-					"total": {
-						"relation": "eq",
-						"value": 4
-					}
-				},
-				"timed_out": false,
-				"took": 9
-			},
-			"start_time_in_millis": 1731585799373
-		}`,
-		ExpectedPancakeResults: []model.QueryResultRow{ // incorrect
-			{Cols: []model.QueryResultCol{
-				model.NewQueryResultCol("aggr__2__key_0", int64(1731587820000/30000)),
-				model.NewQueryResultCol("aggr__2__count", 1),
-				model.NewQueryResultCol("metric__2__day_col_0", 1958.13671875),
-				model.NewQueryResultCol("metric__2__hour_col_0", 1958.13671875),
-				model.NewQueryResultCol("metric__2__minute_col_0", 1958.13671875),
-				model.NewQueryResultCol("metric__2__second_col_0", 1958.13671875),
-				model.NewQueryResultCol("metric__2__week_col_0", 1958.13671875),
-			}},
-		},
-		ExpectedPancakeSQL: `
-			SELECT toInt64((toUnixTimestamp64Milli("timestamp")+timeZoneOffset(toTimezone(
-			  "timestamp", 'Europe/Warsaw'))*1000) / 30000) AS "aggr__2__key_0",
-			  count(*) AS "aggr__2__count", "DistanceKilometers" AS "metric__2__day_col_0",
-			  "DistanceKilometers" AS "metric__2__hour_col_0",
-			  "DistanceKilometers" AS "metric__2__minute_col_0",
-			  "DistanceKilometers" AS "metric__2__second_col_0",
-			  "DistanceKilometers" AS "metric__2__week_col_0"
-			FROM __quesma_table_name
-			WHERE ("timestamp">=fromUnixTimestamp64Milli(1731584141864) AND "timestamp"<=
-			  fromUnixTimestamp64Milli(1731585041864))
-			GROUP BY toInt64((toUnixTimestamp64Milli("timestamp")+timeZoneOffset(toTimezone(
-			  "timestamp", 'Europe/Warsaw'))*1000) / 30000) AS "aggr__2__key_0"
-			ORDER BY "aggr__2__key_0" ASC`,
-	},
-	{ // [11]
-		TestName: "Simplest Rate: only unit field present. All possible units with date_histogram's calendar_interval are tested here",
-		QueryRequestJson: `
-		{
-			"_source": {
-				"excludes": []
-			},
-			"aggs": {
-				"2": {
-					"aggs": {
-						"second": {
-							"rate": {
-								"unit": "second"
-							}
-						},
-						"minute": {
-							"rate": {
-								"unit": "minute"
-							}
-						},
-						"hour": {
-							"rate": {
-								"unit": "hour"
-							}
-						},
-						"day": {
-							"rate": {
-								"unit": "day"
-							}
-						},
-						"week": {
-							"rate": {
-								"unit": "week"
-							}
-						},
-						"month": {
-							"rate": {
-								"unit": "month"
-							}
-						},
-						"quarter": {
-							"rate": {
-								"unit": "quarter"
-							}
-						},
-						"year": {
-							"rate": {
-								"unit": "year"
-							}
-						}
-					},
-					"date_histogram": {
-						"calendar_interval": "1M",
-						"field": "timestamp",
-						"min_doc_count": 1,
-						"time_zone": "Europe/Warsaw"
-					}
-				}
-			},
-			"fields": [
-				{
-					"field": "timestamp",
-					"format": "date_time"
-				}
-			],
-			"query": {
-				"bool": {
-					"filter": [
-						{
-							"range": {
-								"timestamp": {
-									"format": "strict_date_optional_time",
-									"gte": "2022-11-14T12:05:53.316Z",
-									"lte": "2024-11-14T12:05:53.316Z"
-								}
-							}
-						}
-					],
-					"must": [],
-					"must_not": [],
-					"should": []
-				}
-			},
-			"runtime_mappings": {
-				"hour_of_day": {
-					"script": {
-						"source": "emit(doc['timestamp'].value.getHour());"
-					},
-					"type": "long"
-				}
-			},
-			"script_fields": {},
-			"size": 0,
-			"stored_fields": [
-				"*"
-			],
-			"track_total_hits": true
-		}`,
-		ExpectedResponse: `
-		{
-			"completion_time_in_millis": 1731586098439,
-			"expiration_time_in_millis": 1732018098434,
-			"is_partial": false,
-			"is_running": false,
-			"response": {
-				"_shards": {
-					"failed": 0,
-					"skipped": 0,
-					"successful": 1,
-					"total": 1
-				},
-				"aggregations": {
-					"2": {
-						"buckets": [
-							{
-								"doc_count": 3345,
-								"key": 1730415600000,
-								"key_as_string": "2024-10-31T23:00:00.000",
-								"second": {
-									"value": 9.20347966054928
-								},
-								"minute": {
-									"value": 552.2087796329569
-								},
-								"hour": {
-									"value": 33132.526778
-								},
-								"day": {
-									"value": 795180.642671
-								},
-								"week": {
-									"value": 5566264.498700
-								},
-								"month": {
-									"value": 23855419.280143738
-								},
-								"quarter": {
-									"value": 71566257.840431
-								},
-								"year": {
-									"value": 286265031.36172485
-								}
-							}
-						]
-					}
-				},
-				"hits": {
-					"hits": [],
-					"max_score": null,
-					"total": {
-						"relation": "eq",
-						"value": 3345
-					}
-				},
-				"timed_out": false,
-				"took": 5
-			},
-			"start_time_in_millis": 1731586098434
-		}`,
-		ExpectedPancakeResults: []model.QueryResultRow{
-			{Cols: []model.QueryResultCol{
-				model.NewQueryResultCol("aggr__2__key_0", int64(1730419200000)),
-				model.NewQueryResultCol("aggr__2__count", 3345),
-				model.NewQueryResultCol("metric__2__second_col_0", 23855419.280143738),
-				model.NewQueryResultCol("metric__2__minute_col_0", 23855419.280143738),
-				model.NewQueryResultCol("metric__2__hour_col_0", 23855419.280143738),
-				model.NewQueryResultCol("metric__2__day_col_0", 23855419.280143738),
-				model.NewQueryResultCol("metric__2__week_col_0", 23855419.280143738),
-				model.NewQueryResultCol("metric__2__month_col_0", 23855419.280143738),
-				model.NewQueryResultCol("metric__2__quarter_col_0", 23855419.280143738),
-				model.NewQueryResultCol("metric__2__year_col_0", 23855419.280143738),
-			}},
-		},
-		ExpectedPancakeSQL: `
-			SELECT toInt64(toUnixTimestamp(toStartOfMonth(toTimezone("timestamp",
-			  'Europe/Warsaw'))))*1000 AS "aggr__2__key_0", count(*) AS "aggr__2__count",
-			  "DistanceKilometers" AS "metric__2__day_col_0",
-			  "DistanceKilometers" AS "metric__2__hour_col_0",
-			  "DistanceKilometers" AS "metric__2__minute_col_0",
-			  "DistanceKilometers" AS "metric__2__month_col_0",
-			  "DistanceKilometers" AS "metric__2__quarter_col_0",
-			  "DistanceKilometers" AS "metric__2__second_col_0",
-			  "DistanceKilometers" AS "metric__2__week_col_0",
-			  "DistanceKilometers" AS "metric__2__year_col_0"
-			FROM __quesma_table_name
-			WHERE ("timestamp">=fromUnixTimestamp64Milli(1668427553316) AND "timestamp"<=
-			  fromUnixTimestamp64Milli(1731585953316))
-			GROUP BY toInt64(toUnixTimestamp(toStartOfMonth(toTimezone("timestamp",
-			  'Europe/Warsaw'))))*1000 AS "aggr__2__key_0"
-			ORDER BY "aggr__2__key_0" ASC`,
-	},
-	{ // [10]
-		TestName: "Simplest Rate: only unit field present. All possible units with date_histogram's fixed_interval are tested here",
-		QueryRequestJson: `
-		{
-			"_source": {
-				"excludes": []
-			},
-			"aggs": {
-				"2": {
-					"aggs": {
-						"second": {
-							"rate": {
-								"unit": "second"
-							}
-						}
-						"minute": {
-							"rate": {
-								"unit": "minute"
-							}
-						},
-						"hour": {
-							"rate": {
-								"unit": "hour"
-							}
-						},
-						"day": {
-							"rate": {
-								"unit": "day"
-							}
-						},
-						"week": {
-							"rate": {
-								"unit": "week"
-							}
-						}
-					},
-					"date_histogram": {
-						"field": "timestamp",
-						"fixed_interval": "30s",
-						"min_doc_count": 1,
-						"time_zone": "Europe/Warsaw"
-					}
-				}
-			},
-			"fields": [
-				{
-					"field": "timestamp",
-					"format": "date_time"
-				}
-			],
-			"query": {
-				"bool": {
-					"filter": [
-						{
-							"range": {
-								"timestamp": {
-									"format": "strict_date_optional_time",
-									"gte": "2024-11-14T11:35:41.864Z",
-									"lte": "2024-11-14T11:50:41.864Z"
-								}
-							}
-						}
-					],
-					"must": [],
-					"must_not": [],
-					"should": []
-				}
-			},
-			"runtime_mappings": {
-				"hour_of_day": {
-					"script": {
-						"source": "emit(doc['timestamp'].value.getHour());"
-					},
-					"type": "long"
-				}
-			},
-			"script_fields": {},
-			"size": 0,
-			"stored_fields": [
-				"*"
-			],
-			"track_total_hits": true
-		}`,
-		ExpectedResponse: `
-		{
-			"completion_time_in_millis": 1731585799382,
-			"expiration_time_in_millis": 1732017799373,
-			"is_partial": false,
-			"is_running": false,
-			"response": {
-				"_shards": {
-					"failed": 0,
-					"skipped": 0,
-					"successful": 1,
-					"total": 1
-				},
-				"aggregations": {
-					"2": {
-						"buckets": [
-							{
-								"key": 1731584220000,
-								"key_as_string": "2024-11-14T11:37:00.000",
-								"doc_count": 1,
-								"second": {
-									"value": 65.27122395833334
-								},
-								"minute": {
-									"value": 3916.2734375
-								},
-								"hour": {
-									"value": 234976.40625
-								},
-								"week": {
-									"value": 39476036.25
-								},
-								"day": {
-									"value": 5639433.75
-								}
-							}
-						]
-					}
-				},
-				"hits": {
-					"hits": [],
-					"max_score": null,
-					"total": {
-						"relation": "eq",
-						"value": 4
-					}
-				},
-				"timed_out": false,
-				"took": 9
-			},
-			"start_time_in_millis": 1731585799373
-		}`,
-		ExpectedPancakeResults: []model.QueryResultRow{ // incorrect
-			{Cols: []model.QueryResultCol{
-				model.NewQueryResultCol("aggr__2__key_0", int64(1731587820000/30000)),
-				model.NewQueryResultCol("aggr__2__count", 1),
-				model.NewQueryResultCol("metric__2__day_col_0", 1958.13671875),
-				model.NewQueryResultCol("metric__2__hour_col_0", 1958.13671875),
-				model.NewQueryResultCol("metric__2__minute_col_0", 1958.13671875),
-				model.NewQueryResultCol("metric__2__second_col_0", 1958.13671875),
-				model.NewQueryResultCol("metric__2__week_col_0", 1958.13671875),
-			}},
-		},
-		ExpectedPancakeSQL: `
-			SELECT toInt64((toUnixTimestamp64Milli("timestamp")+timeZoneOffset(toTimezone(
-			  "timestamp", 'Europe/Warsaw'))*1000) / 30000) AS "aggr__2__key_0",
-			  count(*) AS "aggr__2__count", "DistanceKilometers" AS "metric__2__day_col_0",
-			  "DistanceKilometers" AS "metric__2__hour_col_0",
-			  "DistanceKilometers" AS "metric__2__minute_col_0",
-			  "DistanceKilometers" AS "metric__2__second_col_0",
-			  "DistanceKilometers" AS "metric__2__week_col_0"
-			FROM __quesma_table_name
-			WHERE ("timestamp">=fromUnixTimestamp64Milli(1731584141864) AND "timestamp"<=
-			  fromUnixTimestamp64Milli(1731585041864))
-			GROUP BY toInt64((toUnixTimestamp64Milli("timestamp")+timeZoneOffset(toTimezone(
-			  "timestamp", 'Europe/Warsaw'))*1000) / 30000) AS "aggr__2__key_0"
-=======
 		TestName: "simplest IP Prefix (Kibana 8.13+), ipv4 field, prefix_length=0",
 		QueryRequestJson: `
 		{
@@ -3784,7 +3272,371 @@
 			  count(*) AS "aggr__2__count"
 			FROM __quesma_table_name
 			GROUP BY intDiv("clientip", 2147483648) AS "aggr__2__key_0"
->>>>>>> 31a39e11
+			ORDER BY "aggr__2__key_0" ASC`,
+	},
+	{ // [24]
+		TestName: "Rate aggregation: all possible units with date_histogram's fixed_interval",
+		QueryRequestJson: `
+		{
+			"_source": {
+				"excludes": []
+			},
+			"aggs": {
+				"2": {
+					"aggs": {
+						"week": {
+							"rate": {
+								"field": "DistanceKilometers",
+								"unit": "week"
+							}
+						},
+						"day": {
+							"rate": {
+								"field": "DistanceKilometers",
+								"unit": "day"
+							}
+						},
+						"hour": {
+							"rate": {
+								"field": "DistanceKilometers",
+								"unit": "hour"
+							}
+						},
+						"minute": {
+							"rate": {
+								"field": "DistanceKilometers",
+								"unit": "minute"
+							}
+						},
+						"second": {
+							"rate": {
+								"field": "DistanceKilometers",
+								"unit": "second"
+							}
+						}
+					},
+					"date_histogram": {
+						"field": "timestamp",
+						"fixed_interval": "30s",
+						"min_doc_count": 1,
+						"time_zone": "Europe/Warsaw"
+					}
+				}
+			},
+			"fields": [
+				{
+					"field": "timestamp",
+					"format": "date_time"
+				}
+			],
+			"query": {
+				"bool": {
+					"filter": [
+						{
+							"range": {
+								"timestamp": {
+									"format": "strict_date_optional_time",
+									"gte": "2024-11-14T11:35:41.864Z",
+									"lte": "2024-11-14T11:50:41.864Z"
+								}
+							}
+						}
+					],
+					"must": [],
+					"must_not": [],
+					"should": []
+				}
+			},
+			"runtime_mappings": {
+				"hour_of_day": {
+					"script": {
+						"source": "emit(doc['timestamp'].value.getHour());"
+					},
+					"type": "long"
+				}
+			},
+			"script_fields": {},
+			"size": 0,
+			"stored_fields": [
+				"*"
+			],
+			"track_total_hits": true
+		}`,
+		ExpectedResponse: `
+		{
+			"completion_time_in_millis": 1731585799382,
+			"expiration_time_in_millis": 1732017799373,
+			"is_partial": false,
+			"is_running": false,
+			"response": {
+				"_shards": {
+					"failed": 0,
+					"skipped": 0,
+					"successful": 1,
+					"total": 1
+				},
+				"aggregations": {
+					"2": {
+						"buckets": [
+							{
+								"day": {
+									"value": 5639433.75
+								},
+								"doc_count": 1,
+								"hour": {
+									"value": 234976.40625
+								},
+								"key": 1731584220000,
+								"key_as_string": "2024-11-14T11:37:00.000",
+								"minute": {
+									"value": 3916.2734375
+								},
+								"second": {
+									"value": 65.27122395833334
+								},
+								"week": {
+									"value": 39476036.25
+								}
+							}
+						]
+					}
+				},
+				"hits": {
+					"hits": [],
+					"max_score": null,
+					"total": {
+						"relation": "eq",
+						"value": 4
+					}
+				},
+				"timed_out": false,
+				"took": 9
+			},
+			"start_time_in_millis": 1731585799373
+		}`,
+		ExpectedPancakeResults: []model.QueryResultRow{ // incorrect
+			{Cols: []model.QueryResultCol{
+				model.NewQueryResultCol("aggr__2__key_0", int64(1731587820000/30000)),
+				model.NewQueryResultCol("aggr__2__count", 1),
+				model.NewQueryResultCol("metric__2__day_col_0", 1958.13671875),
+				model.NewQueryResultCol("metric__2__hour_col_0", 1958.13671875),
+				model.NewQueryResultCol("metric__2__minute_col_0", 1958.13671875),
+				model.NewQueryResultCol("metric__2__second_col_0", 1958.13671875),
+				model.NewQueryResultCol("metric__2__week_col_0", 1958.13671875),
+			}},
+		},
+		ExpectedPancakeSQL: `
+			SELECT toInt64((toUnixTimestamp64Milli("timestamp")+timeZoneOffset(toTimezone(
+			  "timestamp", 'Europe/Warsaw'))*1000) / 30000) AS "aggr__2__key_0",
+			  count(*) AS "aggr__2__count", "DistanceKilometers" AS "metric__2__day_col_0",
+			  "DistanceKilometers" AS "metric__2__hour_col_0",
+			  "DistanceKilometers" AS "metric__2__minute_col_0",
+			  "DistanceKilometers" AS "metric__2__second_col_0",
+			  "DistanceKilometers" AS "metric__2__week_col_0"
+			FROM __quesma_table_name
+			WHERE ("timestamp">=fromUnixTimestamp64Milli(1731584141864) AND "timestamp"<=
+			  fromUnixTimestamp64Milli(1731585041864))
+			GROUP BY toInt64((toUnixTimestamp64Milli("timestamp")+timeZoneOffset(toTimezone(
+			  "timestamp", 'Europe/Warsaw'))*1000) / 30000) AS "aggr__2__key_0"
+			ORDER BY "aggr__2__key_0" ASC`,
+	},
+	{ // [25]
+		TestName: "Rate aggregation: all  with date_histogram calendar_interval",
+		QueryRequestJson: `
+		{
+			"_source": {
+				"excludes": []
+			},
+			"aggs": {
+				"2": {
+					"aggs": {
+						"second": {
+							"rate": {
+								"field": "DistanceKilometers",
+								"unit": "second"
+							}
+						},
+						"minute": {
+							"rate": {
+								"field": "DistanceKilometers",
+								"unit": "minute"
+							}
+						},
+						"hour": {
+							"rate": {
+								"field": "DistanceKilometers",
+								"unit": "hour"
+							}
+						},
+						"day": {
+							"rate": {
+								"field": "DistanceKilometers",
+								"unit": "day"
+							}
+						},
+						"week": {
+							"rate": {
+								"field": "DistanceKilometers",
+								"unit": "week"
+							}
+						},
+						"month": {
+							"rate": {
+								"field": "DistanceKilometers",
+								"unit": "month"
+							}
+						},
+						"quarter": {
+							"rate": {
+								"field": "DistanceKilometers",
+								"unit": "quarter"
+							}
+						},
+						"year": {
+							"rate": {
+								"field": "DistanceKilometers",
+								"unit": "year"
+							}
+						}
+					},
+					"date_histogram": {
+						"calendar_interval": "1M",
+						"field": "timestamp",
+						"min_doc_count": 1,
+						"time_zone": "Europe/Warsaw"
+					}
+				}
+			},
+			"fields": [
+				{
+					"field": "timestamp",
+					"format": "date_time"
+				}
+			],
+			"query": {
+				"bool": {
+					"filter": [
+						{
+							"range": {
+								"timestamp": {
+									"format": "strict_date_optional_time",
+									"gte": "2022-11-14T12:05:53.316Z",
+									"lte": "2024-11-14T12:05:53.316Z"
+								}
+							}
+						}
+					],
+					"must": [],
+					"must_not": [],
+					"should": []
+				}
+			},
+			"runtime_mappings": {
+				"hour_of_day": {
+					"script": {
+						"source": "emit(doc['timestamp'].value.getHour());"
+					},
+					"type": "long"
+				}
+			},
+			"script_fields": {},
+			"size": 0,
+			"stored_fields": [
+				"*"
+			],
+			"track_total_hits": true
+		}`,
+		ExpectedResponse: `
+		{
+			"completion_time_in_millis": 1731586098439,
+			"expiration_time_in_millis": 1732018098434,
+			"is_partial": false,
+			"is_running": false,
+			"response": {
+				"_shards": {
+					"failed": 0,
+					"skipped": 0,
+					"successful": 1,
+					"total": 1
+				},
+				"aggregations": {
+					"2": {
+						"buckets": [
+							{
+								"doc_count": 3345,
+								"key": 1730415600000,
+								"key_as_string": "2024-10-31T23:00:00.000",
+								"second": {
+									"value": 9.20347966054928
+								},
+								"minute": {
+									"value": 552.2087796329569
+								},
+								"hour": {
+									"value": 33132.526778
+								},
+								"day": {
+									"value": 795180.642671
+								},
+								"week": {
+									"value": 5566264.498700
+								},
+								"month": {
+									"value": 23855419.280143738
+								},
+								"quarter": {
+									"value": 71566257.840431
+								},
+								"year": {
+									"value": 286265031.36172485
+								}
+							}
+						]
+					}
+				},
+				"hits": {
+					"hits": [],
+					"max_score": null,
+					"total": {
+						"relation": "eq",
+						"value": 3345
+					}
+				},
+				"timed_out": false,
+				"took": 5
+			},
+			"start_time_in_millis": 1731586098434
+		}`,
+		ExpectedPancakeResults: []model.QueryResultRow{
+			{Cols: []model.QueryResultCol{
+				model.NewQueryResultCol("aggr__2__key_0", int64(1730419200000)),
+				model.NewQueryResultCol("aggr__2__count", 3345),
+				model.NewQueryResultCol("metric__2__second_col_0", 23855419.280143738),
+				model.NewQueryResultCol("metric__2__minute_col_0", 23855419.280143738),
+				model.NewQueryResultCol("metric__2__hour_col_0", 23855419.280143738),
+				model.NewQueryResultCol("metric__2__day_col_0", 23855419.280143738),
+				model.NewQueryResultCol("metric__2__week_col_0", 23855419.280143738),
+				model.NewQueryResultCol("metric__2__month_col_0", 23855419.280143738),
+				model.NewQueryResultCol("metric__2__quarter_col_0", 23855419.280143738),
+				model.NewQueryResultCol("metric__2__year_col_0", 23855419.280143738),
+			}},
+		},
+		ExpectedPancakeSQL: `
+			SELECT toInt64(toUnixTimestamp(toStartOfMonth(toTimezone("timestamp",
+			  'Europe/Warsaw'))))*1000 AS "aggr__2__key_0", count(*) AS "aggr__2__count",
+			  "DistanceKilometers" AS "metric__2__day_col_0",
+			  "DistanceKilometers" AS "metric__2__hour_col_0",
+			  "DistanceKilometers" AS "metric__2__minute_col_0",
+			  "DistanceKilometers" AS "metric__2__month_col_0",
+			  "DistanceKilometers" AS "metric__2__quarter_col_0",
+			  "DistanceKilometers" AS "metric__2__second_col_0",
+			  "DistanceKilometers" AS "metric__2__week_col_0",
+			  "DistanceKilometers" AS "metric__2__year_col_0"
+			FROM __quesma_table_name
+			WHERE ("timestamp">=fromUnixTimestamp64Milli(1668427553316) AND "timestamp"<=
+			  fromUnixTimestamp64Milli(1731585953316))
+			GROUP BY toInt64(toUnixTimestamp(toStartOfMonth(toTimezone("timestamp",
+			  'Europe/Warsaw'))))*1000 AS "aggr__2__key_0"
 			ORDER BY "aggr__2__key_0" ASC`,
 	},
 }