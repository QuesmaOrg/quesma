--- conflicted
+++ resolved
@@ -3536,17 +3536,129 @@
 			FROM __quesma_table_name`,
 	},
 	{ // [27]
-<<<<<<< HEAD
+		TestName: "IP range ipv6",
+		QueryRequestJson: `
+		{
+			"aggs": {
+				"2": {
+					"ip_range": {
+						"field": "clientip",
+						"ranges": [
+							{
+								"from": "1::132:13:21:23:122:22"
+							},
+							{
+								"to": "1::132:13:21:23:122:22"
+							},
+							{
+								"to": "ffff:ffff:ffff:ffff:ffff:ffff:ffff:ffff"
+							}
+						]
+					}
+				}
+			},
+			"size": 0,
+			"track_total_hits": true
+		}`,
+		ExpectedResponse: `
+		{
+			"aggregations": {
+				"2": {
+					"buckets": [
+						{
+							"key": "1::132:13:21:23:122:22-*",
+							"from": "1::132:13:21:23:122:22",
+							"doc_count": 7290
+						},
+						{
+							"key": "*-1::132:13:21:23:122:22",
+							"to": "1::132:13:21:23:122:22",
+							"doc_count": 6784
+						},
+						{
+							"key": "*-ffff:ffff:ffff:ffff:ffff:ffff:ffff:ffff",
+							"to": "ffff:ffff:ffff:ffff:ffff:ffff:ffff:ffff",
+							"doc_count": 999999
+						}
+					]
+				}
+			}
+		}`,
+		ExpectedPancakeResults: []model.QueryResultRow{
+			{Cols: []model.QueryResultCol{
+				model.NewQueryResultCol("range_0__aggr__2__count", int64(7290)),
+				model.NewQueryResultCol("range_1__aggr__2__count", int64(6784)),
+				model.NewQueryResultCol("range_2__aggr__2__count", int64(999999)),
+			}},
+		},
+		ExpectedPancakeSQL: `
+			SELECT countIf("clientip">='1::132:13:21:23:122:22') AS
+			  "range_0__aggr__2__count",
+			  countIf("clientip"<'1::132:13:21:23:122:22') AS "range_1__aggr__2__count",
+			  countIf("clientip"<'ffff:ffff:ffff:ffff:ffff:ffff:ffff:ffff') AS
+			  "range_2__aggr__2__count"
+			FROM __quesma_table_name`,
+	},
+	{ // [28]
+		TestName: "IP range ipv6 with mask",
+		QueryRequestJson: `
+		{
+			"aggs": {
+				"2": {
+					"ip_range": {
+						"field": "clientip",
+						"ranges": [
+							{
+								"mask": "::/2"
+							},
+							{
+								"mask": "ffff:ffff:ffff:ffff:ffff:ffff:ffff:ffff/127"
+							}
+						]
+					}
+				}
+			},
+			"size": 0,
+			"track_total_hits": true
+		}`,
+		ExpectedResponse: `
+		{
+			"aggregations": {
+				"2": {
+					"buckets": [
+						{
+							"key": "::/2",
+							"to": "4000::",
+							"doc_count": 1
+						},
+						{
+							"key": "ffff:ffff:ffff:ffff:ffff:ffff:ffff:ffff/127",
+							"from": "ffff:ffff:ffff:ffff:ffff:ffff:ffff:fffe",
+							"doc_count": 0
+						}
+					]
+				}
+			}
+		}`,
+		ExpectedPancakeResults: []model.QueryResultRow{
+			{Cols: []model.QueryResultCol{
+				model.NewQueryResultCol("range_0__aggr__2__count", int64(1)),
+				model.NewQueryResultCol("range_1__aggr__2__count", int64(0)),
+			}},
+		},
+		ExpectedPancakeSQL: `
+			SELECT countIf("clientip"<'4000::') AS "range_0__aggr__2__count",
+			  countIf("clientip">='ffff:ffff:ffff:ffff:ffff:ffff:ffff:fffe') AS
+			  "range_1__aggr__2__count"
+			FROM __quesma_table_name`,
+	},
+	{ // [27]
 		TestName: `Simplest Rate aggregation: only 'unit' present (all possible units).
 			You can notice slightly different results in 2 buckets, because of different nr of days in a month`,
-=======
-		TestName: "IP range ipv6",
->>>>>>> 091eabbe
 		QueryRequestJson: `
 		{
 			"aggs": {
 				"2": {
-<<<<<<< HEAD
 					"aggs": {
 						"second": {
 							"rate": {
@@ -3594,38 +3706,19 @@
 						"field": "timestamp",
 						"min_doc_count": 1,
 						"time_zone": "Europe/Warsaw"
-=======
-					"ip_range": {
-						"field": "clientip",
-						"ranges": [
-							{
-								"from": "1::132:13:21:23:122:22"
-							},
-							{
-								"to": "1::132:13:21:23:122:22"
-							},
-							{
-								"to": "ffff:ffff:ffff:ffff:ffff:ffff:ffff:ffff"
-							}
-						]
->>>>>>> 091eabbe
 					}
 				}
 			},
 			"size": 0,
 			"track_total_hits": true
 		}`,
-<<<<<<< HEAD
 		// Omitting "_shards", "hits", "timed_out" and "took" fields for brevity.
-=======
->>>>>>> 091eabbe
 		ExpectedResponse: `
 		{
 			"aggregations": {
 				"2": {
 					"buckets": [
 						{
-<<<<<<< HEAD
 							"doc_count": 5011,
 							"key": 1727733600000,
 							"key_as_string": "2024-09-30T22:00:00.000",
@@ -3797,21 +3890,6 @@
 							"week": {
 								"value": 39476036.25
 							}
-=======
-							"key": "1::132:13:21:23:122:22-*",
-							"from": "1::132:13:21:23:122:22",
-							"doc_count": 7290
-						},
-						{
-							"key": "*-1::132:13:21:23:122:22",
-							"to": "1::132:13:21:23:122:22",
-							"doc_count": 6784
-						},
-						{
-							"key": "*-ffff:ffff:ffff:ffff:ffff:ffff:ffff:ffff",
-							"to": "ffff:ffff:ffff:ffff:ffff:ffff:ffff:ffff",
-							"doc_count": 999999
->>>>>>> 091eabbe
 						}
 					]
 				}
@@ -3819,7 +3897,6 @@
 		}`,
 		ExpectedPancakeResults: []model.QueryResultRow{
 			{Cols: []model.QueryResultCol{
-<<<<<<< HEAD
 				model.NewQueryResultCol("aggr__2__key_0", int64(1731587820000/30000)),
 				model.NewQueryResultCol("aggr__2__count", 1),
 				model.NewQueryResultCol("metric__2__day_col_0", 1958.13671875),
@@ -3847,28 +3924,10 @@
 	},
 	{ // [29]
 		TestName: "Rate aggregation: all possible units with date_histogram's calendar_interval ('field' present)",
-=======
-				model.NewQueryResultCol("range_0__aggr__2__count", int64(7290)),
-				model.NewQueryResultCol("range_1__aggr__2__count", int64(6784)),
-				model.NewQueryResultCol("range_2__aggr__2__count", int64(999999)),
-			}},
-		},
-		ExpectedPancakeSQL: `
-			SELECT countIf("clientip">='1::132:13:21:23:122:22') AS
-			  "range_0__aggr__2__count",
-			  countIf("clientip"<'1::132:13:21:23:122:22') AS "range_1__aggr__2__count",
-			  countIf("clientip"<'ffff:ffff:ffff:ffff:ffff:ffff:ffff:ffff') AS
-			  "range_2__aggr__2__count"
-			FROM __quesma_table_name`,
-	},
-	{ // [28]
-		TestName: "IP range ipv6 with mask",
->>>>>>> 091eabbe
 		QueryRequestJson: `
 		{
 			"aggs": {
 				"2": {
-<<<<<<< HEAD
 					"aggs": {
 						"second": {
 							"rate": {
@@ -3956,31 +4015,12 @@
 			"track_total_hits": true
 		}`,
 		// Omitting "_shards", "hits", "timed_out" and "took" fields for brevity.
-=======
-					"ip_range": {
-						"field": "clientip",
-						"ranges": [
-							{
-								"mask": "::/2"
-							},
-							{
-								"mask": "ffff:ffff:ffff:ffff:ffff:ffff:ffff:ffff/127"
-							}
-						]
-					}
-				}
-			},
-			"size": 0,
-			"track_total_hits": true
-		}`,
->>>>>>> 091eabbe
 		ExpectedResponse: `
 		{
 			"aggregations": {
 				"2": {
 					"buckets": [
 						{
-<<<<<<< HEAD
 							"doc_count": 3345,
 							"key": 1730415600000,
 							"key_as_string": "2024-10-31T23:00:00.000",
@@ -4117,16 +4157,6 @@
 									}
 								]
 							}
-=======
-							"key": "::/2",
-							"to": "4000::",
-							"doc_count": 1
-						},
-						{
-							"key": "ffff:ffff:ffff:ffff:ffff:ffff:ffff:ffff/127",
-							"from": "ffff:ffff:ffff:ffff:ffff:ffff:ffff:fffe",
-							"doc_count": 0
->>>>>>> 091eabbe
 						}
 					]
 				}
@@ -4134,7 +4164,6 @@
 		}`,
 		ExpectedPancakeResults: []model.QueryResultRow{
 			{Cols: []model.QueryResultCol{
-<<<<<<< HEAD
 				model.NewQueryResultCol("aggr__dh1__key_0", int64(1734130800000/86400000)),
 				model.NewQueryResultCol("aggr__dh1__count", 327),
 				model.NewQueryResultCol("metric__dh1__rate1_col_0", 327),
@@ -4176,16 +4205,5 @@
 				  toInt64(toUnixTimestamp64Milli("timestamp") / 3600000) AS
 				  "aggr__dh1__dh2__key_0"))
 			ORDER BY "aggr__dh1__order_1_rank" ASC, "aggr__dh1__dh2__order_1_rank" ASC`,
-=======
-				model.NewQueryResultCol("range_0__aggr__2__count", int64(1)),
-				model.NewQueryResultCol("range_1__aggr__2__count", int64(0)),
-			}},
-		},
-		ExpectedPancakeSQL: `
-			SELECT countIf("clientip"<'4000::') AS "range_0__aggr__2__count",
-			  countIf("clientip">='ffff:ffff:ffff:ffff:ffff:ffff:ffff:fffe') AS
-			  "range_1__aggr__2__count"
-			FROM __quesma_table_name`,
->>>>>>> 091eabbe
 	},
 }