// Copyright Quesma, licensed under the Elastic License 2.0.
// SPDX-License-Identifier: Elastic-2.0
package kibana_visualize

import (
	"quesma/model"
	"quesma/testdata"
)

const TableName = model.SingleTableNamePlaceHolder

var AggregationTests = []testdata.AggregationTestCase{
	{ // [0]
		TestName: "Multi_terms without subaggregations. Visualize: Bar Vertical: Horizontal Axis: Date Histogram, Vertical Axis: Count of records, Breakdown: Top values (2 values)",
		QueryRequestJson: `
		{
			"_source": {
				"excludes": []
			},
			"aggs": {
				"0": {
					"aggs": {
						"1": {
							"multi_terms": {
								"order": {
									"_count": "desc"
								},
								"size": 3,
								"terms": [
									{
										"field": "severity"
									},
									{
										"field": "source"
									}
								]
							}
						}
					},
					"date_histogram": {
						"extended_bounds": {
							"max": 1716812096627,
							"min": 1716811196627
						},
						"field": "@timestamp",
						"fixed_interval": "30s",
						"time_zone": "Europe/Warsaw"
					}
				}
			},
			"fields": [
				{
					"field": "@timestamp",
					"format": "date_time"
				}
			],
			"query": {
				"bool": {
					"filter": [
						{
							"range": {
								"@timestamp": {
									"format": "strict_date_optional_time",
									"gte": "2024-05-27T11:59:56.627Z",
									"lte": "2024-05-27T12:14:56.627Z"
								}
							}
						}
					],
					"must": [],
					"must_not": [],
					"should": []
				}
			},
			"runtime_mappings": {},
			"script_fields": {},
			"size": 0,
			"stored_fields": [
				"*"
			],
			"track_total_hits": true
		}`,
		// I erased empty date_histogram buckets, we don't support extended_bounds yet
		ExpectedResponse: `
		{
			"completion_time_in_millis": 1716834974737,
			"expiration_time_in_millis": 1716835034732,
			"id": "FnFPQm5xWDFEU2gtVlBOZnBkX3RNeFEcRVZINklxc1VTQ2lhVEtwMnpmZjNEZzoyNDM3OQ==",
			"is_partial": false,
			"is_running": false,
			"response": {
				"_shards": {
					"failed": 0,
					"skipped": 0,
					"successful": 1,
					"total": 1
				},
				"aggregations": {
					"0": {
						"buckets": [
							{
								"1": {
									"buckets": [
										{
											"doc_count": 1,
											"key": [
												"artemis",
												"error"
											],
											"key_as_string": "artemis|error"
										},
										{
											"doc_count": 1,
											"key": [
												"artemis",
												"info"
											],
											"key_as_string": "artemis|info"
										},
										{
											"doc_count": 1,
											"key": [
												"jupiter",
												"info"
											],
											"key_as_string": "jupiter|info"
										}
									],
									"doc_count_error_upper_bound": 0,
									"sum_other_doc_count": 1
								},
								"doc_count": 4,
								"key": 1716827010000,
								"key_as_string": "2024-05-27T16:23:30.000"
							},
							{
								"1": {
									"buckets": [
										{
											"doc_count": 2,
											"key": [
												"apollo",
												"info"
											],
											"key_as_string": "apollo|info"
										},
										{
											"doc_count": 1,
											"key": [
												"cassandra",
												"debug"
											],
											"key_as_string": "cassandra|debug"
										}
									],
									"doc_count_error_upper_bound": 0,
									"sum_other_doc_count": 12
								},
								"doc_count": 16,
								"key": 1716827070000,
								"key_as_string": "2024-05-27T16:24:30.000"
							}
						]
					}
				},
				"hits": {
					"hits": [],
					"max_score": null,
					"total": {
						"relation": "eq",
						"value": 378
					}
				},
				"timed_out": false,
				"took": 5
			},
			"start_time_in_millis": 1716834974732
		}`,
		ExpectedPancakeResults: []model.QueryResultRow{
			{Cols: []model.QueryResultCol{
				model.NewQueryResultCol("aggr__0__key_0", int64(1716834210000/30000)),
				model.NewQueryResultCol("aggr__0__count", 4),
				model.NewQueryResultCol("aggr__0__1__parent_count", uint64(4)),
				model.NewQueryResultCol("aggr__0__1__key_0", "artemis"),
				model.NewQueryResultCol("aggr__0__1__key_1", "error"),
				model.NewQueryResultCol("aggr__0__1__count", 1),
			}},
			{Cols: []model.QueryResultCol{
				model.NewQueryResultCol("aggr__0__key_0", int64(1716834210000/30000)),
				model.NewQueryResultCol("aggr__0__count", 4),
				model.NewQueryResultCol("aggr__0__1__parent_count", uint64(4)),
				model.NewQueryResultCol("aggr__0__1__key_0", "artemis"),
				model.NewQueryResultCol("aggr__0__1__key_1", "info"),
				model.NewQueryResultCol("aggr__0__1__count", 1),
			}},
			{Cols: []model.QueryResultCol{
				model.NewQueryResultCol("aggr__0__key_0", int64(1716834210000/30000)),
				model.NewQueryResultCol("aggr__0__count", 4),
				model.NewQueryResultCol("aggr__0__1__parent_count", uint64(4)),
				model.NewQueryResultCol("aggr__0__1__key_0", "jupiter"),
				model.NewQueryResultCol("aggr__0__1__key_1", "info"),
				model.NewQueryResultCol("aggr__0__1__count", 1),
			}},
			{Cols: []model.QueryResultCol{
				model.NewQueryResultCol("aggr__0__key_0", int64(1716834270000/30000)),
				model.NewQueryResultCol("aggr__0__count", 16),
				model.NewQueryResultCol("aggr__0__1__parent_count", uint64(15)),
				model.NewQueryResultCol("aggr__0__1__key_0", "apollo"),
				model.NewQueryResultCol("aggr__0__1__key_1", "info"),
				model.NewQueryResultCol("aggr__0__1__count", 2),
			}},
			{Cols: []model.QueryResultCol{
				model.NewQueryResultCol("aggr__0__key_0", int64(1716834270000/30000)),
				model.NewQueryResultCol("aggr__0__count", 16),
				model.NewQueryResultCol("aggr__0__1__parent_count", uint64(15)),
				model.NewQueryResultCol("aggr__0__1__key_0", "cassandra"),
				model.NewQueryResultCol("aggr__0__1__key_1", "debug"),
				model.NewQueryResultCol("aggr__0__1__count", 1),
			}},
		},
		ExpectedPancakeSQL: `
			SELECT "aggr__0__key_0", "aggr__0__count", "aggr__0__1__parent_count",
			  "aggr__0__1__key_0", "aggr__0__1__key_1", "aggr__0__1__count"
			FROM (
			  SELECT "aggr__0__key_0", "aggr__0__count", "aggr__0__1__parent_count",
				"aggr__0__1__key_0", "aggr__0__1__key_1", "aggr__0__1__count",
				dense_rank() OVER (ORDER BY "aggr__0__key_0" ASC) AS "aggr__0__order_1_rank"
				,
				dense_rank() OVER (PARTITION BY "aggr__0__key_0" ORDER BY
				"aggr__0__1__count" DESC, "aggr__0__1__key_0" ASC, "aggr__0__1__key_1" ASC)
				AS "aggr__0__1__order_1_rank"
			  FROM (
				SELECT toInt64((toUnixTimestamp64Milli("@timestamp")+timeZoneOffset(
				  toTimezone("@timestamp", 'Europe/Warsaw'))*1000) / 30000) AS
				  "aggr__0__key_0",
				  sum(count(*)) OVER (PARTITION BY "aggr__0__key_0") AS "aggr__0__count",
				  sum(count(*)) OVER (PARTITION BY "aggr__0__key_0") AS
				  "aggr__0__1__parent_count", "severity" AS "aggr__0__1__key_0",
				  "source" AS "aggr__0__1__key_1", count(*) AS "aggr__0__1__count"
				FROM __quesma_table_name
				WHERE ("@timestamp">=fromUnixTimestamp64Milli(1716811196627) AND
				  "@timestamp"<=fromUnixTimestamp64Milli(1716812096627))
				GROUP BY toInt64((toUnixTimestamp64Milli("@timestamp")+timeZoneOffset(
				  toTimezone("@timestamp", 'Europe/Warsaw'))*1000) / 30000) AS
				  "aggr__0__key_0", "severity" AS "aggr__0__1__key_0",
				  "source" AS "aggr__0__1__key_1"))
			WHERE "aggr__0__1__order_1_rank"<=3
			ORDER BY "aggr__0__order_1_rank" ASC, "aggr__0__1__order_1_rank" ASC`,
	},
	{ // [1]
		TestName: "Multi_terms with simple count. Visualize: Bar Vertical: Horizontal Axis: Top values (2 values), Vertical: Count of records, Breakdown: @timestamp",
		QueryRequestJson: `
		{
			"_source": {
				"excludes": []
			},
			"aggs": {
				"0": {
					"aggs": {
						"1": {
							"date_histogram": {
								"extended_bounds": {
									"max": 1716812073493,
									"min": 1716811173493
								},
								"field": "@timestamp",
								"fixed_interval": "30s"
							}
						}
					},
					"multi_terms": {
						"order": {
							"_count": "desc"
						},
						"size": 3,
						"terms": [
							{
								"field": "message"
							},
							{
								"field": "host.name"
							}
						]
					}
				}
			},
			"fields": [
				{
					"field": "@timestamp",
					"format": "date_time"
				}
			],
			"query": {
				"bool": {
					"filter": [],
					"must": [],
					"must_not": [],
					"should": []
				}
			},
			"runtime_mappings": {},
			"script_fields": {},
			"size": 0,
			"stored_fields": [
				"*"
			],
			"track_total_hits": true
		}`,
		// I erased empty date_histogram buckets, we don't support extended_bounds yet
		ExpectedResponse: `
		{
			"completion_time_in_millis": 1716834668794,
			"expiration_time_in_millis": 1716834728791,
			"id": "FkpjTm9UNHhVUUNlY3Z5cVNfTk5Db3ccRVZINklxc1VTQ2lhVEtwMnpmZjNEZzoxNjMxMA==",
			"is_partial": false,
			"is_running": false,
			"response": {
				"_shards": {
					"failed": 0,
					"skipped": 0,
					"successful": 1,
					"total": 1
				},
				"aggregations": {
					"0": {
						"buckets": [
							{
								"1": {
									"buckets": [
										{
											"doc_count": 1,
											"key": 1716834420000,
											"key_as_string": "2024-05-27T18:27:00.000"
										},
										{
											"doc_count": 1,
											"key": 1716834450000,
											"key_as_string": "2024-05-27T18:27:30.000"
										},
										{
											"doc_count": 2,
											"key": 1716834510000,
											"key_as_string": "2024-05-27T18:28:30.000"
										}
									]
								},
								"doc_count": 13,
								"key": [
									"info",
									"redhat"
								],
								"key_as_string": "info|redhat"
							}
						],
						"doc_count_error_upper_bound": 0,
						"sum_other_doc_count": 188
					}
				},
				"hits": {
					"hits": [],
					"max_score": null,
					"total": {
						"relation": "eq",
						"value": 217
					}
				},
				"timed_out": false,
				"took": 3
			},
			"start_time_in_millis": 1716834668791
		}`,
		ExpectedPancakeResults: []model.QueryResultRow{
			{Cols: []model.QueryResultCol{
				model.NewQueryResultCol("aggr__0__parent_count", uint64(201)),
				model.NewQueryResultCol("aggr__0__key_0", "info"),
				model.NewQueryResultCol("aggr__0__key_1", "redhat"),
				model.NewQueryResultCol("aggr__0__count", 13),
				model.NewQueryResultCol("aggr__0__1__key_0", int64(1716834420000/30000)),
				model.NewQueryResultCol("aggr__0__1__count", 1),
				model.NewQueryResultCol("aggr__0__1__order_1", int64(1716834420000/30000)),
			}},
			{Cols: []model.QueryResultCol{
				model.NewQueryResultCol("aggr__0__parent_count", uint64(201)),
				model.NewQueryResultCol("aggr__0__key_0", "info"),
				model.NewQueryResultCol("aggr__0__key_1", "redhat"),
				model.NewQueryResultCol("aggr__0__count", 13),
				model.NewQueryResultCol("aggr__0__1__key_0", int64(1716834450000/30000)),
				model.NewQueryResultCol("aggr__0__1__count", 1),
				model.NewQueryResultCol("aggr__0__1__order_1", int64(1716834450000/30000)),
			}},
			{Cols: []model.QueryResultCol{
				model.NewQueryResultCol("aggr__0__parent_count", uint64(201)),
				model.NewQueryResultCol("aggr__0__key_0", "info"),
				model.NewQueryResultCol("aggr__0__key_1", "redhat"),
				model.NewQueryResultCol("aggr__0__count", 13),
				model.NewQueryResultCol("aggr__0__1__key_0", int64(1716834510000/30000)),
				model.NewQueryResultCol("aggr__0__1__count", 2),
				model.NewQueryResultCol("aggr__0__1__order_1", int64(1716834510000/30000)),
			}},
		},
		ExpectedPancakeSQL: `
			SELECT "aggr__0__parent_count", "aggr__0__key_0", "aggr__0__key_1",
			  "aggr__0__count", "aggr__0__1__key_0", "aggr__0__1__count"
			FROM (
			  SELECT "aggr__0__parent_count", "aggr__0__key_0", "aggr__0__key_1",
				"aggr__0__count", "aggr__0__1__key_0",
				"aggr__0__1__count",
				dense_rank() OVER (ORDER BY "aggr__0__count" DESC, "aggr__0__key_0" ASC,
				"aggr__0__key_1" ASC) AS "aggr__0__order_1_rank",
				dense_rank() OVER (PARTITION BY "aggr__0__key_0", "aggr__0__key_1" ORDER BY
				"aggr__0__1__key_0" ASC) AS "aggr__0__1__order_1_rank"
			  FROM (
				SELECT sum(count(*)) OVER () AS "aggr__0__parent_count",
				  "message" AS "aggr__0__key_0", "host.name" AS "aggr__0__key_1",
				  sum(count(*)) OVER (PARTITION BY "aggr__0__key_0", "aggr__0__key_1") AS
				  "aggr__0__count",
				  toInt64(toUnixTimestamp64Milli("@timestamp") / 30000) AS
				  "aggr__0__1__key_0", count(*) AS "aggr__0__1__count"
				FROM ` + TableName + `
				GROUP BY "message" AS "aggr__0__key_0", "host.name" AS "aggr__0__key_1",
				  toInt64(toUnixTimestamp64Milli("@timestamp") / 30000) AS
				  "aggr__0__1__key_0"))
			WHERE "aggr__0__order_1_rank"<=3
			ORDER BY "aggr__0__order_1_rank" ASC, "aggr__0__1__order_1_rank" ASC`,
	},
	{ //[2],
		TestName: "Multi_terms with double-nested subaggregations. Visualize: Bar Vertical: Horizontal Axis: Top values (2 values), Vertical: Unique count, Breakdown: @timestamp",
		QueryRequestJson: `
		{
			"_source": {
				"excludes": []
			},
			"aggs": {
				"0": {
					"aggs": {
						"1": {
							"aggs": {
								"2": {
									"cardinality": {
										"field": "severity"
									}
								}
							},
							"date_histogram": {
								"extended_bounds": {
									"max": 1716834478178,
									"min": 1716833578178
								},
								"field": "@timestamp",
								"fixed_interval": "30s"
							}
						},
						"2": {
							"cardinality": {
								"field": "severity"
							}
						}
					},
					"multi_terms": {
						"order": {
							"2": "desc"
						},
						"size": 3,
						"terms": [
							{
								"field": "severity"
							},
							{
								"field": "source"
							}
						]
					}
				}
			},
			"fields": [
				{
					"field": "@timestamp",
					"format": "date_time"
				}
			],
			"query": {
				"bool": {
					"filter": [],
					"must": [],
					"must_not": [],
					"should": []
				}
			},
			"runtime_mappings": {},
			"script_fields": {},
			"size": 0,
			"stored_fields": [
				"*"
			],
			"track_total_hits": true
		}`,
		// I erased empty date_histogram buckets, we don't support extended_bounds yet
		ExpectedResponse: `
		{
			"completion_time_in_millis": 1716834482828,
			"expiration_time_in_millis": 1716834542815,
			"id": "FlhQOUVMZDhSU1V1azdxbW9rREE2a2ccRVZINklxc1VTQ2lhVEtwMnpmZjNEZzoxMTUwNA==",
			"is_partial": false,
			"is_running": false,
			"response": {
				"_shards": {
					"failed": 0,
					"skipped": 0,
					"successful": 1,
					"total": 1
				},
				"aggregations": {
					"0": {
						"buckets": [
							{
								"1": {
									"buckets": [
										{
											"2": {
												"value": 1
											},
											"doc_count": 1,
											"key": 1716834300000,
											"key_as_string": "2024-05-27T18:25:00.000"
										},
										{
											"2": {
												"value": 1
											},
											"doc_count": 1,
											"key": 1716834390000,
											"key_as_string": "2024-05-27T18:26:30.000"
										}
									]
								},
								"2": {
									"value": 1
								},
								"doc_count": 2,
								"key": [
									"critical",
									"alpine"
								],
								"key_as_string": "critical|alpine"
							},
							{
								"1": {
									"buckets": [
										{
											"2": {
												"value": 1
											},
											"doc_count": 1,
											"key": 1716834270000,
											"key_as_string": "2024-05-27T18:24:30.000"
										}
									]
								},
								"2": {
									"value": 1
								},
								"doc_count": 1,
								"key": [
									"critical",
									"fedora"
								],
								"key_as_string": "critical|fedora"
							}
						],
						"doc_count_error_upper_bound": 0,
						"sum_other_doc_count": 121
					}
				},
				"hits": {
					"hits": [],
					"max_score": null,
					"total": {
						"relation": "eq",
						"value": 126
					}
				},
				"timed_out": false,
				"took": 13
			},
			"start_time_in_millis": 1716834482815
		}`,
		ExpectedPancakeResults: []model.QueryResultRow{
			{Cols: []model.QueryResultCol{
				model.NewQueryResultCol("aggr__0__parent_count", uint64(124)),
				model.NewQueryResultCol("aggr__0__key_0", "critical"),
				model.NewQueryResultCol("aggr__0__key_1", "alpine"),
				model.NewQueryResultCol("aggr__0__count", 2),
				model.NewQueryResultCol("metric__0__2_col_0", 1),
				model.NewQueryResultCol("aggr__0__1__key_0", int64(1716834300000/30000)),
				model.NewQueryResultCol("aggr__0__1__count", 1),
				model.NewQueryResultCol("metric__0__1__2_col_0", 1),
			}},
			{Cols: []model.QueryResultCol{
				model.NewQueryResultCol("aggr__0__parent_count", uint64(124)),
				model.NewQueryResultCol("aggr__0__key_0", "critical"),
				model.NewQueryResultCol("aggr__0__key_1", "alpine"),
				model.NewQueryResultCol("aggr__0__count", 2),
				model.NewQueryResultCol("metric__0__2_col_0", 1),
				model.NewQueryResultCol("aggr__0__1__key_0", int64(1716834390000/30000)),
				model.NewQueryResultCol("aggr__0__1__count", 1),
				model.NewQueryResultCol("metric__0__1__2_col_0", 1),
			}},
			{Cols: []model.QueryResultCol{
				model.NewQueryResultCol("aggr__0__parent_count", uint64(124)),
				model.NewQueryResultCol("aggr__0__key_0", "critical"),
				model.NewQueryResultCol("aggr__0__key_1", "fedora"),
				model.NewQueryResultCol("aggr__0__count", 1),
				model.NewQueryResultCol("metric__0__2_col_0", 1),
				model.NewQueryResultCol("aggr__0__1__key_0", int64(1716834270000/30000)),
				model.NewQueryResultCol("aggr__0__1__count", 1),
				model.NewQueryResultCol("metric__0__1__2_col_0", 1),
			}},
		},
		ExpectedPancakeSQL: `
			SELECT "aggr__0__parent_count", "aggr__0__key_0", "aggr__0__key_1",
			  "aggr__0__count", "metric__0__2_col_0", "aggr__0__1__key_0",
			  "aggr__0__1__count", "metric__0__1__2_col_0"
			FROM (
			  SELECT "aggr__0__parent_count", "aggr__0__key_0", "aggr__0__key_1",
				"aggr__0__count", "metric__0__2_col_0", "aggr__0__1__key_0",
				"aggr__0__1__count", "metric__0__1__2_col_0",
				dense_rank() OVER (ORDER BY "metric__0__2_col_0" DESC, "aggr__0__key_0" ASC,
				"aggr__0__key_1" ASC) AS "aggr__0__order_1_rank",
				dense_rank() OVER (PARTITION BY "aggr__0__key_0", "aggr__0__key_1" ORDER BY
				"aggr__0__1__key_0" ASC) AS "aggr__0__1__order_1_rank"
			  FROM (
				SELECT sum(count(*)) OVER () AS "aggr__0__parent_count",
				  "severity" AS "aggr__0__key_0", "source" AS "aggr__0__key_1",
				  sum(count(*)) OVER (PARTITION BY "aggr__0__key_0", "aggr__0__key_1") AS
				  "aggr__0__count",
				  uniqMerge(uniqState("severity")) OVER (PARTITION BY "aggr__0__key_0",
				  "aggr__0__key_1") AS "metric__0__2_col_0",
				  toInt64(toUnixTimestamp64Milli("@timestamp") / 30000) AS
				  "aggr__0__1__key_0", count(*) AS "aggr__0__1__count",
				  uniq("severity") AS "metric__0__1__2_col_0"
				FROM __quesma_table_name
				GROUP BY "severity" AS "aggr__0__key_0", "source" AS "aggr__0__key_1",
				  toInt64(toUnixTimestamp64Milli("@timestamp") / 30000) AS
				  "aggr__0__1__key_0"))
			WHERE "aggr__0__order_1_rank"<=3
			ORDER BY "aggr__0__order_1_rank" ASC, "aggr__0__1__order_1_rank" ASC`,
	},
	{ // [3]
		TestName: "Quite simple multi_terms, but with non-string keys. Visualize: Bar Vertical: Horizontal Axis: Date Histogram, Vertical Axis: Count of records, Breakdown: Top values (2 values)",
		QueryRequestJson: `
		{
			"_source": {
				"excludes": []
			},
			"aggs": {
				"0": {
					"aggs": {
						"1": {
							"date_histogram": {
								"field": "@timestamp",
								"fixed_interval": "30s",
								"min_doc_count": 1
							}
						}
					},
					"multi_terms": {
						"order": {
							"_count": "desc"
						},
						"size": 3,
						"terms": [
							{
								"field": "Cancelled"
							},
							{
								"field": "AvgTicketPrice"
							}
						]
					}
				}
			},
			"fields": [
				{
					"field": "@timestamp",
					"format": "date_time"
				}
			],
			"runtime_mappings": {
				"hour_of_day": {
					"script": {
						"source": "emit(doc['@timestamp'].value.getHour());"
					},
					"type": "long"
				}
			},
			"script_fields": {},
			"size": 0,
			"stored_fields": [
				"*"
			],
			"track_total_hits": true
		}`,
		// I erased empty date_histogram buckets, we don't support extended_bounds yet
		ExpectedResponse: `
		{
			"completion_time_in_millis": 1716839096599,
			"expiration_time_in_millis": 1716839156591,
			"id": "FnlDTkxYWlI1VEpxQlBhS24yaW16amccRVZINklxc1VTQ2lhVEtwMnpmZjNEZzo5NjIyMA==",
			"is_partial": false,
			"is_running": false,
			"response": {
				"_shards": {
					"failed": 0,
					"skipped": 0,
					"successful": 1,
					"total": 1
				},
				"aggregations": {
					"0": {
						"buckets": [
							{
								"1": {
									"buckets": [
										{
											"doc_count": 1,
											"key": 1716839040000,
											"key_as_string": "2024-05-27T19:44:00.000"
										}
									]
								},
								"doc_count": 1,
								"key": [
									false,
									167.05126953125
								],
								"key_as_string": "false|167.05126953125"
							},
							{
								"1": {
									"buckets": [
										{
											"doc_count": 1,
											"key": 1716838530000,
											"key_as_string": "2024-05-27T19:35:30.000"
										}
									]
								},
								"doc_count": 1,
								"key": [
									false,
									331.336181640625
								],
								"key_as_string": "false|331.336181640625"
							},
							{
								"1": {
									"buckets": [
										{
											"doc_count": 1,
											"key": 1716838500000,
											"key_as_string": "2024-05-27T19:35:00.000"
										}
									]
								},
								"doc_count": 1,
								"key": [
									false,
									714.4038696289062
								],
								"key_as_string": "false|714.4038696289062"
							}
						],
						"doc_count_error_upper_bound": 0,
						"sum_other_doc_count": 1
					}
				},
				"hits": {
					"hits": [],
					"max_score": null,
					"total": {
						"relation": "eq",
						"value": 4
					}
				},
				"timed_out": false,
				"took": 8
			},
			"start_time_in_millis": 1716839096591
		}`,
		ExpectedPancakeResults: []model.QueryResultRow{
			{Cols: []model.QueryResultCol{
				model.NewQueryResultCol("aggr__0__parent_count", int64(4)),
				model.NewQueryResultCol("aggr__0__key_0", false),
				model.NewQueryResultCol("aggr__0__key_1", 167.05126953125),
				model.NewQueryResultCol("aggr__0__count", 1),
				model.NewQueryResultCol("aggr__0__1__key_0", int64(1716839040000/30000)),
				model.NewQueryResultCol("aggr__0__1__count", 1),
				model.NewQueryResultCol("aggr__0__1__order_1", int64(1716839040000/30000)),
			}},
			{Cols: []model.QueryResultCol{
				model.NewQueryResultCol("aggr__0__parent_count", int64(4)),
				model.NewQueryResultCol("aggr__0__key_0", false),
				model.NewQueryResultCol("aggr__0__key_1", 331.336181640625),
				model.NewQueryResultCol("aggr__0__count", 1),
				model.NewQueryResultCol("aggr__0__1__key_0", int64(1716838530000/30000)),
				model.NewQueryResultCol("aggr__0__1__count", 1),
				model.NewQueryResultCol("aggr__0__1__order_1", int64(1716838530000/30000)),
			}},
			{Cols: []model.QueryResultCol{
				model.NewQueryResultCol("aggr__0__parent_count", int64(4)),
				model.NewQueryResultCol("aggr__0__key_0", false),
				model.NewQueryResultCol("aggr__0__key_1", 714.4038696289062),
				model.NewQueryResultCol("aggr__0__count", 1),
				model.NewQueryResultCol("aggr__0__1__key_0", int64(1716838500000/30000)),
				model.NewQueryResultCol("aggr__0__1__count", 1),
				model.NewQueryResultCol("aggr__0__1__order_1", int64(1716838500000/30000)),
			}},
		},
		ExpectedPancakeSQL: `
			SELECT "aggr__0__parent_count", "aggr__0__key_0", "aggr__0__key_1",
			  "aggr__0__count", "aggr__0__1__key_0", "aggr__0__1__count"
			FROM (
			  SELECT "aggr__0__parent_count", "aggr__0__key_0", "aggr__0__key_1",
				"aggr__0__count", "aggr__0__1__key_0",
				"aggr__0__1__count",
				dense_rank() OVER (ORDER BY "aggr__0__count" DESC, "aggr__0__key_0" ASC,
				"aggr__0__key_1" ASC) AS "aggr__0__order_1_rank",
				dense_rank() OVER (PARTITION BY "aggr__0__key_0", "aggr__0__key_1" ORDER BY
				"aggr__0__1__key_0" ASC) AS "aggr__0__1__order_1_rank"
			  FROM (
				SELECT sum(count(*)) OVER () AS "aggr__0__parent_count",
				  "Cancelled" AS "aggr__0__key_0", "AvgTicketPrice" AS "aggr__0__key_1",
				  sum(count(*)) OVER (PARTITION BY "aggr__0__key_0", "aggr__0__key_1") AS
				  "aggr__0__count",
				  toInt64(toUnixTimestamp64Milli("@timestamp") / 30000) AS
				  "aggr__0__1__key_0", count(*) AS "aggr__0__1__count"
				FROM ` + TableName + `
				GROUP BY "Cancelled" AS "aggr__0__key_0",
				  "AvgTicketPrice" AS "aggr__0__key_1",
				  toInt64(toUnixTimestamp64Milli("@timestamp") / 30000) AS
				  "aggr__0__1__key_0"))
			WHERE "aggr__0__order_1_rank"<=3
			ORDER BY "aggr__0__order_1_rank" ASC, "aggr__0__1__order_1_rank" ASC`,
	},
	{ // [4]
		TestName: "percentile with subaggregation (so, combinator). Visualize, Pie, Slice by: top5 of Cancelled, DistanceKilometers, Metric: 95th Percentile",
		QueryRequestJson: `
		{
			"_source": {
				"excludes": []
			},
			"aggs": {
				"0": {
					"aggs": {
						"1": {
							"aggs": {
								"2": {
									"percentiles": {
										"field": "DistanceKilometers",
										"percents": [
											95
										]
									}
								}
							},
							"histogram": {
								"extended_bounds": {
									"max": 19538.82056368213,
									"min": 0
								},
								"field": "DistanceKilometers",
								"interval": 5000,
								"min_doc_count": 0
							}
						},
						"2": {
							"percentiles": {
								"field": "DistanceKilometers",
								"percents": [
									95
								]
							}
						}
					},
					"terms": {
						"field": "Cancelled",
						"order": {
							"2.95": "desc"
						},
						"shard_size": 25,
						"size": 5
					}
				}
			},
			"script_fields": {},
			"size": 0,
			"stored_fields": [
				"*"
			],
			"track_total_hits": true
		}`,
		// Response changed a bit from the original:
		// In bool terms, Elastic returns "key": 0, "key_as_string": "false", we return "key": false.
		// Kibana works fine with both ways.
		ExpectedResponse: `
		{
			"response": {
				"took": 19,
				"timed_out": false,
				"_shards": {
					"total": 1,
					"successful": 1,
					"skipped": 0,
					"failed": 0
				},
				"hits": {
					"total": {
						"value": 3393,
						"relation": "eq"
					},
					"max_score": null,
					"hits": []
				},
				"aggregations": {
					"0": {
						"doc_count_error_upper_bound": 0,
						"sum_other_doc_count": 0,
						"buckets": [
							{
								"1": {
									"buckets": [
										{
											"2": {
												"values": {
													"95.0": 4476.3921875
												}
											},
											"key": 0,
											"doc_count": 908
										}
									]
								},
								"2": {
									"values": {
										"95.0": 15480.335426897316
									}
								},
								"key": false,
								"doc_count": 2974
							},
							{
								"1": {
									"buckets": [
										{
											"2": {
												"values": {
													"95.0": 4188.7347656249985
												}
											},
											"key": 0,
											"doc_count": 137
										},
										{
											"2": {
												"values": {
													"95.0": 9842.6279296875
												}
											},
											"key": 5000,
											"doc_count": 186
										}
									]
								},
								"2": {
									"values": {
										"95.0": 14463.254101562497
									}
								},
								"key": true,
								"doc_count": 419
							}
						]
					}
				}
			}
		}`,
		ExpectedPancakeResults: []model.QueryResultRow{
			{Cols: []model.QueryResultCol{
				model.NewQueryResultCol("aggr__0__parent_count", 0),
				model.NewQueryResultCol("aggr__0__key_0", false),
				model.NewQueryResultCol("aggr__0__count", 2974),
				model.NewQueryResultCol("metric__0__2_col_0", []float64{15480.335426897316}),
				model.NewQueryResultCol("aggr__0__1__key_0", 0.0),
				model.NewQueryResultCol("aggr__0__1__count", 908),
				model.NewQueryResultCol("metric__0__1__2_col_0", []float64{4476.3921875}),
			}},
			{Cols: []model.QueryResultCol{
				model.NewQueryResultCol("aggr__0__parent_count", 0),
				model.NewQueryResultCol("aggr__0__key_0", true),
				model.NewQueryResultCol("aggr__0__count", 419),
				model.NewQueryResultCol("metric__0__2_col_0", []float64{14463.254101562497}),
				model.NewQueryResultCol("aggr__0__1__key_0", 0.0),
				model.NewQueryResultCol("aggr__0__1__count", 137),
				model.NewQueryResultCol("metric__0__1__2_col_0", []float64{4188.7347656249985}),
			}},
			{Cols: []model.QueryResultCol{
				model.NewQueryResultCol("aggr__0__parent_count", 0),
				model.NewQueryResultCol("aggr__0__key_0", true),
				model.NewQueryResultCol("aggr__0__count", 419),
				model.NewQueryResultCol("metric__0__2_col_0", []float64{14463.254101562497}),
				model.NewQueryResultCol("aggr__0__1__key_0", 5000.0),
				model.NewQueryResultCol("aggr__0__1__count", 186),
				model.NewQueryResultCol("metric__0__1__2_col_0", []float64{9842.6279296875}),
			}},
		},
		ExpectedPancakeSQL: `
			SELECT "aggr__0__parent_count", "aggr__0__key_0", "aggr__0__count",
			  "metric__0__2_col_0", "aggr__0__1__key_0", "aggr__0__1__count",
			  "metric__0__1__2_col_0"
			FROM (
			  SELECT "aggr__0__parent_count", "aggr__0__key_0", "aggr__0__count",
				"metric__0__2_col_0", "aggr__0__1__key_0", "aggr__0__1__count",
				"metric__0__1__2_col_0",
				dense_rank() OVER (ORDER BY "metric__0__2_col_0" DESC, "aggr__0__key_0" ASC)
				AS "aggr__0__order_1_rank",
				dense_rank() OVER (PARTITION BY "aggr__0__key_0" ORDER BY
				"aggr__0__1__key_0" ASC) AS "aggr__0__1__order_1_rank"
			  FROM (
				SELECT sum(count(*)) OVER () AS "aggr__0__parent_count",
				  "Cancelled" AS "aggr__0__key_0",
				  sum(count(*)) OVER (PARTITION BY "aggr__0__key_0") AS "aggr__0__count",
				  quantilesMerge(0.950000)(quantilesState(0.950000)("DistanceKilometers"))
				  OVER (PARTITION BY "aggr__0__key_0") AS "metric__0__2_col_0",
				  floor("DistanceKilometers"/5000)*5000 AS "aggr__0__1__key_0",
				  count(*) AS "aggr__0__1__count",
				  quantiles(0.950000)("DistanceKilometers") AS "metric__0__1__2_col_0"
				FROM __quesma_table_name
				GROUP BY "Cancelled" AS "aggr__0__key_0",
				  floor("DistanceKilometers"/5000)*5000 AS "aggr__0__1__key_0"))
			WHERE "aggr__0__order_1_rank"<=6
			ORDER BY "aggr__0__order_1_rank" ASC, "aggr__0__1__order_1_rank" ASC`,
	},
	{ // [5]
		TestName: "terms with order by agg1>agg2 (multiple aggregations)",
		QueryRequestJson: `
		{
			"_source": {
				"excludes": []
			},
			"aggs": {
				"0": {
					"aggs": {
						"2-bucket": {
							"aggs": {
								"2-metric": {
									"max": {
										"field": "DistanceKilometers"
									}
								}
							},
							"filter": {
								"bool": {
									"filter": [
										{
											"bool": {
												"minimum_should_match": 1,
												"should": [
													{
														"exists": {
															"field": "bytes_gauge"
														}
													}
												]
											}
										}
									],
									"must": [],
									"must_not": [],
									"should": []
								}
							}
						}
					},
					"terms": {
						"field": "AvgTicketPrice",
						"order": {
							"2-bucket>2-metric": "desc"
						},
						"size": 2
					}
				}
			},
			"script_fields": {},
			"size": 0,
			"stored_fields": [
				"*"
			],
			"track_total_hits": true
		}`,
		ExpectedResponse: `
		{
			"_shards": {
				"failed": 0,
				"skipped": 0,
				"successful": 1,
				"total": 1
			},
			"aggregations": {
				"0": {
					"buckets": [
						{
							"2-bucket": {
								"2-metric": {
									"value": 19538.8203125
								},
								"doc_count": 1
							},
							"doc_count": 1,
							"key": 590.92822265625
						},
						{
							"2-bucket": {
								"2-metric": {
									"value": 19285.5078125
								},
								"doc_count": 1
							},
							"doc_count": 1,
							"key": 830.0374755859375
						}
					],
					"doc_count_error_upper_bound": -1,
					"sum_other_doc_count": 1867
				}
			},
			"hits": {
				"hits": [],
				"max_score": null,
				"total": {
					"relation": "eq",
					"value": 1879
				}
			},
			"timed_out": false,
			"took": 6
		}`,
		ExpectedPancakeResults: []model.QueryResultRow{
			{Cols: []model.QueryResultCol{
				model.NewQueryResultCol("aggr__0__parent_count", int64(1869)),
				model.NewQueryResultCol("aggr__0__key_0", 590.92822265625),
				model.NewQueryResultCol("aggr__0__count", int64(1)),
				model.NewQueryResultCol("aggr__0__2-bucket__count", int64(1)),
				model.NewQueryResultCol("metric__0__2-bucket__2-metric_col_0", 19538.8203125),
			}},
			{Cols: []model.QueryResultCol{
				model.NewQueryResultCol("aggr__0__parent_count", int64(1869)),
				model.NewQueryResultCol("aggr__0__key_0", 830.0374755859375),
				model.NewQueryResultCol("aggr__0__count", int64(1)),
				model.NewQueryResultCol("aggr__0__2-bucket__count", int64(1)),
				model.NewQueryResultCol("metric__0__2-bucket__2-metric_col_0", 19285.5078125),
			}},
		},
		ExpectedPancakeSQL: `
			SELECT sum(count(*)) OVER () AS "aggr__0__parent_count",
			  "AvgTicketPrice" AS "aggr__0__key_0", count(*) AS "aggr__0__count",
			  countIf("bytes_gauge" IS NOT NULL) AS "aggr__0__2-bucket__count",
			  maxOrNullIf("DistanceKilometers", "bytes_gauge" IS NOT NULL) AS
			  "metric__0__2-bucket__2-metric_col_0"
			FROM __quesma_table_name
			GROUP BY "AvgTicketPrice" AS "aggr__0__key_0"
			ORDER BY "metric__0__2-bucket__2-metric_col_0" DESC, "aggr__0__key_0" ASC
			LIMIT 3`,
	},
	{ // [6]
		TestName: "terms with order by stats, easily reproducible in Kibana Visualize",
		QueryRequestJson: `
		{
			"_source": {
				"excludes": []
			},
			"aggs": {
				"0": {
					"aggs": {
						"1": {
							"stats": {
								"field": "FlightDelayMin"
							}
						}
					},
					"terms": {
						"field": "Carrier",
						"order": [
							{"1.min": "desc"},
							{"1.count": "desc"},
							{"1.avg": "desc"},
							{"1.max": "asc"},
							{"1.sum": "desc"}
						],
						"shard_size": 25,
						"size": 3
					}
				}
			},
			"fields": [
				{
					"field": "timestamp",
					"format": "date_time"
				}
			],
			"query": {
				"bool": {
					"filter": [
						{
							"range": {
								"timestamp": {
									"format": "strict_date_optional_time",
									"gte": "2024-09-07T15:30:24.239Z",
									"lte": "2024-09-22T15:30:24.239Z"
								}
							}
						}
					],
					"must": [],
					"must_not": [],
					"should": []
				}
			},
			"runtime_mappings": {
				"hour_of_day": {
					"script": {
						"source": "emit(doc['timestamp'].value.getHour());"
					},
					"type": "long"
				}
			},
			"script_fields": {},
			"size": 0,
			"stored_fields": [
				"*"
			],
			"track_total_hits": true
		}`,
		ExpectedResponse: `
		{
			"_shards": {
				"failed": 0,
				"skipped": 0,
				"successful": 1,
				"total": 1
			},
			"aggregations": {
				"0": {
					"buckets": [
						{
							"1": {
								"avg": 41.278625954198475,
								"count": 524,
								"max": 360.0,
								"min": 0.0,
								"sum": 21630.0
							},
							"doc_count": 524,
							"key": "ES-Air"
						},
						{
							"1": {
								"avg": 46.87155963302752,
								"count": 545,
								"max": 360.0,
								"min": 0.0,
								"sum": 25545.0
							},
							"doc_count": 545,
							"key": "JetBeats"
						}
					],
					"doc_count_error_upper_bound": 0,
					"sum_other_doc_count": 800
				}
			},
			"hits": {
				"hits": [],
				"max_score": null,
				"total": {
					"relation": "eq",
					"value": 2132
				}
			},
			"timed_out": false,
			"took": 0
		}`,
		ExpectedPancakeResults: []model.QueryResultRow{
			{Cols: []model.QueryResultCol{
				model.NewQueryResultCol("aggr__0__parent_count", int64(1869)),
				model.NewQueryResultCol("aggr__0__key_0", "ES-Air"),
				model.NewQueryResultCol("aggr__0__count", int64(524)),
				model.NewQueryResultCol("metric__0__1_col_0", 524),
				model.NewQueryResultCol("metric__0__1_col_1", 0.0),
				model.NewQueryResultCol("metric__0__1_col_2", 360.0),
				model.NewQueryResultCol("metric__0__1_col_3", 41.278625954198475),
				model.NewQueryResultCol("metric__0__1_col_4", 21630.0),
			}},
			{Cols: []model.QueryResultCol{
				model.NewQueryResultCol("aggr__0__parent_count", int64(1869)),
				model.NewQueryResultCol("aggr__0__key_0", "JetBeats"),
				model.NewQueryResultCol("aggr__0__count", int64(545)),
				model.NewQueryResultCol("metric__0__1_col_0", 545),
				model.NewQueryResultCol("metric__0__1_col_1", 0.0),
				model.NewQueryResultCol("metric__0__1_col_2", 360.0),
				model.NewQueryResultCol("metric__0__1_col_3", 46.87155963302752),
				model.NewQueryResultCol("metric__0__1_col_4", 25545.0),
			}},
		},
		ExpectedPancakeSQL: `
			SELECT sum(count(*)) OVER () AS "aggr__0__parent_count",
			  "Carrier" AS "aggr__0__key_0", count(*) AS "aggr__0__count",
			  count("FlightDelayMin") AS "metric__0__1_col_0",
			  minOrNull("FlightDelayMin") AS "metric__0__1_col_1",
			  maxOrNull("FlightDelayMin") AS "metric__0__1_col_2",
			  avgOrNull("FlightDelayMin") AS "metric__0__1_col_3",
			  sumOrNull("FlightDelayMin") AS "metric__0__1_col_4"
			FROM __quesma_table_name
			WHERE ("timestamp">=fromUnixTimestamp64Milli(1725723024239) AND "timestamp"<=
			  fromUnixTimestamp64Milli(1727019024239))
			GROUP BY "Carrier" AS "aggr__0__key_0"
			ORDER BY "metric__0__1_col_1" DESC, "metric__0__1_col_0" DESC,
			  "metric__0__1_col_3" DESC, "metric__0__1_col_2" ASC,
			  "metric__0__1_col_4" DESC, "aggr__0__key_0" ASC
			LIMIT 4`,
	},
	{ // [7]
		TestName: "terms with order by extended_stats (easily reproducible in Kibana Visualize)",
		QueryRequestJson: `
		{
			"_source": {
				"excludes": []
			},
			"aggs": {
				"0": {
					"aggs": {
						"1": {
							"extended_stats": {
								"field": "FlightDelayMin"
							}
						}
					},
					"terms": {
						"field": "Carrier",
						"order": [
							{"1.min": "desc"},
							{"1.count": "desc"},
							{"1.avg": "desc"},
							{"1.max": "asc"},
							{"1.sum": "desc"},
							{"1.sum_of_squares": "desc"},
							{"1.variance": "desc"},
							{"1.variance_population": "desc"},
							{"1.variance_sampling": "desc"},
							{"1.std_deviation": "desc"},
							{"1.std_deviation_population": "desc"},
							{"1.std_deviation_sampling": "desc"},
						],
						"shard_size": 25,
						"size": 3
					}
				}
			},
			"fields": [
				{
					"field": "timestamp",
					"format": "date_time"
				}
			],
			"query": {
				"bool": {
					"filter": [
						{
							"range": {
								"timestamp": {
									"format": "strict_date_optional_time",
									"gte": "2024-09-07T15:30:24.239Z",
									"lte": "2024-09-22T15:30:24.239Z"
								}
							}
						}
					],
					"must": [],
					"must_not": [],
					"should": []
				}
			},
			"runtime_mappings": {
				"hour_of_day": {
					"script": {
						"source": "emit(doc['timestamp'].value.getHour());"
					},
					"type": "long"
				}
			},
			"script_fields": {},
			"size": 0,
			"stored_fields": [
				"*"
			],
			"track_total_hits": true
		}`,
		ExpectedResponse: `
		{
			"_shards": {
				"failed": 0,
				"skipped": 0,
				"successful": 1,
				"total": 1
			},
			"aggregations": {
				"0": {
					"buckets": [
						{
							"1": {
								"avg": 48.67620751341681,
								"count": 559,
								"max": 360.0,
								"min": 0.0,
								"std_deviation": 98.0222164000509,
								"std_deviation_bounds": {
									"lower": -147.36822528668498,
									"lower_population": -147.36822528668498,
									"lower_sampling": -147.5438137077322,
									"upper": 244.7206403135186,
									"upper_population": 244.7206403135186,
									"upper_sampling": 244.89622873456582
								},
								"std_deviation_population": 98.0222164000509,
								"std_deviation_sampling": 98.1100106105745,
								"sum": 27210.0,
								"sum_of_squares": 6695550.0,
								"variance": 9608.354907978406,
								"variance_population": 9608.354907978406,
								"variance_sampling": 9625.574182007042
							},
							"doc_count": 524,
							"key": "ES-Air"
						}
					],
					"doc_count_error_upper_bound": 0,
					"sum_other_doc_count": 1345
				}
			},
			"hits": {
				"hits": [],
				"max_score": null,
				"total": {
					"relation": "eq",
					"value": 2132
				}
			},
			"timed_out": false,
			"took": 1
		}`,
		ExpectedPancakeResults: []model.QueryResultRow{
			{Cols: []model.QueryResultCol{
				model.NewQueryResultCol("aggr__0__parent_count", int64(1869)),
				model.NewQueryResultCol("aggr__0__key_0", "ES-Air"),
				model.NewQueryResultCol("aggr__0__count", int64(524)),
				model.NewQueryResultCol("metric__0__1_col_0", 559),
				model.NewQueryResultCol("metric__0__1_col_1", 0.0),
				model.NewQueryResultCol("metric__0__1_col_2", 360.0),
				model.NewQueryResultCol("metric__0__1_col_3", 48.67620751341681),
				model.NewQueryResultCol("metric__0__1_col_4", 27210.0),
				model.NewQueryResultCol("metric__0__1_col_5", 6695550.0),
				model.NewQueryResultCol("metric__0__1_col_6", 9608.354907978406),
				model.NewQueryResultCol("metric__0__1_col_7", 9625.574182007042),
				model.NewQueryResultCol("metric__0__1_col_8", 98.0222164000509),
				model.NewQueryResultCol("metric__0__1_col_9", 98.1100106105745),
			}},
		},
		ExpectedPancakeSQL: `
			SELECT sum(count(*)) OVER () AS "aggr__0__parent_count",
			  "Carrier" AS "aggr__0__key_0", count(*) AS "aggr__0__count",
			  count("FlightDelayMin") AS "metric__0__1_col_0",
			  minOrNull("FlightDelayMin") AS "metric__0__1_col_1",
			  maxOrNull("FlightDelayMin") AS "metric__0__1_col_2",
			  avgOrNull("FlightDelayMin") AS "metric__0__1_col_3",
			  sumOrNull("FlightDelayMin") AS "metric__0__1_col_4",
			  sumOrNull("FlightDelayMin"*"FlightDelayMin") AS "metric__0__1_col_5",
			  varPop("FlightDelayMin") AS "metric__0__1_col_6",
			  varSamp("FlightDelayMin") AS "metric__0__1_col_7",
			  stddevPop("FlightDelayMin") AS "metric__0__1_col_8",
			  stddevSamp("FlightDelayMin") AS "metric__0__1_col_9"
			FROM __quesma_table_name
			WHERE ("timestamp">=fromUnixTimestamp64Milli(1725723024239) AND "timestamp"<=
			  fromUnixTimestamp64Milli(1727019024239))
			GROUP BY "Carrier" AS "aggr__0__key_0"
			ORDER BY "metric__0__1_col_1" DESC, "metric__0__1_col_0" DESC,
			  "metric__0__1_col_3" DESC, "metric__0__1_col_2" ASC,
			  "metric__0__1_col_4" DESC, "metric__0__1_col_5" DESC,
			  "metric__0__1_col_6" DESC, "metric__0__1_col_6" DESC,
			  "metric__0__1_col_7" DESC, "metric__0__1_col_8" DESC,
			  "metric__0__1_col_8" DESC, "metric__0__1_col_9" DESC, "aggr__0__key_0" ASC
			LIMIT 4`,
	},
	{ // [8]
		TestName: "Terms with order by top metrics",
		QueryRequestJson: `
		{
			"_source": {
				"excludes": []
			},
			"aggs": {
				"0": {
					"aggs": {
						"1": {
							"aggs": {
								"2-bucket": {
									"aggs": {
										"2-metric": {
											"top_metrics": {
												"metrics": {"field": "DistanceKilometers"},
												"size": 1,
												"sort": {"timestamp": "desc"}
											}
										}
									},
									"filter": {
										"bool": {
											"filter": [{
												"bool": {
													"minimum_should_match": 1,
													"should": [{"exists": {"field": "bytes_gauge"}}]
												}}],
											"must": [], "must_not": [], "should": []
										}
									}
								}
							},
							"date_histogram": {
								"extended_bounds": {
									"max": 1726937198309,
									"min": 1725641198309
								},
								"field": "timestamp",
								"fixed_interval": "12h",
								"time_zone": "Europe/Warsaw"
							}
						},
						"2-bucket": {
							"aggs": {
								"2-metric": {
									"top_metrics": {
										"metrics": {"field": "DistanceKilometers"},
										"size": 1,
										"sort": {"timestamp": "desc"}
									}
								}
							},
							"filter": {
								"bool": {
									"filter": [{
										"bool": {
											"minimum_should_match": 1,
											"should": [{"exists": {"field": "bytes_gauge"}}]
										}}],
									"must": [], "must_not": [], "should": []
								}
							}
						}
					},
					"terms": {
						"field": "AvgTicketPrice",
						"order": {
							"2-bucket>2-metric": "desc"
						},
						"size": 12
					}
				}
			},
			"fields": [
				{
					"field": "@timestamp",
					"format": "date_time"
				},
				{
					"field": "timestamp",
					"format": "date_time"
				}
			],
			"runtime_mappings": {
				"hour_of_day": {
					"script": {
						"source": "emit(doc['timestamp'].value.getHour());"
					},
					"type": "long"
				}
			},
			"script_fields": {},
			"size": 0,
			"stored_fields": [
				"*"
			],
			"track_total_hits": true
		}`,
		ExpectedResponse: `
		{
			"completion_time_in_millis": 1726937127128,
			"expiration_time_in_millis": 1726937187124,
			"id": "Fm9QLU5BRXFoVEwyQk1WWC1XalJ1R2cccjdQX1ljN3hSYktWdjNya1RCY3BSdzoxMjM5Mg==",
			"is_partial": false,
			"is_running": false,
			"response": {
				"_shards": {
					"failed": 0,
					"skipped": 0,
					"successful": 1,
					"total": 1
				},
				"aggregations": {
					"other-filter": {
						"buckets": {
							"": {
								"1": {
									"buckets": [
										{
											"2-bucket": {
												"2-metric": {
													"top": [
														{
															"metrics": {
																"DistanceKilometers": 8619.34375
															},
															"sort": [
																"2024-09-09T09:56:35.000Z"
															]
														}
													]
												},
												"doc_count": 140
											},
											"doc_count": 140,
											"key": 1725832800000,
											"key_as_string": "2024-09-09T00:00:00.000+02:00"
										},
										{
											"2-bucket": {
												"2-metric": {
													"top": [
														{
															"metrics": {
																"DistanceKilometers": 11549.353515625
															},
															"sort": [
																"2024-09-09T21:58:01.000Z"
															]
														}
													]
												},
												"doc_count": 178
											},
											"doc_count": 178,
											"key": 1725876000000,
											"key_as_string": "2024-09-09T12:00:00.000+02:00"
										},
										{
											"2-bucket": {
												"2-metric": {
													"top": [
														{
															"metrics": {
																"DistanceKilometers": 10641.537109375
															},
															"sort": [
																"2024-09-10T09:59:52.000Z"
															]
														}
													]
												},
												"doc_count": 146
											},
											"doc_count": 146,
											"key": 1725919200000,
											"key_as_string": "2024-09-10T00:00:00.000+02:00"
										}
									]
								},
								"2-bucket": {
									"2-metric": {
										"top": [
											{
												"metrics": {
													"DistanceKilometers": 11077.248046875
												},
												"sort": [
													"2024-09-21T16:42:22.000Z"
												]
											}
										]
									},
									"doc_count": 4032
								},
								"doc_count": 4032
							}
						}
					}
				},
				"hits": {
					"hits": [],
					"max_score": null,
					"total": {
						"relation": "eq",
						"value": 4044
					}
				},
				"timed_out": false,
				"took": 4
			},
			"start_time_in_millis": 1726937127124
		}`,
		ExpectedPancakeResults: []model.QueryResultRow{ // incorrect
			{Cols: []model.QueryResultCol{
				model.NewQueryResultCol("aggr__0__key_0", int64(1716834210000/30000)),
				model.NewQueryResultCol("aggr__0__count", 4),
				model.NewQueryResultCol("aggr__0__1__parent_count", uint64(4)),
				model.NewQueryResultCol("aggr__0__1__key_0", "artemis"),
				model.NewQueryResultCol("aggr__0__1__key_1", "error"),
				model.NewQueryResultCol("aggr__0__1__count", 1),
			}},
			{Cols: []model.QueryResultCol{
				model.NewQueryResultCol("aggr__0__key_0", int64(1716834210000/30000)),
				model.NewQueryResultCol("aggr__0__count", 4),
				model.NewQueryResultCol("aggr__0__1__parent_count", uint64(4)),
				model.NewQueryResultCol("aggr__0__1__key_0", "artemis"),
				model.NewQueryResultCol("aggr__0__1__key_1", "info"),
				model.NewQueryResultCol("aggr__0__1__count", 1),
			}},
			{Cols: []model.QueryResultCol{
				model.NewQueryResultCol("aggr__0__key_0", int64(1716834210000/30000)),
				model.NewQueryResultCol("aggr__0__count", 4),
				model.NewQueryResultCol("aggr__0__1__parent_count", uint64(4)),
				model.NewQueryResultCol("aggr__0__1__key_0", "jupiter"),
				model.NewQueryResultCol("aggr__0__1__key_1", "info"),
				model.NewQueryResultCol("aggr__0__1__count", 1),
			}},
			{Cols: []model.QueryResultCol{
				model.NewQueryResultCol("aggr__0__key_0", int64(1716834270000/30000)),
				model.NewQueryResultCol("aggr__0__count", 16),
				model.NewQueryResultCol("aggr__0__1__parent_count", uint64(15)),
				model.NewQueryResultCol("aggr__0__1__key_0", "apollo"),
				model.NewQueryResultCol("aggr__0__1__key_1", "info"),
				model.NewQueryResultCol("aggr__0__1__count", 2),
			}},
			{Cols: []model.QueryResultCol{
				model.NewQueryResultCol("aggr__0__key_0", int64(1716834270000/30000)),
				model.NewQueryResultCol("aggr__0__count", 16),
				model.NewQueryResultCol("aggr__0__1__parent_count", uint64(15)),
				model.NewQueryResultCol("aggr__0__1__key_0", "cassandra"),
				model.NewQueryResultCol("aggr__0__1__key_1", "debug"),
				model.NewQueryResultCol("aggr__0__1__count", 1),
			}},
		},
		ExpectedPancakeSQL: `
			SELECT "aggr__0__parent_count", "aggr__0__key_0", "aggr__0__count",
			  "aggr__0__order_1", "aggr__0__1__key_0", "aggr__0__1__count",
			  "aggr__0__1__2-bucket__count"
			FROM (
			  SELECT "aggr__0__parent_count", "aggr__0__key_0", "aggr__0__count",
				"aggr__0__order_1", "aggr__0__1__key_0", "aggr__0__1__count",
				"aggr__0__1__2-bucket__count",
				dense_rank() OVER (ORDER BY "aggr__0__order_1" DESC, "aggr__0__key_0" ASC)
				AS "aggr__0__order_1_rank",
				dense_rank() OVER (PARTITION BY "aggr__0__key_0" ORDER BY
				"aggr__0__1__key_0" ASC) AS "aggr__0__1__order_1_rank"
			  FROM (
				SELECT sum(count(*)) OVER () AS "aggr__0__parent_count",
				  "AvgTicketPrice" AS "aggr__0__key_0",
				  sum(count(*)) OVER (PARTITION BY "aggr__0__key_0") AS "aggr__0__count",
				  "top_metrics__0__2-bucket__2-metric_col_0" AS "aggr__0__order_1",
				  toInt64((toUnixTimestamp64Milli("timestamp")+timeZoneOffset(toTimezone(
				  "timestamp", 'Europe/Warsaw'))*1000) / 43200000) AS "aggr__0__1__key_0",
				  count(*) AS "aggr__0__1__count",
				  countIf("bytes_gauge" IS NOT NULL) AS "aggr__0__1__2-bucket__count"
				FROM __quesma_table_name
				GROUP BY "AvgTicketPrice" AS "aggr__0__key_0",
				  toInt64((toUnixTimestamp64Milli("timestamp")+timeZoneOffset(toTimezone(
				  "timestamp", 'Europe/Warsaw'))*1000) / 43200000) AS "aggr__0__1__key_0"))
			WHERE "aggr__0__order_1_rank"<=13
			ORDER BY "aggr__0__order_1_rank" ASC, "aggr__0__1__order_1_rank" ASC`,
	},
	{ // [9]
<<<<<<< HEAD
		TestName: "Line, Y-Axis: Count, Buckets: Date Range",
=======
		TestName: "Line, Y-axis: Min, Buckets: Date Range, X-Axis: Terms, Split Chart: Date Histogram",
>>>>>>> 06ff5852
		QueryRequestJson: `
		{
			"_source": {
				"excludes": []
			},
			"aggs": {
				"2": {
<<<<<<< HEAD
=======
					"aggs": {
						"3": {
							"aggs": {
								"1": {
									"min": {
										"field": "FlightDelayMin"
									}
								},
								"4": {
									"aggs": {
										"1": {
											"min": {
												"field": "FlightDelayMin"
											}
										}
									},
									"date_histogram": {
										"field": "timestamp",
										"fixed_interval": "30d",
										"min_doc_count": 1,
										"time_zone": "Europe/Warsaw"
									}
								}
							},
							"terms": {
								"field": "DistanceKilometers",
								"order": {
									"1": "desc"
								},
								"shard_size": 25,
								"size": 5
							}
						}
					},
>>>>>>> 06ff5852
					"date_range": {
						"field": "timestamp",
						"ranges": [
							{
								"from": "now-1w/w",
								"to": "now"
							},
							{
								"from": "now-1d"
							}
						],
						"time_zone": "Europe/Warsaw"
					}
				}
			},
<<<<<<< HEAD
		}`,
		ExpectedResponse: `
		{
			"took": 8,
			"timed_out": false,
			"_shards": {
				"total": 1,
				"successful": 1,
				"skipped": 0,
				"failed": 0
			},
			"hits": {
				"total": {
					"value": 2688,
					"relation": "eq"
				},
				"max_score": null,
				"hits": []
=======
			"fields": [
				{
					"field": "@timestamp",
					"format": "date_time"
				},
				{
					"field": "timestamp",
					"format": "date_time"
				}
			],
			"query": {
				"bool": {
					"filter": [
						{
							"range": {
								"timestamp": {
									"format": "strict_date_optional_time",
									"gte": "2009-11-12T08:31:26.584Z",
									"lte": "2024-11-12T08:31:26.584Z"
								}
							}
						}
					],
					"must": [],
					"must_not": [],
					"should": []
				}
			},
			"runtime_mappings": {
				"hour_of_day": {
					"script": {
						"source": "emit(doc['timestamp'].value.getHour());"
					},
					"type": "long"
				}
			},
			"script_fields": {},
			"size": 0,
			"stored_fields": [
				"*"
			],
			"track_total_hits": true
		}`,
		ExpectedResponse: `
		{
			"_shards": {
				"failed": 0,
				"skipped": 0,
				"successful": 1,
				"total": 1
>>>>>>> 06ff5852
			},
			"aggregations": {
				"2": {
					"buckets": [
						{
<<<<<<< HEAD
							"key": "2024-11-04T00:00:00.000+01:00-2024-11-12T10:33:54.610+01:00",
							"from": 1730674800000,
							"from_as_string": "2024-11-04T00:00:00.000+01:00",
							"to": 1731404034610,
							"to_as_string": "2024-11-12T10:33:54.610+01:00",
							"doc_count": 2688
						},
						{
							"key": "2024-11-11T10:33:54.610+01:00-*",
							"from": 1731317634610,
							"from_as_string": "2024-11-11T10:33:54.610+01:00",
							"doc_count": 353
						}
					]
				}
			}
		}`,
		ExpectedPancakeResults: []model.QueryResultRow{
			{Cols: []model.QueryResultCol{
				model.NewQueryResultCol("range_0__aggr__2__count", int64(2688)),
				model.NewQueryResultCol("range_1__aggr__2__count", int64(353)),
			}},
		},
		ExpectedPancakeSQL: `
			SELECT countIf(("timestamp">=toInt64(toUnixTimestamp(toStartOfWeek(subDate(now(),
			  INTERVAL 1 week)))) AND "timestamp"<toInt64(toUnixTimestamp(now())))) AS
			  "range_0__aggr__2__count",
			  countIf("timestamp">=toInt64(toUnixTimestamp(subDate(now(), INTERVAL 1 day))))
			  AS "range_1__aggr__2__count"
			FROM __quesma_table_name`,
=======
							"3": {
								"buckets": [
									{
										"1": {
											"value": 360.0
										},
										"4": {
											"buckets": [
												{
													"1": {
														"value": 360.0
													},
													"doc_count": 1,
													"key": 1728856800000,
													"key_as_string": "2024-10-13T22:00:00.000"
												}
											]
										},
										"doc_count": 1,
										"key": 1502.8392333984375
									},
									{
										"1": {
											"value": 360.0
										},
										"4": {
											"buckets": [
												{
													"1": {
														"value": 360.0
													},
													"doc_count": 1,
													"key": 1728856800000,
													"key_as_string": "2024-10-13T22:00:00.000"
												}
											]
										},
										"doc_count": 1,
										"key": 2649.456787109375
									},
									{
										"1": {
											"value": 360.0
										},
										"4": {
											"buckets": [
												{
													"1": {
														"value": 360.0
													},
													"doc_count": 1,
													"key": 1728856800000,
													"key_as_string": "2024-10-13T22:00:00.000"
												}
											]
										},
										"doc_count": 1,
										"key": 6280.2021484375
									}
								],
								"doc_count_error_upper_bound": -1,
								"sum_other_doc_count": 2666
							},
							"doc_count": 2671,
							"from": 1730674800000.0,
							"from_as_string": "2024-11-04T00:00:00.000+01:00",
							"key": "2024-11-04T00:00:00.000+01:00-2024-11-12T10:15:15.067+01:00",
							"to": 1731402915067.0,
							"to_as_string": "2024-11-12T10:15:15.067+01:00"
						},
						{
							"3": {
								"buckets": [
									{
										"1": {
											"value": 360.0
										},
										"4": {
											"buckets": [
												{
													"1": {
														"value": 360.0
													},
													"doc_count": 1,
													"key": 1728856800000,
													"key_as_string": "2024-10-13T22:00:00.000"
												}
											]
										},
										"doc_count": 1,
										"key": 6287.01806640625
									}
								],
								"doc_count_error_upper_bound": -1,
								"sum_other_doc_count": 333
							},
							"doc_count": 338,
							"from": 1731316515067.0,
							"from_as_string": "2024-11-11T10:15:15.067+01:00",
							"key": "2024-11-11T10:15:15.067+01:00-*"
						}
					]
				}
			},
			"hits": {
				"hits": [],
				"max_score": null,
				"total": {
					"relation": "eq",
					"value": 2671
				}
			},
			"timed_out": false,
			"took": 129
		}`,
		ExpectedPancakeResults: []model.QueryResultRow{
			{Cols: []model.QueryResultCol{
				model.NewQueryResultCol("aggr__2__count", int64(2671)),
				model.NewQueryResultCol("aggr__2__3__parent_count", int64(2671)),
				model.NewQueryResultCol("aggr__2__3__key_0", 1502.8392333984375),
				model.NewQueryResultCol("aggr__2__3__count", int64(1)),
				model.NewQueryResultCol("metric__2__3__1_col_0", 360.0),
				model.NewQueryResultCol("aggr__2__3__4__key_0", int64(1728864000000/2592000000)),
				model.NewQueryResultCol("aggr__2__3__4__count", int64(1)),
				model.NewQueryResultCol("metric__2__3__4__1_col_0", 360.0),
			}},
			{Cols: []model.QueryResultCol{
				model.NewQueryResultCol("aggr__2__count", int64(2671)),
				model.NewQueryResultCol("aggr__2__3__parent_count", int64(2671)),
				model.NewQueryResultCol("aggr__2__3__key_0", 2649.456787109375),
				model.NewQueryResultCol("aggr__2__3__count", int64(1)),
				model.NewQueryResultCol("metric__2__3__1_col_0", 360.0),
				model.NewQueryResultCol("aggr__2__3__4__key_0", int64(1728864000000/2592000000)),
				model.NewQueryResultCol("aggr__2__3__4__count", int64(1)),
				model.NewQueryResultCol("metric__2__3__4__1_col_0", 360.0),
			}},
			{Cols: []model.QueryResultCol{
				model.NewQueryResultCol("aggr__2__count", int64(2671)),
				model.NewQueryResultCol("aggr__2__3__parent_count", int64(2671)),
				model.NewQueryResultCol("aggr__2__3__key_0", 6280.2021484375),
				model.NewQueryResultCol("aggr__2__3__count", int64(1)),
				model.NewQueryResultCol("metric__2__3__1_col_0", 360.0),
				model.NewQueryResultCol("aggr__2__3__4__key_0", int64(1728864000000/2592000000)),
				model.NewQueryResultCol("aggr__2__3__4__count", int64(1)),
				model.NewQueryResultCol("metric__2__3__4__1_col_0", 360.0),
			}},
		},
		ExpectedPancakeSQL: `
			SELECT "aggr__2__count", "aggr__2__3__parent_count", "aggr__2__3__key_0",
			  "aggr__2__3__count", "metric__2__3__1_col_0", "aggr__2__3__4__key_0",
			  "aggr__2__3__4__count", "metric__2__3__4__1_col_0"
			FROM (
			  SELECT "aggr__2__count", "aggr__2__3__parent_count", "aggr__2__3__key_0",
				"aggr__2__3__count", "metric__2__3__1_col_0", "aggr__2__3__4__key_0",
				"aggr__2__3__4__count", "metric__2__3__4__1_col_0",
				dense_rank() OVER (ORDER BY "metric__2__3__1_col_0" DESC,
				"aggr__2__3__key_0" ASC) AS "aggr__2__3__order_1_rank",
				dense_rank() OVER (PARTITION BY "aggr__2__3__key_0" ORDER BY
				"aggr__2__3__4__key_0" ASC) AS "aggr__2__3__4__order_1_rank"
			  FROM (
				SELECT sum(countIf(("timestamp">=toInt64(toUnixTimestamp(toStartOfWeek(
				  subDate(now(), INTERVAL 1 week)))) AND "timestamp"<toInt64(toUnixTimestamp
				  (now()))))) OVER () AS "aggr__2__count",
				  sum(countIf(("timestamp">=toInt64(toUnixTimestamp(toStartOfWeek(subDate(
				  now(), INTERVAL 1 week)))) AND "timestamp"<toInt64(toUnixTimestamp(now()))
				  ))) OVER () AS "aggr__2__3__parent_count",
				  "DistanceKilometers" AS "aggr__2__3__key_0",
				  sum(countIf(("timestamp">=toInt64(toUnixTimestamp(toStartOfWeek(subDate(
				  now(), INTERVAL 1 week)))) AND "timestamp"<toInt64(toUnixTimestamp(now()))
				  ))) OVER (PARTITION BY "aggr__2__3__key_0") AS "aggr__2__3__count",
				  minOrNull(minOrNullIf("FlightDelayMin", ("timestamp">=toInt64(
				  toUnixTimestamp(toStartOfWeek(subDate(now(), INTERVAL 1 week)))) AND
				  "timestamp"<toInt64(toUnixTimestamp(now()))))) OVER (PARTITION BY
				  "aggr__2__3__key_0") AS "metric__2__3__1_col_0",
				  toInt64((toUnixTimestamp64Milli("timestamp")+timeZoneOffset(toTimezone(
				  "timestamp", 'Europe/Warsaw'))*1000) / 2592000000) AS
				  "aggr__2__3__4__key_0",
				  countIf(("timestamp">=toInt64(toUnixTimestamp(toStartOfWeek(subDate(now(),
				  INTERVAL 1 week)))) AND "timestamp"<toInt64(toUnixTimestamp(now())))) AS
				  "aggr__2__3__4__count",
				  minOrNullIf("FlightDelayMin", ("timestamp">=toInt64(toUnixTimestamp(
				  toStartOfWeek(subDate(now(), INTERVAL 1 week)))) AND "timestamp"<toInt64(
				  toUnixTimestamp(now())))) AS "metric__2__3__4__1_col_0"
				FROM __quesma_table_name
				WHERE (("timestamp">=fromUnixTimestamp64Milli(1258014686584) AND "timestamp"
				  <=fromUnixTimestamp64Milli(1731400286584)) AND ("timestamp">=toInt64(
				  toUnixTimestamp(toStartOfWeek(subDate(now(), INTERVAL 1 week)))) AND
				  "timestamp"<toInt64(toUnixTimestamp(now()))))
				GROUP BY "DistanceKilometers" AS "aggr__2__3__key_0",
				  toInt64((toUnixTimestamp64Milli("timestamp")+timeZoneOffset(toTimezone(
				  "timestamp", 'Europe/Warsaw'))*1000) / 2592000000) AS
				  "aggr__2__3__4__key_0"))
			WHERE "aggr__2__3__order_1_rank"<=6
			ORDER BY "aggr__2__3__order_1_rank" ASC, "aggr__2__3__4__order_1_rank" ASC`,
		ExpectedAdditionalPancakeSQLs: []string{`
			SELECT "aggr__2__count", "aggr__2__3__parent_count", "aggr__2__3__key_0",
			  "aggr__2__3__count", "metric__2__3__1_col_0", "aggr__2__3__4__key_0",
			  "aggr__2__3__4__count", "metric__2__3__4__1_col_0"
			FROM (
			  SELECT "aggr__2__count", "aggr__2__3__parent_count", "aggr__2__3__key_0",
				"aggr__2__3__count", "metric__2__3__1_col_0", "aggr__2__3__4__key_0",
				"aggr__2__3__4__count", "metric__2__3__4__1_col_0",
				dense_rank() OVER (ORDER BY "metric__2__3__1_col_0" DESC,
				"aggr__2__3__key_0" ASC) AS "aggr__2__3__order_1_rank",
				dense_rank() OVER (PARTITION BY "aggr__2__3__key_0" ORDER BY
				"aggr__2__3__4__key_0" ASC) AS "aggr__2__3__4__order_1_rank"
			  FROM (
				SELECT sum(countIf("timestamp">=toInt64(toUnixTimestamp(subDate(now(),
				  INTERVAL 1 day))))) OVER () AS "aggr__2__count",
				  sum(countIf("timestamp">=toInt64(toUnixTimestamp(subDate(now(), INTERVAL 1
				  day))))) OVER () AS "aggr__2__3__parent_count",
				  "DistanceKilometers" AS "aggr__2__3__key_0",
				  sum(countIf("timestamp">=toInt64(toUnixTimestamp(subDate(now(), INTERVAL 1
				  day))))) OVER (PARTITION BY "aggr__2__3__key_0") AS "aggr__2__3__count",
				  minOrNull(minOrNullIf("FlightDelayMin", "timestamp">=toInt64(
				  toUnixTimestamp(subDate(now(), INTERVAL 1 day))))) OVER (PARTITION BY
				  "aggr__2__3__key_0") AS "metric__2__3__1_col_0",
				  toInt64((toUnixTimestamp64Milli("timestamp")+timeZoneOffset(toTimezone(
				  "timestamp", 'Europe/Warsaw'))*1000) / 2592000000) AS
				  "aggr__2__3__4__key_0",
				  countIf("timestamp">=toInt64(toUnixTimestamp(subDate(now(), INTERVAL 1 day
				  )))) AS "aggr__2__3__4__count",
				  minOrNullIf("FlightDelayMin", "timestamp">=toInt64(toUnixTimestamp(subDate
				  (now(), INTERVAL 1 day)))) AS "metric__2__3__4__1_col_0"
				FROM __quesma_table_name
				WHERE (("timestamp">=fromUnixTimestamp64Milli(1258014686584) AND "timestamp"
				  <=fromUnixTimestamp64Milli(1731400286584)) AND "timestamp">=toInt64(
				  toUnixTimestamp(subDate(now(), INTERVAL 1 day))))
				GROUP BY "DistanceKilometers" AS "aggr__2__3__key_0",
				  toInt64((toUnixTimestamp64Milli("timestamp")+timeZoneOffset(toTimezone(
				  "timestamp", 'Europe/Warsaw'))*1000) / 2592000000) AS
				  "aggr__2__3__4__key_0"))
			WHERE "aggr__2__3__order_1_rank"<=6
			ORDER BY "aggr__2__3__order_1_rank" ASC, "aggr__2__3__4__order_1_rank" ASC`,
		},
		ExpectedAdditionalPancakeResults: [][]model.QueryResultRow{
			{
				{Cols: []model.QueryResultCol{
					model.NewQueryResultCol("aggr__2__count", int64(2671)),
					model.NewQueryResultCol("aggr__2__3__parent_count", int64(338)),
					model.NewQueryResultCol("aggr__2__3__key_0", 6287.01806640625),
					model.NewQueryResultCol("aggr__2__3__count", int64(1)),
					model.NewQueryResultCol("metric__2__3__1_col_0", 360.0),
					model.NewQueryResultCol("aggr__2__3__4__key_0", int64(1728864000000/2592000000)),
					model.NewQueryResultCol("aggr__2__3__4__count", int64(1)),
					model.NewQueryResultCol("metric__2__3__4__1_col_0", 360.0),
				}},
			},
		},
>>>>>>> 06ff5852
	},
}<|MERGE_RESOLUTION|>--- conflicted
+++ resolved
@@ -1785,11 +1785,7 @@
 			ORDER BY "aggr__0__order_1_rank" ASC, "aggr__0__1__order_1_rank" ASC`,
 	},
 	{ // [9]
-<<<<<<< HEAD
-		TestName: "Line, Y-Axis: Count, Buckets: Date Range",
-=======
 		TestName: "Line, Y-axis: Min, Buckets: Date Range, X-Axis: Terms, Split Chart: Date Histogram",
->>>>>>> 06ff5852
 		QueryRequestJson: `
 		{
 			"_source": {
@@ -1797,8 +1793,6 @@
 			},
 			"aggs": {
 				"2": {
-<<<<<<< HEAD
-=======
 					"aggs": {
 						"3": {
 							"aggs": {
@@ -1833,7 +1827,6 @@
 							}
 						}
 					},
->>>>>>> 06ff5852
 					"date_range": {
 						"field": "timestamp",
 						"ranges": [
@@ -1849,26 +1842,6 @@
 					}
 				}
 			},
-<<<<<<< HEAD
-		}`,
-		ExpectedResponse: `
-		{
-			"took": 8,
-			"timed_out": false,
-			"_shards": {
-				"total": 1,
-				"successful": 1,
-				"skipped": 0,
-				"failed": 0
-			},
-			"hits": {
-				"total": {
-					"value": 2688,
-					"relation": "eq"
-				},
-				"max_score": null,
-				"hits": []
-=======
 			"fields": [
 				{
 					"field": "@timestamp",
@@ -1919,44 +1892,11 @@
 				"skipped": 0,
 				"successful": 1,
 				"total": 1
->>>>>>> 06ff5852
 			},
 			"aggregations": {
 				"2": {
 					"buckets": [
 						{
-<<<<<<< HEAD
-							"key": "2024-11-04T00:00:00.000+01:00-2024-11-12T10:33:54.610+01:00",
-							"from": 1730674800000,
-							"from_as_string": "2024-11-04T00:00:00.000+01:00",
-							"to": 1731404034610,
-							"to_as_string": "2024-11-12T10:33:54.610+01:00",
-							"doc_count": 2688
-						},
-						{
-							"key": "2024-11-11T10:33:54.610+01:00-*",
-							"from": 1731317634610,
-							"from_as_string": "2024-11-11T10:33:54.610+01:00",
-							"doc_count": 353
-						}
-					]
-				}
-			}
-		}`,
-		ExpectedPancakeResults: []model.QueryResultRow{
-			{Cols: []model.QueryResultCol{
-				model.NewQueryResultCol("range_0__aggr__2__count", int64(2688)),
-				model.NewQueryResultCol("range_1__aggr__2__count", int64(353)),
-			}},
-		},
-		ExpectedPancakeSQL: `
-			SELECT countIf(("timestamp">=toInt64(toUnixTimestamp(toStartOfWeek(subDate(now(),
-			  INTERVAL 1 week)))) AND "timestamp"<toInt64(toUnixTimestamp(now())))) AS
-			  "range_0__aggr__2__count",
-			  countIf("timestamp">=toInt64(toUnixTimestamp(subDate(now(), INTERVAL 1 day))))
-			  AS "range_1__aggr__2__count"
-			FROM __quesma_table_name`,
-=======
 							"3": {
 								"buckets": [
 									{
@@ -2206,6 +2146,5 @@
 				}},
 			},
 		},
->>>>>>> 06ff5852
 	},
 }