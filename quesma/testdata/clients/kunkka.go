// Copyright Quesma, licensed under the Elastic License 2.0.
// SPDX-License-Identifier: Elastic-2.0
package clients

import (
	"quesma/model"
	"quesma/testdata"
)

const TableName = model.SingleTableNamePlaceHolder

var KunkkaTests = []testdata.AggregationTestCase{
	{ // [0]
		TestName: "clients/kunkka/test_0, used to be broken before aggregations merge fix" +
			"Output more or less works, but is different and worse than what Elastic returns." +
			"If it starts failing, maybe that's a good thing",
		QueryRequestJson: `
		{
			"aggs": {
				"0": {
					"date_histogram": {
						"field": "@timestamp",
						"calendar_interval": "1h",
						"time_zone": "Europe/Warsaw"
					},
					"aggs": {
						"1": {
							"sum": {
								"field": "spent"
							}
						},
						"2-bucket": {
							"filter": {
								"bool": {
									"must": [],
									"filter": [
										{
											"multi_match": {
												"type": "best_fields",
												"query": "started",
												"lenient": true
											}
										}
									],
									"should": [],
									"must_not": []
								}
							},
							"aggs": {
								"2-metric": {
									"sum": {
										"field": "multiplier"
									}
								}
							}
						}
					}
				}
			},
			"size": 0,
			"fields": [
				{
					"field": "@timestamp",
					"format": "date_time"
				},
				{
					"field": "timestamp",
					"format": "date_time"
				}
			],
			"script_fields": {},
			"stored_fields": [
				"*"
			],
			"runtime_mappings": {
				"hour_utc": {
					"type": "double",
					"script": {
						"source": "emit(doc['@timestamp'].value.hour)"
					}
				}
			},
			"_source": {
				"excludes": []
			},
		}`,
		ExpectedResponse: `
		{
			"completion_time_in_millis": 1718983683782,
			"expiration_time_in_millis": 1719415683775,
			"is_partial": false,
			"is_running": false,
			"response": {
				"_shards": {
					"failed": 0,
					"skipped": 0,
					"successful": 1,
					"total": 1
				},
				"aggregations": {
					"0": {
						"buckets": [
							{
								"1": {
									"value": 6.600000023841858
								},
								"doc_count": 2,
								"key": 1718794800000,
								"key_as_string": "2024-06-19T11:00:00.000"
							},
							{
								"1": {
									"value": 12.100000143051147
								},
								"doc_count": 3,
								"key": 1718798400000,
								"key_as_string": "2024-06-19T12:00:00.000"
							},
							{
								"1": {
									"value": 4.399999976158142
								},
								"2-bucket": {
									"2-metric": {
										"value": 1.0
									},
									"doc_count": 1
								},
								"doc_count": 2,
								"key": 1718802000000,
								"key_as_string": "2024-06-19T13:00:00.000"
							}
						]
					}
				},
				"hits": {
					"hits": [],
					"max_score": null,
					"total": {
						"relation": "eq",
						"value": 37
					}
				},
				"timed_out": false,
				"took": 7
			},
			"start_time_in_millis": 1718983683775
		}`,
		ExpectedResults: [][]model.QueryResultRow{
			{{Cols: []model.QueryResultCol{model.NewQueryResultCol("value", uint64(37))}}},
			{
				{Cols: []model.QueryResultCol{
					model.NewQueryResultCol(`toInt64(toUnixTimestamp64Milli("@timestamp") / 3600000)`, int64(1718794800000/3600000)),
					model.NewQueryResultCol(`sumOrNull("spent")`, 6.600000023841858),
				}},
				{Cols: []model.QueryResultCol{
					model.NewQueryResultCol(`toInt64(toUnixTimestamp64Milli("@timestamp") / 3600000)`, int64(1718798400000/3600000)),
					model.NewQueryResultCol(`sumOrNull("spent")`, 12.100000143051147),
				}},
				{Cols: []model.QueryResultCol{
					model.NewQueryResultCol(`toInt64(toUnixTimestamp64Milli("@timestamp") / 3600000)`, int64(1718802000000/3600000)),
					model.NewQueryResultCol(`sumOrNull("spent")`, 4.399999976158142),
				}},
			},
			{
				{Cols: []model.QueryResultCol{
					model.NewQueryResultCol(`toInt64(toUnixTimestamp64Milli("@timestamp") / 3600000)`, int64(1718802000000/3600000)),
					model.NewQueryResultCol(`sumOrNull("spent")`, 1.0),
				}},
			},
			{
				{Cols: []model.QueryResultCol{
					model.NewQueryResultCol(`toInt64(toUnixTimestamp64Milli("@timestamp") / 3600000)`, int64(1718802000000/3600000)),
					model.NewQueryResultCol(`count()`, 1),
				}},
			},
			{
				{Cols: []model.QueryResultCol{
					model.NewQueryResultCol(`toInt64(toUnixTimestamp64Milli("@timestamp") / 3600000)`, int64(1718794800000/3600000)),
					model.NewQueryResultCol(`count()`, 2),
				}},
				{Cols: []model.QueryResultCol{
					model.NewQueryResultCol(`toInt64(toUnixTimestamp64Milli("@timestamp") / 3600000)`, int64(1718798400000/3600000)),
					model.NewQueryResultCol(`count()`, 3),
				}},
				{Cols: []model.QueryResultCol{
					model.NewQueryResultCol(`toInt64(toUnixTimestamp64Milli("@timestamp") / 3600000)`, int64(1718802000000/3600000)),
					model.NewQueryResultCol(`count()`, 2),
				}},
			},
		},
		ExpectedPancakeResults: []model.QueryResultRow{
			{Cols: []model.QueryResultCol{
				model.NewQueryResultCol("aggr__0__key_0", int64(1718794800000/3600000)),
				model.NewQueryResultCol("aggr__0__count", uint64(2)),
				model.NewQueryResultCol("metric__0__1_col_0", 6.600000023841858),
				model.NewQueryResultCol("aggr__0__2-bucket___col_0", 0),
				model.NewQueryResultCol("metric__0__2-bucket__2-metric_col_0", 0),
			}},
			{Cols: []model.QueryResultCol{
				model.NewQueryResultCol("aggr__0__key_0", int64(1718798400000/3600000)),
				model.NewQueryResultCol("aggr__0__count", uint64(3)),
				model.NewQueryResultCol("metric__0__1_col_0", 12.100000143051147),
				model.NewQueryResultCol("aggr__0__2-bucket___col_0", 0),
				model.NewQueryResultCol("metric__0__2-bucket__2-metric_col_0", 0),
			}},
			{Cols: []model.QueryResultCol{
				model.NewQueryResultCol("aggr__0__key_0", int64(1718802000000/3600000)),
				model.NewQueryResultCol("aggr__0__count", uint64(2)),
				model.NewQueryResultCol("metric__0__1_col_0", 4.399999976158142),
				model.NewQueryResultCol("aggr__0__2-bucket___col_0", uint64(1)),
				model.NewQueryResultCol("metric__0__2-bucket__2-metric_col_0", 1.0),
			}},
		},
		ExpectedSQLs: []string{
			`SELECT count() FROM (SELECT 1 FROM ` + testdata.TableName + ` LIMIT 10000)`,
			`SELECT toInt64(toUnixTimestamp64Milli("@timestamp") / 3600000), sumOrNull("spent") ` +
				`FROM ` + testdata.TableName + ` ` +
				`GROUP BY toInt64(toUnixTimestamp64Milli("@timestamp") / 3600000) ` +
				`ORDER BY toInt64(toUnixTimestamp64Milli("@timestamp") / 3600000)`,
			`SELECT toInt64(toUnixTimestamp64Milli("@timestamp") / 3600000), sumOrNull("multiplier") ` +
				`FROM ` + testdata.TableName + ` ` +
				`WHERE "message" iLIKE '%started%' ` +
				`GROUP BY toInt64(toUnixTimestamp64Milli("@timestamp") / 3600000) ` +
				`ORDER BY toInt64(toUnixTimestamp64Milli("@timestamp") / 3600000)`,
			`SELECT toInt64(toUnixTimestamp64Milli("@timestamp") / 3600000), count() ` +
				`FROM ` + testdata.TableName + ` ` +
				`WHERE "message" iLIKE '%started%' ` +
				`GROUP BY toInt64(toUnixTimestamp64Milli("@timestamp") / 3600000) ` +
				`ORDER BY toInt64(toUnixTimestamp64Milli("@timestamp") / 3600000)`,
			`SELECT toInt64(toUnixTimestamp64Milli("@timestamp") / 3600000), count() ` +
				`FROM ` + testdata.TableName + ` ` +
				`GROUP BY toInt64(toUnixTimestamp64Milli("@timestamp") / 3600000) ` +
				`ORDER BY toInt64(toUnixTimestamp64Milli("@timestamp") / 3600000)`,
		},
		ExpectedPancakeSQL: `
<<<<<<< HEAD
			SELECT "aggr__0__key_0", "aggr__0__count", "metric__0__1_col_0",
			  "aggr__0__2-bucket___col_0", "metric__0__2-bucket__2-metric_col_0"
			FROM (
			  SELECT "aggr__0__key_0", "aggr__0__count", "metric__0__1_col_0",
				"aggr__0__2-bucket___col_0", "metric__0__2-bucket__2-metric_col_0",
				dense_rank() OVER (ORDER BY "aggr__0__key_0" ASC) AS "aggr__0__order_1_rank"
			  FROM (
				SELECT toInt64(toUnixTimestamp64Milli("@timestamp") / 3600000) AS
				  "aggr__0__key_0",
				  sum(count(*)) OVER (PARTITION BY "aggr__0__key_0") AS "aggr__0__count",
				  sumOrNull(sumOrNull("spent")) OVER (PARTITION BY "aggr__0__key_0") AS
				  "metric__0__1_col_0",
				  countIf("message" iLIKE '%started%') AS "aggr__0__2-bucket___col_0",
				  sumOrNullIf("multiplier", "message" iLIKE '%started%') AS
				  "metric__0__2-bucket__2-metric_col_0"
				FROM ` + TableName + `
				GROUP BY toInt64(toUnixTimestamp64Milli("@timestamp") / 3600000) AS
				  "aggr__0__key_0"))
			ORDER BY "aggr__0__order_1_rank" ASC`,
=======
			SELECT toInt64(toUnixTimestamp64Milli("@timestamp") / 3600000) AS
			  "aggr__0__key_0", count(*) AS "aggr__0__count",
			  sumOrNull("spent") AS "metric__0__1_col_0",
			  countIf("message" iLIKE '%started%') AS "aggr__0__2-bucket__count",
			  sumOrNullIf("multiplier", "message" iLIKE '%started%') AS
			  "metric__0__2-bucket__2-metric_col_0"
			FROM "logs-generic-default"
			GROUP BY toInt64(toUnixTimestamp64Milli("@timestamp") / 3600000) AS
			  "aggr__0__key_0"
			ORDER BY "aggr__0__key_0" ASC`,
>>>>>>> fdd2b117
	},
	{ // [1]
		TestName: "it's the same input as in previous test, but with the original output from Elastic." +
			"Skipped for now, as our response is different in 2 things: key_as_string date (probably not important) + we don't return 0's (e.g. doc_count: 0)." +
			"If we need clients/kunkka/test_0, used to be broken before aggregations merge fix",
		QueryRequestJson: `
		{
			"aggs": {
				"0": {
					"date_histogram": {
						"field": "@timestamp",
						"calendar_interval": "1h",
						"time_zone": "Europe/Warsaw"
					},
					"aggs": {
						"1": {
							"sum": {
								"field": "spent"
							}
						},
						"2-bucket": {
							"filter": {
								"bool": {
									"must": [],
									"filter": [
										{
											"multi_match": {
												"type": "best_fields",
												"query": "started",
												"lenient": true
											}
										}
									],
									"should": [],
									"must_not": []
								}
							},
							"aggs": {
								"2-metric": {
									"sum": {
										"field": "multiplier"
									}
								}
							}
						}
					}
				}
			},
			"size": 0,
			"fields": [
				{
					"field": "@timestamp",
					"format": "date_time"
				},
				{
					"field": "timestamp",
					"format": "date_time"
				}
			],
			"script_fields": {},
			"stored_fields": [
				"*"
			],
			"runtime_mappings": {
				"hour_utc": {
					"type": "double",
					"script": {
						"source": "emit(doc['@timestamp'].value.hour)"
					}
				}
			},
			"_source": {
				"excludes": []
			},
		}`,
		ExpectedResponse: `
		{
			"completion_time_in_millis": 1718983683782,
			"expiration_time_in_millis": 1719415683775,
			"is_partial": false,
			"is_running": false,
			"response": {
				"_shards": {
					"failed": 0,
					"skipped": 0,
					"successful": 1,
					"total": 1
				},
				"aggregations": {
					"0": {
						"buckets": [
							{
								"1": {
									"value": 6.600000023841858
								},
								"2-bucket": {
									"2-metric": {
										"value": 0.0
									},
									"doc_count": 0
								},
								"doc_count": 2,
								"key": 1718794800000,
								"key_as_string": "2024-06-19T11:00:00.000"
							},
							{
								"1": {
									"value": 12.100000143051147
								},
								"2-bucket": {
									"2-metric": {
										"value": 0.0
									},
									"doc_count": 0
								},
								"doc_count": 3,
								"key": 1718798400000,
								"key_as_string": "2024-06-19T12:00:00.000"
							},
							{
								"1": {
									"value": 4.399999976158142
								},
								"2-bucket": {
									"2-metric": {
										"value": 1.0
									},
									"doc_count": 1
								},
								"doc_count": 2,
								"key": 1718802000000,
								"key_as_string": "2024-06-19T13:00:00.000"
							}
						]
					}
				},
				"hits": {
					"hits": [],
					"max_score": null,
					"total": {
						"relation": "eq",
						"value": 37
					}
				},
				"timed_out": false,
				"took": 7
			},
			"start_time_in_millis": 1718983683775
		}`,
		ExpectedResults: [][]model.QueryResultRow{
			{{Cols: []model.QueryResultCol{model.NewQueryResultCol("value", uint64(37))}}},
			{
				{Cols: []model.QueryResultCol{
					model.NewQueryResultCol(`toInt64(toUnixTimestamp64Milli("@timestamp") / 3600000)`, int64(1718794800000/3600000)),
					model.NewQueryResultCol(`sumOrNull("spent")`, 6.600000023841858),
				}},
				{Cols: []model.QueryResultCol{
					model.NewQueryResultCol(`toInt64(toUnixTimestamp64Milli("@timestamp") / 3600000)`, int64(1718798400000/3600000)),
					model.NewQueryResultCol(`sumOrNull("spent")`, 12.100000143051147),
				}},
				{Cols: []model.QueryResultCol{
					model.NewQueryResultCol(`toInt64(toUnixTimestamp64Milli("@timestamp") / 3600000)`, int64(1718802000000/3600000)),
					model.NewQueryResultCol(`sumOrNull("spent")`, 4.399999976158142),
				}},
			},
			{
				{Cols: []model.QueryResultCol{
					model.NewQueryResultCol(`toInt64(toUnixTimestamp64Milli("@timestamp") / 3600000)`, int64(1718802000000/3600000)),
					model.NewQueryResultCol(`sumOrNull("spent")`, 1.0),
				}},
			},
			{
				{Cols: []model.QueryResultCol{
					model.NewQueryResultCol(`toInt64(toUnixTimestamp64Milli("@timestamp") / 3600000)`, int64(1718802000000/3600000)),
					model.NewQueryResultCol(`count()`, 1),
				}},
			},
			{
				{Cols: []model.QueryResultCol{
					model.NewQueryResultCol(`toInt64(toUnixTimestamp64Milli("@timestamp") / 3600000)`, int64(1718794800000/3600000)),
					model.NewQueryResultCol(`count()`, 2),
				}},
				{Cols: []model.QueryResultCol{
					model.NewQueryResultCol(`toInt64(toUnixTimestamp64Milli("@timestamp") / 3600000)`, int64(1718798400000/3600000)),
					model.NewQueryResultCol(`count()`, 3),
				}},
				{Cols: []model.QueryResultCol{
					model.NewQueryResultCol(`toInt64(toUnixTimestamp64Milli("@timestamp") / 3600000)`, int64(1718802000000/3600000)),
					model.NewQueryResultCol(`count()`, 2),
				}},
			},
		},
		ExpectedPancakeResults: []model.QueryResultRow{
			{Cols: []model.QueryResultCol{
				model.NewQueryResultCol("aggr__0__key_0", int64(1718794800000/3600000)),
				model.NewQueryResultCol("aggr__0__count", uint64(2)),
				model.NewQueryResultCol("metric__0__1_col_0", 6.600000023841858),
				model.NewQueryResultCol("aggr__0__2-bucket__count", 0),
				model.NewQueryResultCol("metric__0__2-bucket__2-metric_col_0", 0),
			}},
			{Cols: []model.QueryResultCol{
				model.NewQueryResultCol("aggr__0__key_0", int64(1718798400000/3600000)),
				model.NewQueryResultCol("aggr__0__count", uint64(3)),
				model.NewQueryResultCol("metric__0__1_col_0", 12.100000143051147),
				model.NewQueryResultCol("aggr__0__2-bucket__count", 0),
				model.NewQueryResultCol("metric__0__2-bucket__2-metric_col_0", 0),
			}},
			{Cols: []model.QueryResultCol{
				model.NewQueryResultCol("aggr__0__key_0", int64(1718802000000/3600000)),
				model.NewQueryResultCol("aggr__0__count", uint64(2)),
				model.NewQueryResultCol("metric__0__1_col_0", 4.399999976158142),
				model.NewQueryResultCol("aggr__0__2-bucket__count", uint64(1)),
				model.NewQueryResultCol("metric__0__2-bucket__2-metric_col_0", 1.0),
			}},
		},
		ExpectedSQLs: []string{
			`SELECT count() FROM (SELECT 1 FROM ` + testdata.TableName + ` LIMIT 10000)`,
			`SELECT toInt64(toUnixTimestamp64Milli("@timestamp") / 3600000), sumOrNull("spent") ` +
				`FROM ` + testdata.TableName + ` ` +
				`GROUP BY toInt64(toUnixTimestamp64Milli("@timestamp") / 3600000) ` +
				`ORDER BY toInt64(toUnixTimestamp64Milli("@timestamp") / 3600000)`,
			`SELECT toInt64(toUnixTimestamp64Milli("@timestamp") / 3600000), sumOrNull("multiplier") ` +
				`FROM ` + testdata.TableName + ` ` +
				`WHERE "message" iLIKE '%started%' ` +
				`GROUP BY toInt64(toUnixTimestamp64Milli("@timestamp") / 3600000) ` +
				`ORDER BY toInt64(toUnixTimestamp64Milli("@timestamp") / 3600000)`,
			`SELECT toInt64(toUnixTimestamp64Milli("@timestamp") / 3600000), count() ` +
				`FROM ` + testdata.TableName + ` ` +
				`WHERE "message" iLIKE '%started%' ` +
				`GROUP BY toInt64(toUnixTimestamp64Milli("@timestamp") / 3600000) ` +
				`ORDER BY toInt64(toUnixTimestamp64Milli("@timestamp") / 3600000)`,
			`SELECT toInt64(toUnixTimestamp64Milli("@timestamp") / 3600000), count() ` +
				`FROM ` + testdata.TableName + ` ` +
				`GROUP BY toInt64(toUnixTimestamp64Milli("@timestamp") / 3600000) ` +
				`ORDER BY toInt64(toUnixTimestamp64Milli("@timestamp") / 3600000)`,
		},
		ExpectedPancakeSQL: `
			SELECT toInt64(toUnixTimestamp64Milli("@timestamp") / 3600000) AS
			  "aggr__0__key_0", count(*) AS "aggr__0__count",
			  sumOrNull("spent") AS "metric__0__1_col_0",
			  countIf("message" iLIKE '%started%') AS "aggr__0__2-bucket__count",
			  sumOrNullIf("multiplier", "message" iLIKE '%started%') AS
			  "metric__0__2-bucket__2-metric_col_0"
			FROM ` + TableName + `
			GROUP BY toInt64(toUnixTimestamp64Milli("@timestamp") / 3600000) AS
			  "aggr__0__key_0"
			ORDER BY "aggr__0__key_0" ASC`,
	},
	{ // [2]
		TestName: "clients/kunkka/test_1, used to be broken before aggregations merge fix",
		QueryRequestJson: `
		{
			"_source": {
				"excludes": []
			},
			"aggs": {
				"time_offset_split": {
					"aggs": {
						"0": {
							"aggs": {
								"1": {
									"sum": {
										"field": "earned"
									}
								},
								"2-bucket": {
									"aggs": {
										"2-metric": {
											"sum": {
												"field": "multiplier"
											}
										}
									},
									"filter": {
										"bool": {
											"filter": [
												{
													"multi_match": {
														"lenient": true,
														"query": "abc",
														"type": "best_fields"
													}
												}
											],
											"must": [],
											"must_not": [],
											"should": []
										}
									}
								},
								"3-bucket": {
									"aggs": {
										"3-metric": {
											"sum": {
												"field": "multiplier"
											}
										}
									},
									"filter": {
										"bool": {
											"filter": [
												{
													"multi_match": {
														"lenient": true,
														"query": "bcd",
														"type": "best_fields"
													}
												}
											],
											"must": [],
											"must_not": [],
											"should": []
										}
									}
								},
								"4-bucket": {
									"aggs": {
										"4-metric": {
											"sum": {
												"field": "multiplier"
											}
										}
									},
									"filter": {
										"bool": {
											"filter": [
												{
													"multi_match": {
														"lenient": true,
														"query": "cde",
														"type": "best_fields"
													}
												}
											],
											"must": [],
											"must_not": [],
											"should": []
										}
									}
								},
								"5-bucket": {
									"aggs": {
										"5-metric": {
											"sum": {
												"field": "multiplier"
											}
										}
									},
									"filter": {
										"bool": {
											"filter": [
												{
													"multi_match": {
														"lenient": true,
														"query": "abc",
														"type": "best_fields"
													}
												}
											],
											"must": [],
											"must_not": [],
											"should": []
										}
									}
								}
							},
							"date_histogram": {
								"calendar_interval": "1h",
								"field": "@timestamp",
								"time_zone": "Europe/Warsaw"
							}
						}
					},
					"filters": {
						"filters": {
							"0": {
								"range": {
									"@timestamp": {
										"format": "strict_date_optional_time",
										"gte": "2024-06-02T17:16:16.749Z",
										"lte": "2024-06-21T21:59:59.999Z"
									}
								}
							},
							"86400000": {
								"range": {
									"@timestamp": {
										"format": "strict_date_optional_time",
										"gte": "2024-06-01T17:16:16.749Z",
										"lte": "2024-06-20T21:59:59.999Z"
									}
								}
							}
						}
					}
				}
			},
			"fields": [
				{
					"field": "@timestamp",
					"format": "date_time"
				},
				{
					"field": "reqTimeSec",
					"format": "date_time"
				},
				{
					"field": "timestamp",
					"format": "date_time"
				}
			],
			"query": {
				"bool": {
					"filter": [
						{
							"match_phrase": {
								"isOK": false
							}
						}
					],
					"must": [],
					"must_not": [],
					"should": []
				}
			},
			"runtime_mappings": {
				"hour_utc": {
					"script": {
						"source": "emit(doc['@timestamp'].value.hour)"
					},
					"type": "double"
				}
			},
			"script_fields": {},
			"size": 0,
			"stored_fields": [
				"*"
			],
			"track_total_hits": true
		}`,
		ExpectedResponse: `{
			"completion_time_in_millis": 1718989977680,
			"expiration_time_in_millis": 1718990317146,
			"id": "FkNRVjlieDBsUlRDMnhKdVV1TzJiMVEccFhLWWYwaThRUmFXNWRFWmY1b0tPZzozMzU5NQ==",
			"is_partial": false,
			"is_running": false,
			"response": {
				"_shards": {
					"failed": 0,
					"skipped": 0,
					"successful": 1,
					"total": 1
				},
				"aggregations": {
					"time_offset_split": {
						"buckets": {
							"0": {
								"0": {
									"buckets": [
										{
											"1": {
												"value": 4.400000095367432
											},
											"2-bucket": {
												"2-metric": {
													"value": 2.0
												},
												"doc_count": 1
											},
											"3-bucket": {
												"3-metric": {
													"value": 0.0
												},
												"doc_count": 0
											},
											"4-bucket": {
												"4-metric": {
													"value": 0.0
												},
												"doc_count": 0
											},
											"5-bucket": {
												"5-metric": {
													"value": 2.0
												},
												"doc_count": 1
											},
											"doc_count": 3,
											"key": 1718409600000,
											"key_as_string": "2024/06/15 02:00:00"
										},
										{
											"1": {
												"value": 4.400000095367432
											},
											"2-bucket": {
												"2-metric": {
													"value": 0.0
												},
												"doc_count": 0
											},
											"3-bucket": {
												"3-metric": {
													"value": 0.0
												},
												"doc_count": 0
											},
											"4-bucket": {
												"4-metric": {
													"value": 0.0
												},
												"doc_count": 0
											},
											"5-bucket": {
												"5-metric": {
													"value": 0.0
												},
												"doc_count": 0
											},
											"doc_count": 2,
											"key": 1718413200000,
											"key_as_string": "2024/06/15 03:00:00"
										},
										{
											"1": {
												"value": 15.400000095367432
											},
											"2-bucket": {
												"2-metric": {
													"value": 3.0
												},
												"doc_count": 1
											},
											"3-bucket": {
												"3-metric": {
													"value": 1.0
												},
												"doc_count": 1
											},
											"4-bucket": {
												"4-metric": {
													"value": 1.0
												},
												"doc_count": 1
											},
											"5-bucket": {
												"5-metric": {
													"value": 3.0
												},
												"doc_count": 1
											},
											"doc_count": 6,
											"key": 1718496000000,
											"key_as_string": "2024/06/16 02:00:00"
										},
										{
											"1": {
												"value": 6.6000001430511475
											},
											"2-bucket": {
												"2-metric": {
													"value": 0.0
												},
												"doc_count": 0
											},
											"3-bucket": {
												"3-metric": {
													"value": 0.0
												},
												"doc_count": 0
											},
											"4-bucket": {
												"4-metric": {
													"value": 0.0
												},
												"doc_count": 0
											},
											"5-bucket": {
												"5-metric": {
													"value": 0.0
												},
												"doc_count": 0
											},
											"doc_count": 2,
											"key": 1718503200000,
											"key_as_string": "2024/06/16 04:00:00"
										},
										{
											"1": {
												"value": 0.0
											},
											"2-bucket": {
												"2-metric": {
													"value": 0.0
												},
												"doc_count": 0
											},
											"3-bucket": {
												"3-metric": {
													"value": 0.0
												},
												"doc_count": 0
											},
											"4-bucket": {
												"4-metric": {
													"value": 0.0
												},
												"doc_count": 0
											},
											"5-bucket": {
												"5-metric": {
													"value": 0.0
												},
												"doc_count": 0
											},
											"doc_count": 1,
											"key": 1718578800000,
											"key_as_string": "2024/06/17 01:00:00"
										}
									]
								},
								"doc_count": 181
							},
							"86400000": {
								"0": {
									"buckets": [
										{
											"1": {
												"value": 15.400000095367432
											},
											"2-bucket": {
												"2-metric": {
													"value": 3.0
												},
												"doc_count": 1
											},
											"3-bucket": {
												"3-metric": {
													"value": 0.0
												},
												"doc_count": 0
											},
											"4-bucket": {
												"4-metric": {
													"value": 1.0
												},
												"doc_count": 1
											},
											"5-bucket": {
												"5-metric": {
													"value": 3.0
												},
												"doc_count": 1
											},
											"doc_count": 6,
											"key": 1718496000000,
											"key_as_string": "2024/06/16 02:00:00"
										},
										{
											"1": {
												"value": 5.5
											},
											"key_as_string": "2024/06/16 15:00:00",
											"key": 1718542800000,
											"doc_count": 3,
											"5-bucket": {
												"doc_count": 0,
												"5-metric": {
													"value": 0
												}
											},
											"2-bucket": {
												"doc_count": 3,
												"2-metric": {
													"value": 9
												}
											},
											"3-bucket": {
												"doc_count": 0,
												"3-metric": {
													"value": 0.0
												}
											},
											"4-bucket": {
												"doc_count": 3,
												"4-metric": {
													"value": 9
												}
											}
										}
									]
								},
								"doc_count": 181
							}
						}
					}
				},
				"hits": {
					"hits": [],
					"max_score": null,
					"total": {
						"relation": "eq",
						"value": 181
					}
				},
				"timed_out": false,
				"took": 9
			},
			"start_time_in_millis": 1718989977671
		}`,
		ExpectedResults: [][]model.QueryResultRow{
			{{Cols: []model.QueryResultCol{model.NewQueryResultCol("value", uint64(181))}}},
			{{Cols: []model.QueryResultCol{model.NewQueryResultCol("count()", uint64(181))}}},
			{
				{Cols: []model.QueryResultCol{
					model.NewQueryResultCol(`toInt64(toUnixTimestamp64Milli("@timestamp") / 3600000)`, int64(1718409600000/3600000)),
					model.NewQueryResultCol(`count()`, 3),
				}},
				{Cols: []model.QueryResultCol{
					model.NewQueryResultCol(`toInt64(toUnixTimestamp64Milli("@timestamp") / 3600000)`, int64(1718413200000/3600000)),
					model.NewQueryResultCol(`count()`, 2),
				}},
				{Cols: []model.QueryResultCol{
					model.NewQueryResultCol(`toInt64(toUnixTimestamp64Milli("@timestamp") / 3600000)`, int64(1718496000000/3600000)),
					model.NewQueryResultCol(`count()`, 6),
				}},
				{Cols: []model.QueryResultCol{
					model.NewQueryResultCol(`toInt64(toUnixTimestamp64Milli("@timestamp") / 3600000)`, int64(1718503200000/3600000)),
					model.NewQueryResultCol(`count()`, 2),
				}},
				{Cols: []model.QueryResultCol{
					model.NewQueryResultCol(`toInt64(toUnixTimestamp64Milli("@timestamp") / 3600000)`, int64(1718578800000/3600000)),
					model.NewQueryResultCol(`count()`, 1),
				}},
			},
			{
				{Cols: []model.QueryResultCol{
					model.NewQueryResultCol(`toInt64(toUnixTimestamp64Milli("@timestamp") / 3600000)`, int64(1718409600000/3600000)),
					model.NewQueryResultCol(`sumOrNull("earned")`, 4.400000095367432),
				}},
				{Cols: []model.QueryResultCol{
					model.NewQueryResultCol(`toInt64(toUnixTimestamp64Milli("@timestamp") / 3600000)`, int64(1718413200000/3600000)),
					model.NewQueryResultCol(`sumOrNull("earned")`, 4.400000095367432),
				}},
				{Cols: []model.QueryResultCol{
					model.NewQueryResultCol(`toInt64(toUnixTimestamp64Milli("@timestamp") / 3600000)`, int64(1718496000000/3600000)),
					model.NewQueryResultCol(`sumOrNull("earned")`, 15.400000095367432),
				}},
				{Cols: []model.QueryResultCol{
					model.NewQueryResultCol(`toInt64(toUnixTimestamp64Milli("@timestamp") / 3600000)`, int64(1718503200000/3600000)),
					model.NewQueryResultCol(`sumOrNull("earned")`, 6.6000001430511475),
				}},
				{Cols: []model.QueryResultCol{
					model.NewQueryResultCol(`toInt64(toUnixTimestamp64Milli("@timestamp") / 3600000)`, int64(1718578800000/3600000)),
					model.NewQueryResultCol(`sumOrNull("earned")`, 0.0),
				}},
			},
			{
				{Cols: []model.QueryResultCol{
					model.NewQueryResultCol(`toInt64(toUnixTimestamp64Milli("@timestamp") / 3600000)`, int64(1718409600000/3600000)),
					model.NewQueryResultCol(`count()`, 1),
				}},
				{Cols: []model.QueryResultCol{
					model.NewQueryResultCol(`toInt64(toUnixTimestamp64Milli("@timestamp") / 3600000)`, int64(1718496000000/3600000)),
					model.NewQueryResultCol(`count()`, 1),
				}},
			},
			{
				{Cols: []model.QueryResultCol{
					model.NewQueryResultCol(`toInt64(toUnixTimestamp64Milli("@timestamp") / 3600000)`, int64(1718409600000/3600000)),
					model.NewQueryResultCol(`sumOrNull("multiplier")`, 2.0),
				}},
				{Cols: []model.QueryResultCol{
					model.NewQueryResultCol(`toInt64(toUnixTimestamp64Milli("@timestamp") / 3600000)`, int64(1718496000000/3600000)),
					model.NewQueryResultCol(`sumOrNull("multiplier")`, 3.0),
				}},
			},
			{
				{Cols: []model.QueryResultCol{
					model.NewQueryResultCol(`toInt64(toUnixTimestamp64Milli("@timestamp") / 3600000)`, int64(1718496000000/3600000)),
					model.NewQueryResultCol(`count()`, 1),
				}},
				{Cols: []model.QueryResultCol{
					model.NewQueryResultCol(`toInt64(toUnixTimestamp64Milli("@timestamp") / 3600000)`, int64(1718496000000/3600000)),
					model.NewQueryResultCol(`count()`, 1),
				}},
			},
			{
				{Cols: []model.QueryResultCol{
					model.NewQueryResultCol(`toInt64(toUnixTimestamp64Milli("@timestamp") / 3600000)`, int64(1718496000000/3600000)),
					model.NewQueryResultCol(`sumOrNull("multiplier")`, 1.0),
				}},
				{Cols: []model.QueryResultCol{
					model.NewQueryResultCol(`toInt64(toUnixTimestamp64Milli("@timestamp") / 3600000)`, int64(1718496000000/3600000)),
					model.NewQueryResultCol(`sumOrNull("multiplier")`, 1.0),
				}},
			},
			{
				{Cols: []model.QueryResultCol{
					model.NewQueryResultCol(`toInt64(toUnixTimestamp64Milli("@timestamp") / 3600000)`, int64(1718496000000/3600000)),
					model.NewQueryResultCol(`count()`, 1),
				}},
				{Cols: []model.QueryResultCol{
					model.NewQueryResultCol(`toInt64(toUnixTimestamp64Milli("@timestamp") / 3600000)`, int64(1718496000000/3600000)),
					model.NewQueryResultCol(`count()`, 1),
				}},
			},
			{
				{Cols: []model.QueryResultCol{
					model.NewQueryResultCol(`toInt64(toUnixTimestamp64Milli("@timestamp") / 3600000)`, int64(1718496000000/3600000)),
					model.NewQueryResultCol(`sumOrNull("multiplier")`, 1.0),
				}},
				{Cols: []model.QueryResultCol{
					model.NewQueryResultCol(`toInt64(toUnixTimestamp64Milli("@timestamp") / 3600000)`, int64(1718496000000/3600000)),
					model.NewQueryResultCol(`sumOrNull("multiplier")`, 1.0),
				}},
			},
			{
				{Cols: []model.QueryResultCol{
					model.NewQueryResultCol(`toInt64(toUnixTimestamp64Milli("@timestamp") / 3600000)`, int64(1718409600000/3600000)),
					model.NewQueryResultCol(`count()`, 1),
				}},
				{Cols: []model.QueryResultCol{
					model.NewQueryResultCol(`toInt64(toUnixTimestamp64Milli("@timestamp") / 3600000)`, int64(1718496000000/3600000)),
					model.NewQueryResultCol(`count()`, 1),
				}},
				{Cols: []model.QueryResultCol{
					model.NewQueryResultCol(`toInt64(toUnixTimestamp64Milli("@timestamp") / 3600000)`, int64(1718496000000/3600000)),
					model.NewQueryResultCol(`count()`, 1),
				}},
			},
			{
				{Cols: []model.QueryResultCol{
					model.NewQueryResultCol(`toInt64(toUnixTimestamp64Milli("@timestamp") / 3600000)`, int64(1718409600000/3600000)),
					model.NewQueryResultCol(`sumOrNull("multiplier")`, 2.0),
				}},
				{Cols: []model.QueryResultCol{
					model.NewQueryResultCol(`toInt64(toUnixTimestamp64Milli("@timestamp") / 3600000)`, int64(1718496000000/3600000)),
					model.NewQueryResultCol(`sumOrNull("multiplier")`, 3.0),
				}},
				{Cols: []model.QueryResultCol{
					model.NewQueryResultCol(`toInt64(toUnixTimestamp64Milli("@timestamp") / 3600000)`, int64(1718496000000/3600000)),
					model.NewQueryResultCol(`sumOrNull("multiplier")`, 3.0),
				}},
			},
			{
				{Cols: []model.QueryResultCol{
					model.NewQueryResultCol(`toInt64(toUnixTimestamp64Milli("@timestamp") / 3600000)`, int64(1718409600000/3600000)),
					model.NewQueryResultCol(`count()`, 6),
				}},
				{Cols: []model.QueryResultCol{
					model.NewQueryResultCol(`toInt64(toUnixTimestamp64Milli("@timestamp") / 3600000)`, int64(1718542800000/3600000)),
					model.NewQueryResultCol(`count()`, 3),
				}},
			},
			{
				{Cols: []model.QueryResultCol{
					model.NewQueryResultCol(`toInt64(toUnixTimestamp64Milli("@timestamp") / 3600000)`, int64(1718409600000/3600000)),
					model.NewQueryResultCol(`sumOrNull("earned")`, 15.400000095367432),
				}},
				{Cols: []model.QueryResultCol{
					model.NewQueryResultCol(`toInt64(toUnixTimestamp64Milli("@timestamp") / 3600000)`, int64(1718542800000/3600000)),
					model.NewQueryResultCol(`sumOrNull("earned")`, 5.5),
				}},
			},
			{
				{Cols: []model.QueryResultCol{
					model.NewQueryResultCol(`toInt64(toUnixTimestamp64Milli("@timestamp") / 3600000)`, int64(1718409600000/3600000)),
					model.NewQueryResultCol(`count()`, 1),
				}},
				{Cols: []model.QueryResultCol{
					model.NewQueryResultCol(`toInt64(toUnixTimestamp64Milli("@timestamp") / 3600000)`, int64(1718542800000/3600000)),
					model.NewQueryResultCol(`count()`, 3),
				}},
			},
			{
				{Cols: []model.QueryResultCol{
					model.NewQueryResultCol(`toInt64(toUnixTimestamp64Milli("@timestamp") / 3600000)`, int64(1718409600000/3600000)),
					model.NewQueryResultCol(`sumOrNull("multiplier")`, 3.0),
				}},
				{Cols: []model.QueryResultCol{
					model.NewQueryResultCol(`toInt64(toUnixTimestamp64Milli("@timestamp") / 3600000)`, int64(1718542800000/3600000)),
					model.NewQueryResultCol(`sumOrNull("multiplier")`, 9.0),
				}},
			},
			{},
			{},
			{
				{Cols: []model.QueryResultCol{
					model.NewQueryResultCol(`toInt64(toUnixTimestamp64Milli("@timestamp") / 3600000)`, int64(1718409600000/3600000)),
					model.NewQueryResultCol(`count()`, 1),
				}},
				{Cols: []model.QueryResultCol{
					model.NewQueryResultCol(`toInt64(toUnixTimestamp64Milli("@timestamp") / 3600000)`, int64(1718542800000/3600000)),
					model.NewQueryResultCol(`count()`, 3),
				}},
			},
			{
				{Cols: []model.QueryResultCol{
					model.NewQueryResultCol(`toInt64(toUnixTimestamp64Milli("@timestamp") / 3600000)`, int64(1718409600000/3600000)),
					model.NewQueryResultCol(`sumOrNull("multiplier")`, 1.0),
				}},
				{Cols: []model.QueryResultCol{
					model.NewQueryResultCol(`toInt64(toUnixTimestamp64Milli("@timestamp") / 3600000)`, int64(1718542800000/3600000)),
					model.NewQueryResultCol(`sumOrNull("multiplier")`, 9.0),
				}},
			},
			{
				{Cols: []model.QueryResultCol{
					model.NewQueryResultCol(`toInt64(toUnixTimestamp64Milli("@timestamp") / 3600000)`, int64(1718409600000/3600000)),
					model.NewQueryResultCol(`count()`, 1),
				}},
			},
			{
				{Cols: []model.QueryResultCol{
					model.NewQueryResultCol(`toInt64(toUnixTimestamp64Milli("@timestamp") / 3600000)`, int64(1718409600000/3600000)),
					model.NewQueryResultCol(`sumOrNull("multiplier")`, 3.0),
				}},
			},
			{},
		},
		ExpectedPancakeResults: make([]model.QueryResultRow, 0),
		ExpectedSQLs: []string{
			`SELECT count() ` +
				`FROM ` + testdata.TableName + ` ` +
				`WHERE "isOK"==false`,
			`SELECT count() ` +
				`FROM ` + testdata.TableName + ` ` +
				`WHERE ("isOK"==false AND ("@timestamp">=parseDateTime64BestEffort('2024-06-02T17:16:16.749Z') ` +
				`AND "@timestamp"<=parseDateTime64BestEffort('2024-06-21T21:59:59.999Z')))`,
			`SELECT toInt64(toUnixTimestamp64Milli("@timestamp") / 3600000), count() ` +
				`FROM ` + testdata.TableName + ` ` +
				`WHERE ("isOK"==false AND ("@timestamp">=parseDateTime64BestEffort('2024-06-02T17:16:16.749Z') AND ` +
				`"@timestamp"<=parseDateTime64BestEffort('2024-06-21T21:59:59.999Z'))) ` +
				`GROUP BY toInt64(toUnixTimestamp64Milli("@timestamp") / 3600000) ` +
				`ORDER BY toInt64(toUnixTimestamp64Milli("@timestamp") / 3600000)`,
			`SELECT toInt64(toUnixTimestamp64Milli("@timestamp") / 3600000), sumOrNull("earned") ` +
				`FROM ` + testdata.TableName + ` ` +
				`WHERE ("isOK"==false AND ("@timestamp">=parseDateTime64BestEffort('2024-06-02T17:16:16.749Z') AND ` +
				`"@timestamp"<=parseDateTime64BestEffort('2024-06-21T21:59:59.999Z'))) ` +
				`GROUP BY toInt64(toUnixTimestamp64Milli("@timestamp") / 3600000) ` +
				`ORDER BY toInt64(toUnixTimestamp64Milli("@timestamp") / 3600000)`,
			`SELECT toInt64(toUnixTimestamp64Milli("@timestamp") / 3600000), count() ` +
				`FROM ` + testdata.TableName + ` ` +
				`WHERE (("isOK"==false AND ("@timestamp">=parseDateTime64BestEffort('2024-06-02T17:16:16.749Z') AND ` +
				`"@timestamp"<=parseDateTime64BestEffort('2024-06-21T21:59:59.999Z'))) ` +
				`AND "message" iLIKE '%abc%') ` +
				`GROUP BY toInt64(toUnixTimestamp64Milli("@timestamp") / 3600000) ` +
				`ORDER BY toInt64(toUnixTimestamp64Milli("@timestamp") / 3600000)`,
			`SELECT toInt64(toUnixTimestamp64Milli("@timestamp") / 3600000), sumOrNull("multiplier") ` +
				`FROM ` + testdata.TableName + ` ` +
				`WHERE (("isOK"==false AND ("@timestamp">=parseDateTime64BestEffort('2024-06-02T17:16:16.749Z') AND ` +
				`"@timestamp"<=parseDateTime64BestEffort('2024-06-21T21:59:59.999Z'))) ` +
				`AND "message" iLIKE '%abc%') ` +
				`GROUP BY toInt64(toUnixTimestamp64Milli("@timestamp") / 3600000) ` +
				`ORDER BY toInt64(toUnixTimestamp64Milli("@timestamp") / 3600000)`,
			`SELECT toInt64(toUnixTimestamp64Milli("@timestamp") / 3600000), count() ` +
				`FROM ` + testdata.TableName + ` ` +
				`WHERE (("isOK"==false AND ("@timestamp">=parseDateTime64BestEffort('2024-06-02T17:16:16.749Z') AND ` +
				`"@timestamp"<=parseDateTime64BestEffort('2024-06-21T21:59:59.999Z'))) ` +
				`AND "message" iLIKE '%bcd%') ` +
				`GROUP BY toInt64(toUnixTimestamp64Milli("@timestamp") / 3600000) ` +
				`ORDER BY toInt64(toUnixTimestamp64Milli("@timestamp") / 3600000)`,
			`SELECT toInt64(toUnixTimestamp64Milli("@timestamp") / 3600000), sumOrNull("multiplier") ` +
				`FROM ` + testdata.TableName + ` ` +
				`WHERE (("isOK"==false AND ("@timestamp">=parseDateTime64BestEffort('2024-06-02T17:16:16.749Z') AND ` +
				`"@timestamp"<=parseDateTime64BestEffort('2024-06-21T21:59:59.999Z'))) ` +
				`AND "message" iLIKE '%bcd%') ` +
				`GROUP BY toInt64(toUnixTimestamp64Milli("@timestamp") / 3600000) ` +
				`ORDER BY toInt64(toUnixTimestamp64Milli("@timestamp") / 3600000)`,
			`SELECT toInt64(toUnixTimestamp64Milli("@timestamp") / 3600000), count() ` +
				`FROM ` + testdata.TableName + ` ` +
				`WHERE (("isOK"==false AND ("@timestamp">=parseDateTime64BestEffort('2024-06-02T17:16:16.749Z') AND ` +
				`"@timestamp"<=parseDateTime64BestEffort('2024-06-21T21:59:59.999Z'))) ` +
				`AND "message" iLIKE '%cde%') ` +
				`GROUP BY toInt64(toUnixTimestamp64Milli("@timestamp") / 3600000) ` +
				`ORDER BY toInt64(toUnixTimestamp64Milli("@timestamp") / 3600000)`,
			`SELECT toInt64(toUnixTimestamp64Milli("@timestamp") / 3600000), sumOrNull("multiplier") ` +
				`FROM ` + testdata.TableName + ` ` +
				`WHERE (("isOK"==false AND ("@timestamp">=parseDateTime64BestEffort('2024-06-02T17:16:16.749Z') AND ` +
				`"@timestamp"<=parseDateTime64BestEffort('2024-06-21T21:59:59.999Z'))) ` +
				`AND "message" iLIKE '%cde%') ` +
				`GROUP BY toInt64(toUnixTimestamp64Milli("@timestamp") / 3600000) ` +
				`ORDER BY toInt64(toUnixTimestamp64Milli("@timestamp") / 3600000)`,
			`SELECT toInt64(toUnixTimestamp64Milli("@timestamp") / 3600000), count() ` +
				`FROM ` + testdata.TableName + ` ` +
				`WHERE (("isOK"==false AND ("@timestamp">=parseDateTime64BestEffort('2024-06-02T17:16:16.749Z') AND ` +
				`"@timestamp"<=parseDateTime64BestEffort('2024-06-21T21:59:59.999Z'))) ` +
				`AND "message" iLIKE '%abc%') ` +
				`GROUP BY toInt64(toUnixTimestamp64Milli("@timestamp") / 3600000) ` +
				`ORDER BY toInt64(toUnixTimestamp64Milli("@timestamp") / 3600000)`,
			`SELECT toInt64(toUnixTimestamp64Milli("@timestamp") / 3600000), sumOrNull("multiplier") ` +
				`FROM ` + testdata.TableName + ` ` +
				`WHERE (("isOK"==false AND ("@timestamp">=parseDateTime64BestEffort('2024-06-02T17:16:16.749Z') AND ` +
				`"@timestamp"<=parseDateTime64BestEffort('2024-06-21T21:59:59.999Z'))) ` +
				`AND "message" iLIKE '%abc%') ` +
				`GROUP BY toInt64(toUnixTimestamp64Milli("@timestamp") / 3600000) ` +
				`ORDER BY toInt64(toUnixTimestamp64Milli("@timestamp") / 3600000)`,
			`SELECT count() ` +
				`FROM ` + testdata.TableName + ` ` +
				`WHERE ("isOK"==false AND ("@timestamp">=parseDateTime64BestEffort('2024-06-01T17:16:16.749Z') AND ` +
				`"@timestamp"<=parseDateTime64BestEffort('2024-06-20T21:59:59.999Z')))`,
			`SELECT toInt64(toUnixTimestamp64Milli("@timestamp") / 3600000), count() ` +
				`FROM ` + testdata.TableName + ` ` +
				`WHERE ("isOK"==false AND ("@timestamp">=parseDateTime64BestEffort('2024-06-01T17:16:16.749Z') AND ` +
				`"@timestamp"<=parseDateTime64BestEffort('2024-06-20T21:59:59.999Z'))) ` +
				`GROUP BY toInt64(toUnixTimestamp64Milli("@timestamp") / 3600000) ` +
				`ORDER BY toInt64(toUnixTimestamp64Milli("@timestamp") / 3600000)`,
			`SELECT toInt64(toUnixTimestamp64Milli("@timestamp") / 3600000), sumOrNull("earned") ` +
				`FROM ` + testdata.TableName + ` ` +
				`WHERE ("isOK"==false AND ("@timestamp">=parseDateTime64BestEffort('2024-06-01T17:16:16.749Z') AND ` +
				`"@timestamp"<=parseDateTime64BestEffort('2024-06-20T21:59:59.999Z'))) ` +
				`GROUP BY toInt64(toUnixTimestamp64Milli("@timestamp") / 3600000) ` +
				`ORDER BY toInt64(toUnixTimestamp64Milli("@timestamp") / 3600000)`,
			`SELECT toInt64(toUnixTimestamp64Milli("@timestamp") / 3600000), count() ` +
				`FROM ` + testdata.TableName + ` ` +
				`WHERE (("isOK"==false AND ("@timestamp">=parseDateTime64BestEffort('2024-06-01T17:16:16.749Z') AND ` +
				`"@timestamp"<=parseDateTime64BestEffort('2024-06-20T21:59:59.999Z'))) ` +
				`AND "message" iLIKE '%abc%') ` +
				`GROUP BY toInt64(toUnixTimestamp64Milli("@timestamp") / 3600000) ` +
				`ORDER BY toInt64(toUnixTimestamp64Milli("@timestamp") / 3600000)`,
			`SELECT toInt64(toUnixTimestamp64Milli("@timestamp") / 3600000), sumOrNull("multiplier") ` +
				`FROM ` + testdata.TableName + ` ` +
				`WHERE (("isOK"==false AND ("@timestamp">=parseDateTime64BestEffort('2024-06-01T17:16:16.749Z') AND ` +
				`"@timestamp"<=parseDateTime64BestEffort('2024-06-20T21:59:59.999Z'))) ` +
				`AND "message" iLIKE '%abc%') ` +
				`GROUP BY toInt64(toUnixTimestamp64Milli("@timestamp") / 3600000) ` +
				`ORDER BY toInt64(toUnixTimestamp64Milli("@timestamp") / 3600000)`,
			`SELECT toInt64(toUnixTimestamp64Milli("@timestamp") / 3600000), count() ` +
				`FROM ` + testdata.TableName + ` ` +
				`WHERE (("isOK"==false AND ("@timestamp">=parseDateTime64BestEffort('2024-06-01T17:16:16.749Z') AND ` +
				`"@timestamp"<=parseDateTime64BestEffort('2024-06-20T21:59:59.999Z'))) ` +
				`AND "message" iLIKE '%bcd%') ` +
				`GROUP BY toInt64(toUnixTimestamp64Milli("@timestamp") / 3600000) ` +
				`ORDER BY toInt64(toUnixTimestamp64Milli("@timestamp") / 3600000)`,
			`SELECT toInt64(toUnixTimestamp64Milli("@timestamp") / 3600000), sumOrNull("multiplier") ` +
				`FROM ` + testdata.TableName + ` ` +
				`WHERE (("isOK"==false AND ("@timestamp">=parseDateTime64BestEffort('2024-06-01T17:16:16.749Z') AND ` +
				`"@timestamp"<=parseDateTime64BestEffort('2024-06-20T21:59:59.999Z'))) ` +
				`AND "message" iLIKE '%bcd%') ` +
				`GROUP BY toInt64(toUnixTimestamp64Milli("@timestamp") / 3600000) ` +
				`ORDER BY toInt64(toUnixTimestamp64Milli("@timestamp") / 3600000)`,
			`SELECT toInt64(toUnixTimestamp64Milli("@timestamp") / 3600000), count() ` +
				`FROM ` + testdata.TableName + ` ` +
				`WHERE (("isOK"==false AND ("@timestamp">=parseDateTime64BestEffort('2024-06-01T17:16:16.749Z') AND ` +
				`"@timestamp"<=parseDateTime64BestEffort('2024-06-20T21:59:59.999Z'))) ` +
				`AND "message" iLIKE '%cde%') ` +
				`GROUP BY toInt64(toUnixTimestamp64Milli("@timestamp") / 3600000) ` +
				`ORDER BY toInt64(toUnixTimestamp64Milli("@timestamp") / 3600000)`,
			`SELECT toInt64(toUnixTimestamp64Milli("@timestamp") / 3600000), sumOrNull("multiplier") ` +
				`FROM ` + testdata.TableName + ` ` +
				`WHERE (("isOK"==false AND ("@timestamp">=parseDateTime64BestEffort('2024-06-01T17:16:16.749Z') AND ` +
				`"@timestamp"<=parseDateTime64BestEffort('2024-06-20T21:59:59.999Z'))) ` +
				`AND "message" iLIKE '%cde%') ` +
				`GROUP BY toInt64(toUnixTimestamp64Milli("@timestamp") / 3600000) ` +
				`ORDER BY toInt64(toUnixTimestamp64Milli("@timestamp") / 3600000)`,
			`SELECT toInt64(toUnixTimestamp64Milli("@timestamp") / 3600000), count() ` +
				`FROM ` + testdata.TableName + ` ` +
				`WHERE (("isOK"==false AND ("@timestamp">=parseDateTime64BestEffort('2024-06-01T17:16:16.749Z') AND ` +
				`"@timestamp"<=parseDateTime64BestEffort('2024-06-20T21:59:59.999Z'))) ` +
				`AND "message" iLIKE '%abc%') ` +
				`GROUP BY toInt64(toUnixTimestamp64Milli("@timestamp") / 3600000) ` +
				`ORDER BY toInt64(toUnixTimestamp64Milli("@timestamp") / 3600000)`,
			`SELECT toInt64(toUnixTimestamp64Milli("@timestamp") / 3600000), sumOrNull("multiplier") ` +
				`FROM ` + testdata.TableName + ` ` +
				`WHERE (("isOK"==false AND ("@timestamp">=parseDateTime64BestEffort('2024-06-01T17:16:16.749Z') AND ` +
				`"@timestamp"<=parseDateTime64BestEffort('2024-06-20T21:59:59.999Z'))) ` +
				`AND "message" iLIKE '%abc%') ` +
				`GROUP BY toInt64(toUnixTimestamp64Milli("@timestamp") / 3600000) ` +
				`ORDER BY toInt64(toUnixTimestamp64Milli("@timestamp") / 3600000)`,
		},
		ExpectedPancakeSQL: "TODO",
	},
}<|MERGE_RESOLUTION|>--- conflicted
+++ resolved
@@ -234,38 +234,17 @@
 				`ORDER BY toInt64(toUnixTimestamp64Milli("@timestamp") / 3600000)`,
 		},
 		ExpectedPancakeSQL: `
-<<<<<<< HEAD
-			SELECT "aggr__0__key_0", "aggr__0__count", "metric__0__1_col_0",
-			  "aggr__0__2-bucket___col_0", "metric__0__2-bucket__2-metric_col_0"
-			FROM (
-			  SELECT "aggr__0__key_0", "aggr__0__count", "metric__0__1_col_0",
-				"aggr__0__2-bucket___col_0", "metric__0__2-bucket__2-metric_col_0",
-				dense_rank() OVER (ORDER BY "aggr__0__key_0" ASC) AS "aggr__0__order_1_rank"
-			  FROM (
-				SELECT toInt64(toUnixTimestamp64Milli("@timestamp") / 3600000) AS
-				  "aggr__0__key_0",
-				  sum(count(*)) OVER (PARTITION BY "aggr__0__key_0") AS "aggr__0__count",
-				  sumOrNull(sumOrNull("spent")) OVER (PARTITION BY "aggr__0__key_0") AS
-				  "metric__0__1_col_0",
-				  countIf("message" iLIKE '%started%') AS "aggr__0__2-bucket___col_0",
-				  sumOrNullIf("multiplier", "message" iLIKE '%started%') AS
-				  "metric__0__2-bucket__2-metric_col_0"
-				FROM ` + TableName + `
-				GROUP BY toInt64(toUnixTimestamp64Milli("@timestamp") / 3600000) AS
-				  "aggr__0__key_0"))
-			ORDER BY "aggr__0__order_1_rank" ASC`,
-=======
 			SELECT toInt64(toUnixTimestamp64Milli("@timestamp") / 3600000) AS
 			  "aggr__0__key_0", count(*) AS "aggr__0__count",
 			  sumOrNull("spent") AS "metric__0__1_col_0",
 			  countIf("message" iLIKE '%started%') AS "aggr__0__2-bucket__count",
 			  sumOrNullIf("multiplier", "message" iLIKE '%started%') AS
 			  "metric__0__2-bucket__2-metric_col_0"
-			FROM "logs-generic-default"
+			FROM ` + TableName + `
 			GROUP BY toInt64(toUnixTimestamp64Milli("@timestamp") / 3600000) AS
 			  "aggr__0__key_0"
 			ORDER BY "aggr__0__key_0" ASC`,
->>>>>>> fdd2b117
+
 	},
 	{ // [1]
 		TestName: "it's the same input as in previous test, but with the original output from Elastic." +
