--- conflicted
+++ resolved
@@ -473,8 +473,177 @@
 			  fromUnixTimestamp64Milli(1728635627125))`,
 		AdditionalAcceptableDifference: []string{"key_as_string"}, // timezone differences between local and github runs... There's always 2h difference between those, need to investigate. Maybe come back to .UTC() so there's no "+timezone" (e.g. +02:00)?
 	},
-<<<<<<< HEAD
 	{ // [3]
+		TestName: "bucket_script with multiple buckets_path",
+		QueryRequestJson: `
+		{
+			"aggs": {
+				"timeseries": {
+					"aggs": {
+						"f2": {
+							"bucket_script": {
+								"buckets_path": {
+									"denominator": "f2-denominator>_count",
+									"numerator": "f2-numerator>_count"
+								},
+								"script": "params.numerator != null && params.denominator != null && params.denominator != 0 ? params.numerator / params.denominator : 0"
+							}
+						},
+						"f2-denominator": {
+							"filter": {
+								"bool": {
+									"filter": [],
+									"must": [],
+									"must_not": [],
+									"should": []
+								}
+							}
+						},
+						"f2-numerator": {
+							"filter": {
+								"bool": {
+									"filter": [],
+									"must": [
+										{
+											"query_string": {
+												"analyze_wildcard": true,
+												"query": "!_exists_:a.b_str"
+											}
+										}
+									],
+									"must_not": [],
+									"should": []
+								}
+							}
+						}
+					},
+					"auto_date_histogram": {
+						"buckets": 1,
+						"field": "@timestamp"
+					},
+					"meta": {
+						"indexPatternString": "ab*",
+						"intervalString": "9075600000ms",
+						"normalized": true,
+						"panelId": "f0",
+						"seriesId": "f1",
+						"timeField": "@timestamp"
+					}
+				}
+			},
+			"query": {
+				"bool": {
+					"filter": [],
+					"must": [
+						{
+							"range": {
+								"@timestamp": {
+									"format": "strict_date_optional_time",
+									"gte": "2024-07-19T14:38:24.783Z",
+									"lte": "2024-11-01T15:38:24.783Z"
+								}
+							}
+						},
+						{
+							"bool": {
+								"filter": [],
+								"must": [],
+								"must_not": [],
+								"should": []
+							}
+						},
+						{
+							"bool": {
+								"filter": [],
+								"must": [],
+								"must_not": [],
+								"should": []
+							}
+						}
+					],
+					"must_not": [],
+					"should": []
+				}
+			},
+			"runtime_mappings": {},
+			"size": 0,
+			"timeout": "30000ms",
+			"track_total_hits": true
+		}`,
+		ExpectedResponse: `
+		{
+			"completion_status": 200,
+			"completion_time_in_millis": 1730475504882,
+			"expiration_time_in_millis": 1730898929116,
+			"id": "quesma_async_0192e860-b4cb-7be4-a193-43d38686c80d",
+			"is_partial": false,
+			"is_running": false,
+			"response": {
+				"_shards": {
+					"failed": 0,
+					"skipped": 0,
+					"successful": 1,
+					"total": 1
+				},
+				"aggregations": {
+					"timeseries": {
+						"buckets": [
+							{
+								"f2": {
+									"value": 0.178
+								},
+								"f2-denominator": {
+									"doc_count": 1000
+								},
+								"f2-numerator": {
+									"doc_count": 178
+								},
+								"doc_count": 1000,
+								"key": 1721399904783,
+								"key_as_string": "2024-07-19T14:38:24.783"
+							}
+						],
+						"interval": "100y",
+						"meta": {
+							"indexPatternString": "ab*",
+							"intervalString": "9075600000ms",
+							"normalized": true,
+							"panelId": "f0",
+							"seriesId": "f1",
+							"timeField": "@timestamp"
+						}
+					}
+				},
+				"hits": {
+					"hits": [],
+					"max_score": null,
+					"total": {
+						"relation": "eq",
+						"value": 1000
+					}
+				},
+				"timed_out": false,
+				"took": 0
+			},
+			"start_time_in_millis": 0
+		}`,
+		ExpectedPancakeResults: []model.QueryResultRow{
+			{Cols: []model.QueryResultCol{
+				model.NewQueryResultCol("aggr__timeseries__count", int64(1000)),
+				model.NewQueryResultCol("metric__timeseries__f2-numerator_col_0", int64(178)),
+				model.NewQueryResultCol("aggr__timeseries__f2-denominator__count", int64(1000)),
+			}},
+		},
+		ExpectedPancakeSQL: `
+			SELECT count(*) AS "aggr__timeseries__count",
+			  countIf(NOT ("a.b_str" IS NOT NULL)) AS
+			  "metric__timeseries__f2-numerator_col_0",
+			  countIf(true) AS "aggr__timeseries__f2-denominator__count"
+			FROM __quesma_table_name
+			WHERE ("@timestamp">=fromUnixTimestamp64Milli(1721399904783) AND "@timestamp"<=
+			  fromUnixTimestamp64Milli(1730475504783))`,
+	},
+	{ // [4]
 		TestName: "todo",
 		QueryRequestJson: `
 		{
@@ -497,41 +666,10 @@
 					"filters": {
 						"filters": {
 							"": {
-=======
-	{ // [6]
-		TestName: "bucket_script with multiple buckets_path",
-		QueryRequestJson: `
-		{
-			"aggs": {
-				"timeseries": {
-					"aggs": {
-						"f2": {
-							"bucket_script": {
-								"buckets_path": {
-									"denominator": "f2-denominator>_count",
-									"numerator": "f2-numerator>_count"
-								},
-								"script": "params.numerator != null && params.denominator != null && params.denominator != 0 ? params.numerator / params.denominator : 0"
-							}
-						},
-						"f2-denominator": {
-							"filter": {
-								"bool": {
-									"filter": [],
-									"must": [],
-									"must_not": [],
-									"should": []
-								}
-							}
-						},
-						"f2-numerator": {
-							"filter": {
->>>>>>> f527396d
 								"bool": {
 									"filter": [],
 									"must": [
 										{
-<<<<<<< HEAD
 											"match_phrase": {
 												"a": "b"
 											}
@@ -539,11 +677,6 @@
 										{
 											"match_phrase": {
 												"c": "d"
-=======
-											"query_string": {
-												"analyze_wildcard": true,
-												"query": "!_exists_:a.b_str"
->>>>>>> f527396d
 											}
 										}
 									],
@@ -552,7 +685,6 @@
 								}
 							}
 						}
-<<<<<<< HEAD
 					}
 				}
 			},
@@ -632,7 +764,7 @@
 			  "aggr__other-filter__3__key_0" ASC
 			LIMIT 16`,
 	},
-	{ // [4]
+	{ // [5]
 		TestName: "todo",
 		QueryRequestJson: `
 		{
@@ -676,26 +808,11 @@
 					},
 					"meta": {
 						"type": "split"
-=======
-					},
-					"auto_date_histogram": {
-						"buckets": 1,
-						"field": "@timestamp"
-					},
-					"meta": {
-						"indexPatternString": "ab*",
-						"intervalString": "9075600000ms",
-						"normalized": true,
-						"panelId": "f0",
-						"seriesId": "f1",
-						"timeField": "@timestamp"
->>>>>>> f527396d
 					}
 				}
 			},
 			"query": {
 				"bool": {
-<<<<<<< HEAD
 					"filter": {
 						"bool": {
 							"filter": [],
@@ -704,15 +821,11 @@
 							"should": []
 						}
 					},
-=======
-					"filter": [],
->>>>>>> f527396d
 					"must": [
 						{
 							"range": {
 								"@timestamp": {
 									"format": "strict_date_optional_time",
-<<<<<<< HEAD
 									"gte": "2024-10-09T21:02:09.621Z",
 									"lte": "2024-10-09T21:02:12.621Z"
 								}
@@ -826,7 +939,7 @@
 			  "aggr__q__time_buckets__key_0"
 			ORDER BY "aggr__q__time_buckets__key_0" ASC`,
 	},
-	{ // [5]
+	{ // [6]
 		TestName: "Clover",
 		QueryRequestJson: `
 		{
@@ -868,32 +981,6 @@
 					"meta": {
 						"type": "split"
 					}
-=======
-									"gte": "2024-07-19T14:38:24.783Z",
-									"lte": "2024-11-01T15:38:24.783Z"
-								}
-							}
-						},
-						{
-							"bool": {
-								"filter": [],
-								"must": [],
-								"must_not": [],
-								"should": []
-							}
-						},
-						{
-							"bool": {
-								"filter": [],
-								"must": [],
-								"must_not": [],
-								"should": []
-							}
-						}
-					],
-					"must_not": [],
-					"should": []
->>>>>>> f527396d
 				}
 			},
 			"runtime_mappings": {},
@@ -903,15 +990,8 @@
 		}`,
 		ExpectedResponse: `
 		{
-<<<<<<< HEAD
 			"completion_time_in_millis": 1707486436398,
 			"expiration_time_in_millis": 1707486496397,
-=======
-			"completion_status": 200,
-			"completion_time_in_millis": 1730475504882,
-			"expiration_time_in_millis": 1730898929116,
-			"id": "quesma_async_0192e860-b4cb-7be4-a193-43d38686c80d",
->>>>>>> f527396d
 			"is_partial": false,
 			"is_running": false,
 			"response": {
@@ -922,7 +1002,6 @@
 					"total": 1
 				},
 				"aggregations": {
-<<<<<<< HEAD
 					"sampler": {
 						"doc_count": 4675,
 						"eventRate": {
@@ -953,33 +1032,6 @@
 									"key_as_string": "2024-10-13T00:00:00.000"
 								}
 							]
-=======
-					"timeseries": {
-						"buckets": [
-							{
-								"f2": {
-									"value": 0.178
-								},
-								"f2-denominator": {
-									"doc_count": 1000
-								},
-								"f2-numerator": {
-									"doc_count": 178
-								},
-								"doc_count": 1000,
-								"key": 1721399904783,
-								"key_as_string": "2024-07-19T14:38:24.783"
-							}
-						],
-						"interval": "100y",
-						"meta": {
-							"indexPatternString": "ab*",
-							"intervalString": "9075600000ms",
-							"normalized": true,
-							"panelId": "f0",
-							"seriesId": "f1",
-							"timeField": "@timestamp"
->>>>>>> f527396d
 						}
 					}
 				},
@@ -988,7 +1040,6 @@
 					"max_score": null,
 					"total": {
 						"relation": "eq",
-<<<<<<< HEAD
 						"value": 2200
 					}
 				},
@@ -1023,30 +1074,5 @@
 			  ("@timestamp", 'Europe/Warsaw'))*1000) / 1800000) AS
 			  "aggr__q__time_buckets__key_0"
 			ORDER BY "aggr__q__time_buckets__key_0" ASC`,
-=======
-						"value": 1000
-					}
-				},
-				"timed_out": false,
-				"took": 0
-			},
-			"start_time_in_millis": 0
-		}`,
-		ExpectedPancakeResults: []model.QueryResultRow{
-			{Cols: []model.QueryResultCol{
-				model.NewQueryResultCol("aggr__timeseries__count", int64(1000)),
-				model.NewQueryResultCol("metric__timeseries__f2-numerator_col_0", int64(178)),
-				model.NewQueryResultCol("aggr__timeseries__f2-denominator__count", int64(1000)),
-			}},
-		},
-		ExpectedPancakeSQL: `
-			SELECT count(*) AS "aggr__timeseries__count",
-			  countIf(NOT ("a.b_str" IS NOT NULL)) AS
-			  "metric__timeseries__f2-numerator_col_0",
-			  countIf(true) AS "aggr__timeseries__f2-denominator__count"
-			FROM __quesma_table_name
-			WHERE ("@timestamp">=fromUnixTimestamp64Milli(1721399904783) AND "@timestamp"<=
-			  fromUnixTimestamp64Milli(1730475504783))`,
->>>>>>> f527396d
 	},
 }