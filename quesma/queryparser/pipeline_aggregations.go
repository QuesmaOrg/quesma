// Copyright Quesma, licensed under the Elastic License 2.0.
// SPDX-License-Identifier: Elastic-2.0
package queryparser

import (
	"fmt"
	"quesma/logger"
	"quesma/model"
	"quesma/model/pipeline_aggregations"
	"strings"
)

// CAUTION: maybe "return" everywhere isn't corrent, as maybe there can be multiple pipeline aggregations at one level.
// But I've tested some complex queries and it seems to not be the case. So let's keep it this way for now.
func (cw *ClickhouseQueryTranslator) parsePipelineAggregations(queryMap QueryMap) (aggregationType model.QueryType, success bool) {
	if aggregationType, success = cw.parseBucketScriptBasic(queryMap); success {
		delete(queryMap, "bucket_script")
		return
	}
	if aggregationType, success = cw.parseCumulativeSum(queryMap); success {
		delete(queryMap, "cumulative_sum")
		return
	}
	if aggregationType, success = cw.parseDerivative(queryMap); success {
		delete(queryMap, "derivative")
		return
	}
	if aggregationType, success = cw.parseSerialDiff(queryMap); success {
		delete(queryMap, "derivative")
		return
	}
	if aggregationType, success = cw.parseAverageBucket(queryMap); success {
		delete(queryMap, "avg_bucket")
		return
	}
	if aggregationType, success = cw.parseMinBucket(queryMap); success {
		delete(queryMap, "min_bucket")
		return
	}
	if aggregationType, success = cw.parseMaxBucket(queryMap); success {
		delete(queryMap, "max_bucket")
		return
	}
	if aggregationType, success = cw.parseSumBucket(queryMap); success {
		delete(queryMap, "sum_bucket")
		return
	}
	return
}

func (cw *ClickhouseQueryTranslator) parseCumulativeSum(queryMap QueryMap) (aggregationType model.QueryType, success bool) {
	cumulativeSumRaw, exists := queryMap["cumulative_sum"]
	if !exists {
		return
	}
	bucketsPath, ok := cw.parseBucketsPath(cumulativeSumRaw, "cumulative_sum")
	if !ok {
		return
	}
	return pipeline_aggregations.NewCumulativeSum(cw.Ctx, bucketsPath), true
}

func (cw *ClickhouseQueryTranslator) parseDerivative(queryMap QueryMap) (aggregationType model.QueryType, success bool) {
	derivativeRaw, exists := queryMap["derivative"]
	if !exists {
		return
	}
	bucketsPath, ok := cw.parseBucketsPath(derivativeRaw, "derivative")
	if !ok {
		return
	}
	return pipeline_aggregations.NewDerivative(cw.Ctx, bucketsPath), true
}

func (cw *ClickhouseQueryTranslator) parseAverageBucket(queryMap QueryMap) (aggregationType model.QueryType, success bool) {
	avgBucketRaw, exists := queryMap["avg_bucket"]
	if !exists {
		return
	}
	bucketsPath, ok := cw.parseBucketsPath(avgBucketRaw, "avg_bucket")
	if !ok {
		return
	}
	return pipeline_aggregations.NewAverageBucket(cw.Ctx, bucketsPath), true
}

func (cw *ClickhouseQueryTranslator) parseMinBucket(queryMap QueryMap) (aggregationType model.QueryType, success bool) {
	minBucketRaw, exists := queryMap["min_bucket"]
	if !exists {
		return
	}
	bucketsPath, ok := cw.parseBucketsPath(minBucketRaw, "min_bucket")
	if !ok {
		return
	}
	return pipeline_aggregations.NewMinBucket(cw.Ctx, bucketsPath), true
}

func (cw *ClickhouseQueryTranslator) parseMaxBucket(queryMap QueryMap) (aggregationType model.QueryType, success bool) {
	maxBucketRaw, exists := queryMap["max_bucket"]
	if !exists {
		return
	}
	bucketsPath, ok := cw.parseBucketsPath(maxBucketRaw, "max_bucket")
	if !ok {
		return
	}
	return pipeline_aggregations.NewMaxBucket(cw.Ctx, bucketsPath), true
}

func (cw *ClickhouseQueryTranslator) parseSumBucket(queryMap QueryMap) (aggregationType model.QueryType, success bool) {
	sumBucketRaw, exists := queryMap["sum_bucket"]
	if !exists {
		return
	}
	bucketsPath, ok := cw.parseBucketsPath(sumBucketRaw, "sum_bucket")
	if !ok {
		return
	}
	return pipeline_aggregations.NewSumBucket(cw.Ctx, bucketsPath), true
}

func (cw *ClickhouseQueryTranslator) parseSerialDiff(queryMap QueryMap) (aggregationType model.QueryType, success bool) {
	serialDiffRaw, exists := queryMap["serial_diff"]
	if !exists {
		return
	}

	// buckets_path
	bucketsPath, ok := cw.parseBucketsPath(serialDiffRaw, "serial_diff")
	if !ok {
		return
	}

	// lag
	const defaultLag = 1
	serialDiff, ok := serialDiffRaw.(QueryMap)
	if !ok {
		logger.WarnWithCtx(cw.Ctx).Msgf("serial_diff is not a map, but %T, value: %v", serialDiffRaw, serialDiffRaw)
		return
	}
	lagRaw, exists := serialDiff["lag"]
	if !exists {
		return pipeline_aggregations.NewSerialDiff(cw.Ctx, bucketsPath, defaultLag), true
	}
	if lag, ok := lagRaw.(float64); ok {
		return pipeline_aggregations.NewSerialDiff(cw.Ctx, bucketsPath, int(lag)), true
	}

	logger.WarnWithCtx(cw.Ctx).Msgf("lag is not a float64, but %T, value: %v", lagRaw, lagRaw)
	return
}

func (cw *ClickhouseQueryTranslator) parseBucketScriptBasic(queryMap QueryMap) (aggregationType model.QueryType, success bool) {
	bucketScriptRaw, exists := queryMap["bucket_script"]
	if !exists {
		return
	}

	// so far we only handle "count" here :D
	delete(queryMap, "bucket_script")
	bucketScript, ok := bucketScriptRaw.(QueryMap)
	if !ok {
		logger.WarnWithCtx(cw.Ctx).Msgf("bucket_script is not a map, but %T, value: %v. Skipping this aggregation", bucketScriptRaw, bucketScriptRaw)
		return
	}

	// if ["buckets_path"] != "_count", skip the aggregation
	bucketsPath, ok := cw.parseBucketsPath(bucketScript, "bucket_script")
	if !ok {
		return
	}
<<<<<<< HEAD
	if !strings.HasSuffix(bucketsPath, pipeline_aggregations.BucketsPathCount) { // TODO it's not perfect
=======
	if !strings.HasSuffix(bucketsPath, pipeline_aggregations.BucketsPathCount) {
>>>>>>> 8ccf8210
		logger.WarnWithCtx(cw.Ctx).Msgf("buckets_path is not '_count', but %s. Skipping this aggregation", bucketsPath)
		return
	}

	scriptRaw, exists := bucketScript["script"]
	if !exists {
		logger.WarnWithCtx(cw.Ctx).Msg("no script in bucket_script. Skipping this aggregation")
		return
	}
	if script, ok := scriptRaw.(string); ok {
		return pipeline_aggregations.NewBucketScript(cw.Ctx, script), true
	}
<<<<<<< HEAD
=======

>>>>>>> 8ccf8210
	script, ok := scriptRaw.(QueryMap)
	if !ok {
		logger.WarnWithCtx(cw.Ctx).Msgf("script is not a map, but %T, value: %v. Skipping this aggregation", scriptRaw, scriptRaw)
		return
	}
	if sourceRaw, exists := script["source"]; exists {
		if source, ok := sourceRaw.(string); ok {
			if source != "_value" && source != "count * 1" {
<<<<<<< HEAD
				logger.WarnWithCtx(cw.Ctx).Msgf("source is not '_value', but %s. Skipping this aggregation", source)
=======
				logger.WarnWithCtx(cw.Ctx).Msgf("source is not '_value'/'count * 1', but %s. Skipping this aggregation", source)
>>>>>>> 8ccf8210
				return
			}
		} else {
			logger.WarnWithCtx(cw.Ctx).Msgf("source is not a string, but %T, value: %v. Skipping this aggregation", sourceRaw, sourceRaw)
			return
		}
	} else {
		logger.WarnWithCtx(cw.Ctx).Msg("no source in script. Skipping this aggregation")
		return
	}

	fmt.Println("koniec parse bucket script")

	// okay, we've checked everything, it's indeed a simple count
	return pipeline_aggregations.NewBucketScript(cw.Ctx, ""), true
}

func (cw *ClickhouseQueryTranslator) parseBucketsPath(shouldBeQueryMap any, aggregationName string) (bucketsPathStr string, success bool) {
	queryMap, ok := shouldBeQueryMap.(QueryMap)
	if !ok {
		logger.WarnWithCtx(cw.Ctx).Msgf("%s is not a map, but %T, value: %v", aggregationName, shouldBeQueryMap, shouldBeQueryMap)
		return
	}
	bucketsPathRaw, exists := queryMap["buckets_path"]
	if !exists {
		logger.WarnWithCtx(cw.Ctx).Msg("no buckets_path in avg_bucket")
		return
	}
<<<<<<< HEAD
=======

>>>>>>> 8ccf8210
	switch bucketsPath := bucketsPathRaw.(type) {
	case string:
		return bucketsPath, true
	case QueryMap:
<<<<<<< HEAD
		if len(bucketsPath) == 1 || len(bucketsPath) == 2 {
			for _, v := range bucketsPath {
				//if k == "count" {
				return v.(string), true
				//}
			}
		} else {
			logger.WarnWithCtx(cw.Ctx).Msgf("buckets_path is not a map with one key, but %d keys. Skipping this aggregation", len(bucketsPath))
=======
		// TODO: handle arbitrary nr of keys (and arbitrary scripts, because we also handle only one special case)
		if len(bucketsPath) == 1 || len(bucketsPath) == 2 {
			for _, bucketPath := range bucketsPath {
				if _, ok = bucketPath.(string); !ok {
					logger.WarnWithCtx(cw.Ctx).Msgf("buckets_path is not a map with string values, but %T. Skipping this aggregation", bucketPath)
					return
				}
				// Kinda weird to return just the first value, but seems working on all cases so far.
				// After fixing the TODO above, it should also get fixed.
				return bucketPath.(string), true
			}
		} else {
			logger.WarnWithCtx(cw.Ctx).Msgf("buckets_path is not a map with one or two keys, but %d. Skipping this aggregation", len(bucketsPath))
>>>>>>> 8ccf8210
		}
	}

	logger.WarnWithCtx(cw.Ctx).Msgf("buckets_path in wrong format, type: %T, value: %v", bucketsPathRaw, bucketsPathRaw)
	return
}<|MERGE_RESOLUTION|>--- conflicted
+++ resolved
@@ -3,7 +3,6 @@
 package queryparser
 
 import (
-	"fmt"
 	"quesma/logger"
 	"quesma/model"
 	"quesma/model/pipeline_aggregations"
@@ -170,11 +169,7 @@
 	if !ok {
 		return
 	}
-<<<<<<< HEAD
-	if !strings.HasSuffix(bucketsPath, pipeline_aggregations.BucketsPathCount) { // TODO it's not perfect
-=======
 	if !strings.HasSuffix(bucketsPath, pipeline_aggregations.BucketsPathCount) {
->>>>>>> 8ccf8210
 		logger.WarnWithCtx(cw.Ctx).Msgf("buckets_path is not '_count', but %s. Skipping this aggregation", bucketsPath)
 		return
 	}
@@ -187,10 +182,7 @@
 	if script, ok := scriptRaw.(string); ok {
 		return pipeline_aggregations.NewBucketScript(cw.Ctx, script), true
 	}
-<<<<<<< HEAD
-=======
-
->>>>>>> 8ccf8210
+
 	script, ok := scriptRaw.(QueryMap)
 	if !ok {
 		logger.WarnWithCtx(cw.Ctx).Msgf("script is not a map, but %T, value: %v. Skipping this aggregation", scriptRaw, scriptRaw)
@@ -199,11 +191,7 @@
 	if sourceRaw, exists := script["source"]; exists {
 		if source, ok := sourceRaw.(string); ok {
 			if source != "_value" && source != "count * 1" {
-<<<<<<< HEAD
-				logger.WarnWithCtx(cw.Ctx).Msgf("source is not '_value', but %s. Skipping this aggregation", source)
-=======
 				logger.WarnWithCtx(cw.Ctx).Msgf("source is not '_value'/'count * 1', but %s. Skipping this aggregation", source)
->>>>>>> 8ccf8210
 				return
 			}
 		} else {
@@ -215,8 +203,6 @@
 		return
 	}
 
-	fmt.Println("koniec parse bucket script")
-
 	// okay, we've checked everything, it's indeed a simple count
 	return pipeline_aggregations.NewBucketScript(cw.Ctx, ""), true
 }
@@ -232,24 +218,11 @@
 		logger.WarnWithCtx(cw.Ctx).Msg("no buckets_path in avg_bucket")
 		return
 	}
-<<<<<<< HEAD
-=======
-
->>>>>>> 8ccf8210
+
 	switch bucketsPath := bucketsPathRaw.(type) {
 	case string:
 		return bucketsPath, true
 	case QueryMap:
-<<<<<<< HEAD
-		if len(bucketsPath) == 1 || len(bucketsPath) == 2 {
-			for _, v := range bucketsPath {
-				//if k == "count" {
-				return v.(string), true
-				//}
-			}
-		} else {
-			logger.WarnWithCtx(cw.Ctx).Msgf("buckets_path is not a map with one key, but %d keys. Skipping this aggregation", len(bucketsPath))
-=======
 		// TODO: handle arbitrary nr of keys (and arbitrary scripts, because we also handle only one special case)
 		if len(bucketsPath) == 1 || len(bucketsPath) == 2 {
 			for _, bucketPath := range bucketsPath {
@@ -263,7 +236,6 @@
 			}
 		} else {
 			logger.WarnWithCtx(cw.Ctx).Msgf("buckets_path is not a map with one or two keys, but %d. Skipping this aggregation", len(bucketsPath))
->>>>>>> 8ccf8210
 		}
 	}
 
