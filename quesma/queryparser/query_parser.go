--- conflicted
+++ resolved
@@ -908,25 +908,9 @@
 			logger.WarnWithCtx(cw.Ctx).Msgf("unsupported regexp parameters: %v", params)
 		}
 
-<<<<<<< HEAD
-		var funcName string
-		if isPatternReallySimple(pattern) {
-			// We'll escape this _ twice (first one here, second one in renderer, where we escape all \)
-			// But it's not a problem for Clickhouse! So it seems fine.
-			pattern = strings.ReplaceAll(pattern, "_", `\_`)
-			pattern = strings.ReplaceAll(pattern, ".*", "%")
-			pattern = strings.ReplaceAll(pattern, ".", "_")
-			funcName = "LIKE"
-		} else { // this Clickhouse function is much slower, so we use it only for complex regexps
-			funcName = "REGEXP"
-		}
-		return model.NewSimpleQuery(
-			model.NewInfixExpr(model.NewColumnRef(fieldName), funcName, model.NewLiteral(util.SingleQuote(pattern))), true)
-=======
 		clickhouseFuncName, patternExpr := regex.ToClickhouseExpr(pattern)
 		clickhouseExpr := model.NewInfixExpr(model.NewColumnRef(fieldName), clickhouseFuncName, patternExpr)
 		return model.NewSimpleQuery(clickhouseExpr, true)
->>>>>>> c5d1baa0
 	}
 
 	logger.ErrorWithCtx(cw.Ctx).Msg("parseRegexp: theoretically unreachable code")
