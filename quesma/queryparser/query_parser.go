--- conflicted
+++ resolved
@@ -260,18 +260,15 @@
 			logger.WarnWithCtxAndReason(cw.Ctx, logger.ReasonUnsupportedQuery(k)).Msgf("unsupported query type: %s, value: %v", k, v)
 		}
 	}
-<<<<<<< HEAD
-	unparsedQuery := pp.Sprint(queryMap)
+  if len(queryMap) == 0 {
+		return newSimpleQuery(NewSimpleStatement(""), true)
+	}
+
+  unparsedQuery := pp.Sprint(queryMap)
 	if prettyMarshal, err := json.Marshal(queryMap); err == nil {
 		unparsedQuery = string(prettyMarshal)
 	}
 	return newSimpleQuery(NewSimpleStatement("can't parse query: "+unparsedQuery), false)
-=======
-	if len(queryMap) == 0 {
-		return newSimpleQuery(NewSimpleStatement(""), true)
-	}
-	return newSimpleQuery(NewSimpleStatement("can't parse query: "+pp.Sprint(queryMap)), false)
->>>>>>> 65f85918
 }
 
 // Parses each SimpleQuery separately, returns list of translated SQLs
