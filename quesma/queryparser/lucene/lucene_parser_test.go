--- conflicted
+++ resolved
@@ -43,7 +43,6 @@
 		{`date:{* TO *}`, `"date" IS NOT NULL`},
 		{`title:{Aida TO Carmen]`, `("title" > 'Aida' AND "title" <= 'Carmen')`},
 		{`count:[1 TO 5]`, `("count" >= '1' AND "count" <= '5')`}, // 17
-<<<<<<< HEAD
 		{`"jakarta apache" AND "Apache Lucene"`, `(("title" ILIKE '%jakarta apache%' OR "text" ILIKE '%jakarta apache%') AND ("title" ILIKE '%Apache Lucene%' OR "text" ILIKE '%Apache Lucene%'))`},
 		{`NOT status:"jakarta apache"`, `NOT ("status" ILIKE '%jakarta apache%')`},
 		{`"jakarta apache" NOT "Apache Lucene"`, `(("title" ILIKE '%jakarta apache%' OR "text" ILIKE '%jakarta apache%') AND NOT (("title" ILIKE '%Apache Lucene%' OR "text" ILIKE '%Apache Lucene%')))`},
@@ -58,20 +57,7 @@
 		{`host.name:(NOT active OR NOT (pending OR in-progress)) (full text search)^2`, `((((NOT ("host.name" ILIKE '%active%') OR NOT (("host.name" ILIKE '%pending%' OR "host.name" ILIKE '%in-progress%'))) OR (("title" ILIKE '%full%' OR "text" ILIKE '%full%'))) OR ("title" ILIKE '%text%' OR "text" ILIKE '%text%')) OR ("title" ILIKE '%search%' OR "text" ILIKE '%search%'))`},
 		{`host.name:(active AND NOT (pending OR in-progress)) hermes nemesis^2`, `((("host.name" ILIKE '%active%' AND NOT (("host.name" ILIKE '%pending%' OR "host.name" ILIKE '%in-progress%'))) OR ("title" ILIKE '%hermes%' OR "text" ILIKE '%hermes%')) OR ("title" ILIKE '%nemesis%' OR "text" ILIKE '%nemesis%'))`},
 		{`dajhd \(%&RY#WFDG`, `(("title" ILIKE '%dajhd%' OR "text" ILIKE '%dajhd%') OR ("title" ILIKE '%(\%&RY#WFDG%' OR "text" ILIKE '%(\%&RY#WFDG%'))`},
-=======
-		{`"jakarta apache" AND "Apache Lucene"`, `(("title" = 'jakarta apache' OR "text" = 'jakarta apache') AND ("title" = 'Apache Lucene' OR "text" = 'Apache Lucene'))`},
-		{`NOT status:"jakarta apache"`, `NOT ("status" = 'jakarta apache')`},
-		{`"jakarta apache" NOT "Apache Lucene"`, `(("title" = 'jakarta apache' OR "text" = 'jakarta apache') AND NOT (("title" = 'Apache Lucene' OR "text" = 'Apache Lucene')))`},
-		{`(jakarta OR apache) AND website`, `(((("title" = 'jakarta' OR "text" = 'jakarta')) OR ("title" = 'apache' OR "text" = 'apache')) AND ("title" = 'website' OR "text" = 'website'))`},
-		{`title:(return "pink panther")`, `("title" = 'return' OR "title" = 'pink panther')`},
-		{`status:(active OR pending) title:(full text search)^2`, `(("status" = 'active' OR "status" = 'pending') OR (("title" = 'full' OR "title" = 'text') OR "title" = 'search'))`},
-		{`status:(active OR NOT (pending AND in-progress)) title:(full text search)^2`, `(("status" = 'active' OR NOT (("status" = 'pending' AND "status" = 'in-progress'))) OR (("title" = 'full' OR "title" = 'text') OR "title" = 'search'))`},
-		{`status:(NOT active OR NOT (pending AND in-progress)) title:(full text search)^2`, `((NOT ("status" = 'active') OR NOT (("status" = 'pending' AND "status" = 'in-progress'))) OR (("title" = 'full' OR "title" = 'text') OR "title" = 'search'))`},
-		{`status:(active OR (pending AND in-progress)) title:(full text search)^2`, `(("status" = 'active' OR ("status" = 'pending' AND "status" = 'in-progress')) OR (("title" = 'full' OR "title" = 'text') OR "title" = 'search'))`},
-		{`status:((a OR (b AND c)) AND d)`, `(("status" = 'a' OR ("status" = 'b' AND "status" = 'c')) AND "status" = 'd')`},
-		{`title:(return [Aida TO Carmen])`, `("title" = 'return' OR ("title" >= 'Aida' AND "title" <= 'Carmen'))`},
-		{`host.name:(NOT active OR NOT (pending OR in-progress)) (full text search)^2`, `((((NOT ("host.name" = 'active') OR NOT (("host.name" = 'pending' OR "host.name" = 'in-progress'))) OR (("title" = 'full' OR "text" = 'full'))) OR ("title" = 'text' OR "text" = 'text')) OR ("title" = 'search' OR "text" = 'search'))`},
-		{`host.name:(active AND NOT (pending OR in-progress)) hermes nemesis^2`, `((("host.name" = 'active' AND NOT (("host.name" = 'pending' OR "host.name" = 'in-progress'))) OR ("title" = 'hermes' OR "text" = 'hermes')) OR ("title" = 'nemesis' OR "text" = 'nemesis'))`},
+
 		// special characters
 		{`dajhd \(%&RY#WFDG`, `(("title" = 'dajhd' OR "text" = 'dajhd') OR ("title" ILIKE '(\%&RY#WFDG' OR "text" ILIKE '(\%&RY#WFDG'))`},
 		{`x:aaa'bbb`, `"x" = 'aaa\'bbb'`},
@@ -80,7 +66,7 @@
 		{`x:aaa_bbb`, `"x" ILIKE 'aaa\_bbb'`},
 		{`x:aaa%bbb`, `"x" ILIKE 'aaa\%bbb'`},
 		{`x:aaa%\*_bbb`, `"x" ILIKE 'aaa\%*\_bbb'`},
->>>>>>> 17893759
+
 		// tests for wildcards
 		{"%", `("title" ILIKE '%%' OR "text" ILIKE '%%')`},
 		{`*`, `("title" ILIKE '%' OR "text" ILIKE '%')`},
