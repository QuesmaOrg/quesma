--- conflicted
+++ resolved
@@ -4,8 +4,6 @@
 
 import (
 	"context"
-	"fmt"
-	"quesma/logger"
 	"quesma/model"
 	"quesma/schema"
 	"strconv"
@@ -13,7 +11,7 @@
 )
 
 func TestTranslatingLuceneQueriesToSQL(t *testing.T) {
-	logger.InitSimpleLoggerForTests()
+	// logger.InitSimpleLoggerForTests()
 	defaultFieldNames := []string{"title", "text"}
 	var properQueries = []struct {
 		query string
@@ -66,21 +64,12 @@
 		{`title:abc\*`, `"title" = 'abc*'`},
 		{`title:abc*\*`, `"title" ILIKE 'abc%*'`},
 		{`ab\+c`, `("title" = 'ab+c' OR "text" = 'ab+c')`},
-<<<<<<< HEAD
-		{`!xdr.result_code_str:DIAMETER_SUCCESS`, `NOT ("xdr.result_code_str" = 'DIAMETER_SUCCESS')`},
-		{`_exists_:title`, `"title" IS NOT NULL`},
-		{`!_exists_:title`, `NOT ("title" IS NOT NULL)`},
-		{"xdr.emm_type_str:*bearer*", `"xdr.emm_type_str" ILIKE '%bearer%'`},
-		{"(xdr.emm_type_str:*bearer*)", `"xdr.emm_type_str" ILIKE '%bearer%'`},
-		{"(xdr.emm_type_str:*bearer* OR xdr.emm_type_str:*Bearer*)", `((("xdr.emm_type_str" ILIKE '%bearer%') OR "xdr.emm_type_str" ILIKE '%Bearer%') OR (("xdr.emm_type_str" ILIKE '%bearer%') OR "xdr.emm_type_str" ILIKE '%Bearer%'))`}, // TODO: needs small fix, answer could be better
-=======
 		{`!db.str:FAIL`, `NOT ("db.str" = 'FAIL')`},
 		{`_exists_:title`, `"title" IS NOT NULL`},
 		{`!_exists_:title`, `NOT ("title" IS NOT NULL)`},
 		{"db.str:*weaver*", `"db.str" ILIKE '%weaver%'`},
 		{"(db.str:*weaver*)", `("db.str" ILIKE '%weaver%')`},
 		{"(a.type:*ab* OR a.type:*Ab*)", `(("a.type" ILIKE '%ab%') OR "a.type" ILIKE '%Ab%')`},
->>>>>>> 8ccf8210
 	}
 	var randomQueriesWithPossiblyIncorrectInput = []struct {
 		query string
@@ -108,10 +97,6 @@
 
 	for i, tt := range append(properQueries, randomQueriesWithPossiblyIncorrectInput...) {
 		t.Run(strconv.Itoa(i), func(t *testing.T) {
-			if i != 51 {
-				t.Skip()
-			}
-			fmt.Println("query: ", tt.query)
 			parser := newLuceneParser(context.Background(), defaultFieldNames, currentSchema)
 			got := model.AsString(parser.translateToSQL(tt.query))
 			if got != tt.want {
