// Copyright Quesma, licensed under the Elastic License 2.0.
// SPDX-License-Identifier: Elastic-2.0
package queryparser

import (
	"context"
	"quesma/clickhouse"
	"quesma/logger"
	"quesma/model"
	"quesma/model/bucket_aggregations"
	"quesma/model/typical_queries"
	"quesma/queryparser/query_util"
	"quesma/queryprocessor"
	"quesma/quesma/config"
	"quesma/schema"
	"quesma/util"
	"strings"
)

const facetsSampleSize = 20000

type JsonMap = map[string]interface{}

type ClickhouseQueryTranslator struct {
	ClickhouseLM *clickhouse.LogManager
	Table        *clickhouse.Table
	Ctx          context.Context

	DateMathRenderer string // "clickhouse_interval" or "literal"  if not set, we use "clickhouse_interval"

	SchemaRegistry    schema.Registry
	IncomingIndexName string
	Config            config.QuesmaConfiguration
}

var completionStatusOK = func() *int { value := 200; return &value }()

func emptySearchResponse() model.SearchResp {
	return model.SearchResp{
		Hits: model.SearchHits{
			Hits: []model.SearchHit{},
			Total: &model.Total{
				Value:    0,
				Relation: "eq",
			},
		},
	}

}

func EmptySearchResponse(ctx context.Context) []byte {
	response := emptySearchResponse()
	marshalled, err := response.Marshal()
	if err != nil { // should never ever happen, just in case
		logger.ErrorWithCtx(ctx).Err(err).Msg("failed to marshal empty search response")
	}
	return marshalled
}

func EmptyAsyncSearchResponse(id string, isPartial bool, completionStatus int) ([]byte, error) {
	searchResp := emptySearchResponse()
	asyncSearchResp := SearchToAsyncSearchResponse(&searchResp, id, isPartial, completionStatus)
	return asyncSearchResp.Marshal() // error should never ever happen here
}

func (cw *ClickhouseQueryTranslator) MakeAsyncSearchResponse(ResultSet []model.QueryResultRow, query *model.Query, asyncId string, isPartial bool) (*model.AsyncSearchEntireResp, error) {
	searchResponse := cw.MakeSearchResponse([]*model.Query{query}, [][]model.QueryResultRow{ResultSet})
	id := new(string)
	*id = asyncId
	response := model.AsyncSearchEntireResp{
		Response:  *searchResponse,
		ID:        id,
		IsPartial: isPartial,
		IsRunning: isPartial,
	}
	if !isPartial {
		response.CompletionStatus = completionStatusOK
	}
	return &response, nil
}

// DFS algorithm
// 'aggregatorsLevel' - index saying which (sub)aggregation we're handling
// 'selectLevel' - which field from select we're grouping by at current level (or not grouping by, if query.Aggregators[aggregatorsLevel].Empty == true)
func (cw *ClickhouseQueryTranslator) makeResponseAggregationRecursive(query *model.Query,
	ResultSet []model.QueryResultRow, aggregatorsLevel, selectLevel int) model.JsonMap {
	// check if we finish
	if aggregatorsLevel == len(query.Aggregators) {
		return query.Type.TranslateSqlResponseToJson(ResultSet, selectLevel)
	}

	currentAggregator := query.Aggregators[aggregatorsLevel]
	subResult := make(model.JsonMap, 1)

	if len(ResultSet) == 0 {
		// We still should preserve `meta` field if it's there.
		// (we don't preserve it if it's in subaggregations, as we cut them off in case of empty parent aggregation)
		// Both cases tested with Elasticsearch in proxy mode, and our tests.
		if metaAdded := cw.addMetadataIfNeeded(query, subResult, aggregatorsLevel); metaAdded {
			return model.JsonMap{
				currentAggregator.Name: subResult,
			}
		} else {
			return model.JsonMap{}
		}
	}

	// fmt.Println("level1 :/", level1, " level2 B):", level2)
	// or we need to go deeper
	if currentAggregator.SplitOverHowManyFields == 0 {
		subSubResult := cw.makeResponseAggregationRecursive(query, ResultSet, aggregatorsLevel+1, selectLevel)
		// Keyed and Filters aggregations are special and need to be wrapped in "buckets"
		if currentAggregator.Keyed || currentAggregator.Filters {
			subResult["buckets"] = subSubResult
		} else {
			subResult = subSubResult
		}
	} else {
		var bucketsReturnMap []model.JsonMap
		// normally it's just 1. It used to be just 1 before multi_terms aggregation, where we usually split over > 1 field
		qp := queryprocessor.NewQueryProcessor(cw.Ctx)
		weSplitOverHowManyFields := currentAggregator.SplitOverHowManyFields

		// leaf bucket aggregation
		if aggregatorsLevel == len(query.Aggregators)-1 && query.Type.AggregationType() == model.BucketAggregation {
			subResult = cw.makeResponseAggregationRecursive(query, ResultSet, aggregatorsLevel+1, selectLevel+weSplitOverHowManyFields)
			if buckets, exist := subResult["buckets"]; exist {
				for i, bucket := range buckets.([]model.JsonMap) {
					if i < len(ResultSet) {
						bucket[model.KeyAddedByQuesma] = ResultSet[i].Cols[selectLevel].Value
					}
				}
			}
		} else { // need to split here into buckets
			buckets := qp.SplitResultSetIntoBuckets(ResultSet, selectLevel+weSplitOverHowManyFields)
			for _, bucket := range buckets {
				potentialNewBuckets := cw.makeResponseAggregationRecursive(query, bucket, aggregatorsLevel+1, selectLevel+weSplitOverHowManyFields)
				potentialNewBuckets[model.KeyAddedByQuesma] = bucket[0].Cols[selectLevel].Value
				bucketsReturnMap = append(bucketsReturnMap, potentialNewBuckets)
			}
			subResult["buckets"] = bucketsReturnMap
		}
	}

	_ = cw.addMetadataIfNeeded(query, subResult, aggregatorsLevel)

	return model.JsonMap{
		currentAggregator.Name: subResult,
	}
}

// addMetadataIfNeeded adds metadata to the `result` dictionary, if needed.
func (cw *ClickhouseQueryTranslator) addMetadataIfNeeded(query *model.Query, result model.JsonMap, aggregatorsLevel int) (added bool) {
	if query.Metadata == nil {
		return false
	}

	desiredLevel := len(query.Aggregators) - 1
	if _, ok := query.Type.(bucket_aggregations.Filters); ok {
		desiredLevel = len(query.Aggregators) - 2
	}
	if aggregatorsLevel == desiredLevel {
		result["meta"] = query.Metadata
		return true
	}
	return false
}

<<<<<<< HEAD
func (cw *ClickhouseQueryTranslator) MakeAggregationPartOfResponse(queries []*model.Query, ResultSets [][]model.QueryResultRow) (model.JsonMap, *model.Total) {
=======
func (cw *ClickhouseQueryTranslator) MakeAggregationPartOfResponse(queries []*model.Query, ResultSets [][]model.QueryResultRow) (model.JsonMap, error) {
>>>>>>> a61c9f1a
	aggregations := model.JsonMap{}
	if len(queries) == 0 {
		return aggregations, nil
	}
	cw.postprocessPipelineAggregations(queries, ResultSets)

<<<<<<< HEAD
	var totalCount *model.Total

=======
>>>>>>> a61c9f1a
	for i, query := range queries {
		if i >= len(ResultSets) || query_util.IsNonAggregationQuery(query) {
			continue
		}
		var aggregation model.JsonMap

		if pancake, isPancake := query.Type.(PancakeQueryType); isPancake {

<<<<<<< HEAD
			aggregation = pancake.TranslateSqlResponseToJson(ResultSets[i], 0)
=======
			var err error
			aggregation, err = pancake.RenderAggregationJson(ResultSets[i])
			if err != nil {
				return nil, err
			}
>>>>>>> a61c9f1a
		} else {
			aggregation = cw.makeResponseAggregationRecursive(query, ResultSets[i], 0, 0)
		}
		if len(aggregation) != 0 {
			aggregations = util.MergeMaps(cw.Ctx, aggregations, aggregation, model.KeyAddedByQuesma)
		}
	}
<<<<<<< HEAD
	return aggregations, totalCount
=======
	return aggregations, nil
>>>>>>> a61c9f1a
}

func (cw *ClickhouseQueryTranslator) makeHits(queries []*model.Query, results [][]model.QueryResultRow) (queriesWithoutHits []*model.Query, resultsWithoutHits [][]model.QueryResultRow, hit *model.SearchHits) {
	hitsIndex := -1
	for i, query := range queries {
		if _, hasHits := query.Type.(*typical_queries.Hits); hasHits {
			if hitsIndex != -1 {
				logger.WarnWithCtx(cw.Ctx).Msgf("multiple hits queries found in queries: %v", queries)
			}
			hitsIndex = i
		} else {
			queriesWithoutHits = append(queriesWithoutHits, query)
			resultsWithoutHits = append(resultsWithoutHits, results[i])
		}
	}

	if hitsIndex == -1 {
		return queriesWithoutHits, resultsWithoutHits, nil
	}

	hitsQuery := queries[hitsIndex]
	hitsResultSet := results[hitsIndex]

	if hitsQuery.Type == nil {
		logger.ErrorWithCtx(cw.Ctx).Msgf("hits query type is nil: %v", hitsQuery)
		return queriesWithoutHits, resultsWithoutHits, nil
	}
	hitsPartOfResponse := hitsQuery.Type.TranslateSqlResponseToJson(hitsResultSet, 0)

	hitsResponse := hitsPartOfResponse["hits"].(model.SearchHits)
	return queriesWithoutHits, resultsWithoutHits, &hitsResponse
}

func (cw *ClickhouseQueryTranslator) makeTotalCount(queries []*model.Query, results [][]model.QueryResultRow) (queriesWithoutCount []*model.Query, resultsWithoutCount [][]model.QueryResultRow, total *model.Total) {
	// process count:
	// a) we have count query -> we're done
	// b) we have hits or facets -> we're done
	// c) we don't have above: we return len(biggest resultset(all aggregations))
	totalCount := -1
	relationCount := "eq"
	for i, query := range queries {
		if query.Type != nil {
			if _, isCount := query.Type.(typical_queries.Count); isCount {
				if len(results[i]) > 0 && len(results[i][0].Cols) > 0 {
					switch v := results[i][0].Cols[0].Value.(type) {
					case uint64:
						totalCount = int(v)
					case int64:
						totalCount = int(v)
					default:
						logger.ErrorWithCtx(cw.Ctx).Msgf("failed extracting Count value SQL query result [%v]. Setting to 0", results[i])
					}
					// if we have sample limit, we need to check if we hit it. If so, return there could be more results
					if query.SelectCommand.SampleLimit != 0 && totalCount == query.SelectCommand.SampleLimit {
						relationCount = "gte"
					}
				} else {
					logger.ErrorWithCtx(cw.Ctx).Msgf("no results for Count value SQL query result [%v]", results[i])
				}
				continue
			}
		}

		queriesWithoutCount = append(queriesWithoutCount, query)
		resultsWithoutCount = append(resultsWithoutCount, results[i])
	}

	if totalCount != -1 {
		total = &model.Total{
			Value:    totalCount,
			Relation: relationCount,
		}
		return
	}
	for i, query := range queries {
		_, isFacetNumeric := query.Type.(*typical_queries.FacetsNumeric)
		_, isFacet := query.Type.(*typical_queries.Facets)
		if isFacetNumeric || isFacet {
			totalCount = 0
			for _, row := range results[i] {
				if len(row.Cols) > 0 {
					switch v := row.Cols[len(row.Cols)-1].Value.(type) {
					case uint64:
						totalCount += int(v)
					case int:
						totalCount += v
					case int64:
						totalCount += int(v)
					default:
						logger.ErrorWithCtx(cw.Ctx).Msgf("Unknown type of count %v %t", v, v)
					}
				}
			}
			// if we have sample limit, we need to check if we hit it. If so, return there could be more results.
			// eq means exact count, gte means greater or equal
			relation := "eq"
			if query.SelectCommand.SampleLimit != 0 && totalCount == query.SelectCommand.SampleLimit {
				relation = "gte"
			}
			total = &model.Total{
				Value:    totalCount,
				Relation: relation,
			}
			return
		}
	}

	for queryIdx, query := range queries {
		if pancake, isPancake := query.Type.(PancakeQueryType); isPancake {
<<<<<<< HEAD
			totalCountAgg := pancake.ReturnCount()
=======
			totalCountAgg := pancake.ReturnTotalCount()
>>>>>>> a61c9f1a
			if totalCountAgg != nil {
				if len(results[queryIdx]) == 0 {
					continue
				}
				totalCount = 0
				for rowIdx, row := range results[queryIdx] {
					// sum over all rows
					if len(row.Cols) == 0 {
						continue
					}

					// if group by key exists + it's the same as last, we have already counted it and need to continue
					newKey := true
					if rowIdx != 0 { // for first row we always have a new key
						for colIdx, cell := range row.Cols {
							// find first group by key
							if strings.HasSuffix(cell.ColName, "__key_0") {
								if row.Cols[colIdx].Value == results[queryIdx][rowIdx-1].Cols[colIdx].Value {
									newKey = false
								}
								break
							}
						}
					}
					if !newKey {
						continue
					}

					// find the count column
					for _, cell := range row.Cols {
						// FIXME THIS is hardcoded for now, as we don't have a way to get the name of the column
						if cell.ColName == "metric____quesma_total_count_col_0" {
							switch v := cell.Value.(type) {
							case uint64:
								totalCount += int(v)
							case int:
								totalCount += v
							case int64:
								totalCount += int(v)
							default:
								logger.ErrorWithCtx(cw.Ctx).Msgf("Unknown type of count %v %t", v, v)
							}
						}
					}
				}
				total = &model.Total{
					Value:    totalCount,
					Relation: "eq",
				}
				return
			}
		}
	}

	for i, query := range queries {
		if _, hasHits := query.Type.(*typical_queries.Hits); hasHits {
			totalCount = len(results[i])
			relation := "eq"
			if query.SelectCommand.Limit != 0 && totalCount == query.SelectCommand.Limit {
				relation = "gte"
			}
			total = &model.Total{
				Value:    totalCount,
				Relation: relation,
			}
			return
		}
	}

	// TODO: Look for biggest aggregation

	return
}

func (cw *ClickhouseQueryTranslator) MakeSearchResponse(queries []*model.Query, ResultSets [][]model.QueryResultRow) *model.SearchResp {
	var hits *model.SearchHits
	var total *model.Total
	queries, ResultSets, total = cw.makeTotalCount(queries, ResultSets) // get hits and remove it from queries
	queries, ResultSets, hits = cw.makeHits(queries, ResultSets)        // get hits and remove it from queries

<<<<<<< HEAD
	aggregations, totalCount := cw.MakeAggregationPartOfResponse(queries, ResultSets)

	// pancakes can count total in a different way, so we must decide which one to use
	if total == nil && totalCount != nil {
		total = totalCount
	}

	response := &model.SearchResp{
		Aggregations: aggregations,
=======
	aggregations, err := cw.MakeAggregationPartOfResponse(queries, ResultSets)

	response := &model.SearchResp{
		Aggregations: aggregations,
		Timeout:      err != nil, // if there was an error, we should return that results are partial
>>>>>>> a61c9f1a
		Shards: model.ResponseShards{
			Total:      1,
			Successful: 1,
			Failed:     0,
		},
	}
	if hits != nil {
		response.Hits = *hits
	} else {
		response.Hits = model.SearchHits{Hits: []model.SearchHit{}} // empty hits
	}
	if total != nil {
		response.Hits.Total = total
	} else {
		response.Hits.Total = &model.Total{
			Value:    0,
			Relation: "gte",
		}
	}

	return response
}

func SearchToAsyncSearchResponse(searchResponse *model.SearchResp, asyncId string, isPartial bool, completionStatus int) *model.AsyncSearchEntireResp {
	id := new(string)
	*id = asyncId
	response := model.AsyncSearchEntireResp{
		Response:  *searchResponse,
		ID:        id,
		IsPartial: isPartial,
		IsRunning: isPartial,
	}

	response.CompletionStatus = &completionStatus
	return &response
}

func (cw *ClickhouseQueryTranslator) postprocessPipelineAggregations(queries []*model.Query, ResultSets [][]model.QueryResultRow) {
	queryIterationOrder := cw.sortInTopologicalOrder(queries)
	// fmt.Println("qwerty", queryIterationOrder) let's remove all prints in this function after all pipeline aggregations are merged
	for _, queryIndex := range queryIterationOrder {
		query := queries[queryIndex]
		pipelineQueryType, isPipeline := query.Type.(model.PipelineQueryType)
		if !isPipeline || !query.HasParentAggregation() {
			continue
		}
		// if we don't send the query, we need process the result ourselves
		parentIndex := -1
		// fmt.Println("queries", queryIndex, "parent:", query.Parent) let's remove it after all pipeline aggregations implemented
		for i, parentQuery := range queries {
			if parentQuery.Name() == query.Parent {
				parentIndex = i
				break
			}
		}
		if parentIndex == -1 {
			logger.WarnWithCtx(cw.Ctx).Msgf("parent index not found for query %v", query)
			continue
		}
		ResultSets[queryIndex] = pipelineQueryType.CalculateResultWhenMissing(query, ResultSets[parentIndex])
	}
}

/* This would be used in optimizer-2 by Krzysiek. Remove this [August 2024]+ if still not used.
func (cw *ClickhouseQueryTranslator) combineQueries(queries []*model.Query) {
	// TODO SET IS_PIPELINE = TRUE FOR PIPELINES!
	for _, query := range queries {
		if !query.NoDBQuery || query.IsPipeline {
			continue
		}

		fmt.Println("NoDBQuery", query)
		parentIndex := -1
		for i, parentCandidate := range queries {
			if len(parentCandidate.Aggregators) == len(query.Aggregators)+1 && parentCandidate.Name() == query.Parent {
				parentIndex = i
				break
			}
		}
		if parentIndex == -1 {
			logger.WarnWithCtx(cw.Ctx).Msgf("parent index not found for query %v", query)
			continue
		}
		fmt.Println("parentIdx:", parentIndex)
		parentQuery := queries[parentIndex]
		parentQuery.SelectCommand.orderBy = append(parentQuery.SelectCommand.orderBy,
			model.OrderByExpr{Exprs: parentQuery.SelectCommand.Columns[len(parentQuery.SelectCommand.Columns)-1:], Direction: model.DescOrder})
	}
}
*/

func (cw *ClickhouseQueryTranslator) BuildCountQuery(whereClause model.Expr, sampleLimit int) *model.Query {
	return &model.Query{
		SelectCommand: *model.NewSelectCommand(
			[]model.Expr{model.NewCountFunc()},
			nil,
			nil,
			model.NewTableRef(cw.Table.FullTableName()),
			whereClause,
			[]model.Expr{},
			0,
			sampleLimit,
			false,
			nil,
		),
		TableName: cw.Table.FullTableName(),
		Type:      typical_queries.NewCount(cw.Ctx),
	}
}

func (cw *ClickhouseQueryTranslator) BuildNRowsQuery(fieldName string, query *model.SimpleQuery, limit int) *model.Query {
	return query_util.BuildHitsQuery(cw.Ctx, cw.Table.FullTableName(), fieldName, query, limit)
}

func (cw *ClickhouseQueryTranslator) BuildAutocompleteQuery(fieldName string, whereClause model.Expr, limit int) *model.Query {
	return &model.Query{
		SelectCommand: *model.NewSelectCommand(
			[]model.Expr{model.NewColumnRef(fieldName)},
			nil,
			nil,
			model.NewTableRef(cw.Table.FullTableName()),
			whereClause,
			[]model.Expr{},
			limit,
			0,
			true,
			nil,
		),
		TableName: cw.Table.FullTableName(),
	}
}

//lint:ignore U1000 Not used yet
func (cw *ClickhouseQueryTranslator) BuildAutocompleteSuggestionsQuery(fieldName string, prefix string, limit int) *model.Query {
	var whereClause model.Expr
	if len(prefix) > 0 {
		//whereClause = strconv.Quote(fieldName) + " iLIKE '" + prefix + "%'"
		whereClause = model.NewInfixExpr(model.NewColumnRef(fieldName), "iLIKE", model.NewLiteral(prefix+"%"))
	}
	return &model.Query{
		SelectCommand: *model.NewSelectCommand(
			[]model.Expr{model.NewColumnRef(fieldName)},
			nil,
			nil,
			model.NewTableRef(cw.Table.FullTableName()),
			whereClause,
			[]model.Expr{},
			limit,
			0,
			false,
			nil,
		),
		TableName: cw.Table.FullTableName(),
	}
}

func (cw *ClickhouseQueryTranslator) BuildFacetsQuery(fieldName string, simpleQuery *model.SimpleQuery, isNumeric bool) *model.Query {
	// FromClause: (SELECT fieldName FROM table WHERE whereClause LIMIT facetsSampleSize)
	var typ model.QueryType
	if isNumeric {
		typ = typical_queries.NewFacetsNumeric(cw.Ctx)
	} else {
		typ = typical_queries.NewFacets(cw.Ctx)
	}

	return &model.Query{
		SelectCommand: *model.NewSelectCommand(
			[]model.Expr{model.NewColumnRef(fieldName), model.NewCountFunc()},
			[]model.Expr{model.NewColumnRef(fieldName)},
			[]model.OrderByExpr{model.NewSortByCountColumn(model.DescOrder)},
			model.NewTableRef(cw.Table.FullTableName()),
			simpleQuery.WhereClause,
			[]model.Expr{},
			0,
			facetsSampleSize,
			false,
			nil,
		),
		TableName: cw.Table.FullTableName(),
		Type:      typ,
	}
}

// sortInTopologicalOrder sorts all our queries to DB, which we send to calculate response for a single query request.
// It sorts them in a way that we can calculate them in the returned order, so any parent aggregation needs to be calculated before its child.
// It's only really needed for pipeline aggregations, as only they have parent-child relationships.
//
// Probably you can create a query with loops in pipeline aggregations, but you can't do it in Kibana from Visualize view,
// so I don't handle it here. We won't panic in such case, only log a warning/error + return non-full results, which is expected,
// as you can't really compute cycled pipeline aggregations.
func (cw *ClickhouseQueryTranslator) sortInTopologicalOrder(queries []*model.Query) []int {
	nameToIndex := make(map[string]int, len(queries))
	for i, query := range queries {
		nameToIndex[query.Name()] = i
	}

	// canSelect[i] == true <=> queries[i] can be selected (it has no parent aggregation, or its parent aggregation is already resolved)
	canSelect := make([]bool, 0, len(queries))
	for _, query := range queries {
		// at the beginning we can select <=> no parent aggregation
		canSelect = append(canSelect, !query.HasParentAggregation())
	}
	alreadySelected := make([]bool, len(queries))
	indexesSorted := make([]int, 0, len(queries))

	// it's a slow O(query_nr^2) algorithm, can be done in O(query_nr), but since query_nr is ~2-10, we don't care
	for len(indexesSorted) < len(queries) {
		lenStart := len(indexesSorted)
		for i, query := range queries {
			if !alreadySelected[i] && canSelect[i] {
				indexesSorted = append(indexesSorted, i)
				alreadySelected[i] = true
				// mark all children as canSelect, as their parent is already resolved (selected)
				for j, maybeChildQuery := range queries {
					if maybeChildQuery.IsChild(query) {
						canSelect[j] = true
					}
				}
			}
		}
		lenEnd := len(indexesSorted)
		if lenEnd == lenStart {
			// without this check, we'd end up in an infinite loop
			logger.WarnWithCtx(cw.Ctx).Msg("could not resolve all parent-child relationships in queries")
			break
		}
	}
	return indexesSorted
}<|MERGE_RESOLUTION|>--- conflicted
+++ resolved
@@ -166,22 +166,13 @@
 	return false
 }
 
-<<<<<<< HEAD
-func (cw *ClickhouseQueryTranslator) MakeAggregationPartOfResponse(queries []*model.Query, ResultSets [][]model.QueryResultRow) (model.JsonMap, *model.Total) {
-=======
 func (cw *ClickhouseQueryTranslator) MakeAggregationPartOfResponse(queries []*model.Query, ResultSets [][]model.QueryResultRow) (model.JsonMap, error) {
->>>>>>> a61c9f1a
 	aggregations := model.JsonMap{}
 	if len(queries) == 0 {
 		return aggregations, nil
 	}
 	cw.postprocessPipelineAggregations(queries, ResultSets)
 
-<<<<<<< HEAD
-	var totalCount *model.Total
-
-=======
->>>>>>> a61c9f1a
 	for i, query := range queries {
 		if i >= len(ResultSets) || query_util.IsNonAggregationQuery(query) {
 			continue
@@ -190,15 +181,11 @@
 
 		if pancake, isPancake := query.Type.(PancakeQueryType); isPancake {
 
-<<<<<<< HEAD
-			aggregation = pancake.TranslateSqlResponseToJson(ResultSets[i], 0)
-=======
 			var err error
 			aggregation, err = pancake.RenderAggregationJson(ResultSets[i])
 			if err != nil {
 				return nil, err
 			}
->>>>>>> a61c9f1a
 		} else {
 			aggregation = cw.makeResponseAggregationRecursive(query, ResultSets[i], 0, 0)
 		}
@@ -206,11 +193,7 @@
 			aggregations = util.MergeMaps(cw.Ctx, aggregations, aggregation, model.KeyAddedByQuesma)
 		}
 	}
-<<<<<<< HEAD
-	return aggregations, totalCount
-=======
 	return aggregations, nil
->>>>>>> a61c9f1a
 }
 
 func (cw *ClickhouseQueryTranslator) makeHits(queries []*model.Query, results [][]model.QueryResultRow) (queriesWithoutHits []*model.Query, resultsWithoutHits [][]model.QueryResultRow, hit *model.SearchHits) {
@@ -320,11 +303,7 @@
 
 	for queryIdx, query := range queries {
 		if pancake, isPancake := query.Type.(PancakeQueryType); isPancake {
-<<<<<<< HEAD
-			totalCountAgg := pancake.ReturnCount()
-=======
 			totalCountAgg := pancake.ReturnTotalCount()
->>>>>>> a61c9f1a
 			if totalCountAgg != nil {
 				if len(results[queryIdx]) == 0 {
 					continue
@@ -405,23 +384,11 @@
 	queries, ResultSets, total = cw.makeTotalCount(queries, ResultSets) // get hits and remove it from queries
 	queries, ResultSets, hits = cw.makeHits(queries, ResultSets)        // get hits and remove it from queries
 
-<<<<<<< HEAD
-	aggregations, totalCount := cw.MakeAggregationPartOfResponse(queries, ResultSets)
-
-	// pancakes can count total in a different way, so we must decide which one to use
-	if total == nil && totalCount != nil {
-		total = totalCount
-	}
-
-	response := &model.SearchResp{
-		Aggregations: aggregations,
-=======
 	aggregations, err := cw.MakeAggregationPartOfResponse(queries, ResultSets)
 
 	response := &model.SearchResp{
 		Aggregations: aggregations,
 		Timeout:      err != nil, // if there was an error, we should return that results are partial
->>>>>>> a61c9f1a
 		Shards: model.ResponseShards{
 			Total:      1,
 			Successful: 1,
