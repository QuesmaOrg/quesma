--- conflicted
+++ resolved
@@ -648,19 +648,10 @@
 		CanParse:      true,
 	}
 	return &model.Query{
-<<<<<<< HEAD
 		Columns:       []model.SelectColumn{{Expression: aexp.TableColumn(fieldName)}, {Expression: aexp.Count()}},
 		SuffixClauses: suffixClauses,
 		FromClause:    "(" + innerQuery.String() + ")",
 		CanParse:      true,
-=======
-		Fields:          []string{fieldName},
-		Columns:         []model.SelectColumn{{Expression: aexp.TableColumn(fieldName)}, {Expression: aexp.Count()}},
-		NonSchemaFields: []string{"count()"},
-		SuffixClauses:   suffixClauses,
-		FromClause:      "(" + innerQuery.String(cw.Ctx) + ")",
-		CanParse:        true,
->>>>>>> e46d0e54
 	}
 }
 
