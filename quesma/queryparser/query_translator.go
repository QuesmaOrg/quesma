// Copyright Quesma, licensed under the Elastic License 2.0.
// SPDX-License-Identifier: Elastic-2.0
package queryparser

import (
	"context"
	"quesma/clickhouse"
	"quesma/logger"
	"quesma/model"
	"quesma/model/typical_queries"
	"quesma/queryparser/query_util"
	"quesma/quesma/config"
	"quesma/schema"
	"quesma/util"
)

type JsonMap = map[string]interface{}

type ClickhouseQueryTranslator struct {
	Schema schema.Schema
	Ctx    context.Context

	DateMathRenderer string // "clickhouse_interval" or "literal"  if not set, we use "clickhouse_interval"

	Indexes []string

	Config *config.QuesmaConfiguration

	// TODO this will be removed
	Table *clickhouse.Table
}

var completionStatusOK = func() *int { value := 200; return &value }()

func emptySearchResponse() model.SearchResp {
	return model.SearchResp{
		Hits: model.SearchHits{
			Hits: []model.SearchHit{},
			Total: &model.Total{
				Value:    0,
				Relation: "eq",
			},
		},
	}

}

func EmptySearchResponse(ctx context.Context) []byte {
	response := emptySearchResponse()
	marshalled, err := response.Marshal()
	if err != nil { // should never ever happen, just in case
		logger.ErrorWithCtx(ctx).Err(err).Msg("failed to marshal empty search response")
	}
	return marshalled
}

func EmptyAsyncSearchResponse(id string, isPartial bool, completionStatus int) ([]byte, error) {
	searchResp := emptySearchResponse()
	completionStatusPtr := &completionStatus
	if isPartial {
		completionStatusPtr = nil
	}
	asyncSearchResp := SearchToAsyncSearchResponse(&searchResp, id, isPartial, completionStatusPtr)
	return asyncSearchResp.Marshal() // error should never ever happen here
}

func EmptyAsyncSearchStatusResponse(id string, isPartial, isRunning bool, completionStatus int) ([]byte, error) {
	asyncSearchResp := AsyncSearchStatusResponse(id, isPartial, isRunning, completionStatus)
	return asyncSearchResp.Marshal()
}

func (cw *ClickhouseQueryTranslator) MakeAsyncSearchResponse(ResultSet []model.QueryResultRow, query *model.Query, asyncId string, isPartial bool) (*model.AsyncSearchEntireResp, error) {
	searchResponse := cw.MakeSearchResponse([]*model.Query{query}, [][]model.QueryResultRow{ResultSet})
	id := new(string)
	*id = asyncId
	response := model.AsyncSearchEntireResp{
		Response:  *searchResponse,
		ID:        id,
		IsPartial: isPartial,
		IsRunning: isPartial,
	}
	if !isPartial {
		response.CompletionStatus = completionStatusOK
	}
	return &response, nil
}

func (cw *ClickhouseQueryTranslator) MakeAggregationPartOfResponse(queries []*model.Query, ResultSets [][]model.QueryResultRow) (model.JsonMap, error) {
	aggregations := model.JsonMap{}

	for i, query := range queries {
		if pancake, isPancake := query.Type.(PancakeQueryType); isPancake {
			if i >= len(ResultSets) {
				continue
			}
			aggregation, err := pancake.RenderAggregationJson(cw.Ctx, ResultSets[i])
			if err != nil {
				return nil, err
			}

			if aggregations, err = util.MergeMaps(aggregations, aggregation); err != nil {
				logger.ErrorWithCtx(cw.Ctx).Msgf("failed to merge aggregations: %v", err)
			}
		}
	}
	return aggregations, nil
}

func (cw *ClickhouseQueryTranslator) makeHits(queries []*model.Query, results [][]model.QueryResultRow) (queriesWithoutHits []*model.Query, resultsWithoutHits [][]model.QueryResultRow, hit *model.SearchHits) {
	hitsIndex := -1
	for i, query := range queries {
		if _, hasHits := query.Type.(*typical_queries.Hits); hasHits {
			if hitsIndex != -1 {
				logger.WarnWithCtx(cw.Ctx).Msgf("multiple hits queries found in queries: %v", queries)
			}
			hitsIndex = i
		} else {
			queriesWithoutHits = append(queriesWithoutHits, query)
			resultsWithoutHits = append(resultsWithoutHits, results[i])
		}
	}

	if hitsIndex == -1 {
		return queriesWithoutHits, resultsWithoutHits, nil
	}

	hitsQuery := queries[hitsIndex]
	hitsResultSet := results[hitsIndex]

	if hitsQuery.Type == nil {
		logger.ErrorWithCtx(cw.Ctx).Msgf("hits query type is nil: %v", hitsQuery)
		return queriesWithoutHits, resultsWithoutHits, nil
	}
	hitsPartOfResponse := hitsQuery.Type.TranslateSqlResponseToJson(hitsResultSet)

	hitsResponse := hitsPartOfResponse["hits"].(model.SearchHits)
	return queriesWithoutHits, resultsWithoutHits, &hitsResponse
}

func (cw *ClickhouseQueryTranslator) makeTotalCount(queries []*model.Query, results [][]model.QueryResultRow) (queriesWithoutCount []*model.Query, resultsWithoutCount [][]model.QueryResultRow, total *model.Total) {
	// process count:
	// a) we have count query -> we're done
	// b) we have hits or facets -> we're done
	// c) we don't have above: we return len(biggest resultset(all aggregations))
	totalCount := -1
	relationCount := "eq"
	for i, query := range queries {
		if query.Type != nil {
			if _, isCount := query.Type.(typical_queries.Count); isCount {
				if len(results[i]) > 0 && len(results[i][0].Cols) > 0 {
					switch v := results[i][0].Cols[0].Value.(type) {
					case uint64:
						totalCount = int(v)
					case int64:
						totalCount = int(v)
					default:
						logger.ErrorWithCtx(cw.Ctx).Msgf("failed extracting Count value SQL query result [%v]. Setting to 0", results[i])
					}
					// if we have sample limit, we need to check if we hit it. If so, return there could be more results
					if query.SelectCommand.SampleLimit != 0 && totalCount == query.SelectCommand.SampleLimit {
						relationCount = "gte"
					}
				} else {
					logger.ErrorWithCtx(cw.Ctx).Msgf("no results for Count value SQL query result [%v]", results[i])
				}
				continue
			}
		}

		queriesWithoutCount = append(queriesWithoutCount, query)
		resultsWithoutCount = append(resultsWithoutCount, results[i])
	}

	if totalCount != -1 {
		total = &model.Total{
			Value:    totalCount,
			Relation: relationCount,
		}
		return
	}

	for queryIdx, query := range queries {
		if pancake, isPancake := query.Type.(PancakeQueryType); isPancake {
			totalCountAgg := pancake.ReturnTotalCount()
			if totalCountAgg != nil {
				if len(results[queryIdx]) == 0 {
					continue
				}
				firstRow := results[queryIdx][0]
				for _, cell := range firstRow.Cols {
					// FIXME THIS is hardcoded for now, as we don't have a way to get the name of the column
					if cell.ColName == "metric____quesma_total_count_col_0" {
						switch v := cell.Value.(type) {
						case uint64:
							totalCount = int(v)
						case int:
							totalCount = v
						case int64:
							totalCount = int(v)
						default:
							logger.ErrorWithCtx(cw.Ctx).Msgf("Unknown type of count %v %t", v, v)
						}
					}
				}
				total = &model.Total{
					Value:    totalCount,
					Relation: "eq",
				}
				return
			}
		}
	}

	for i, query := range queries {
		if _, hasHits := query.Type.(*typical_queries.Hits); hasHits {
			totalCount = len(results[i])
			relation := "eq"
			if query.SelectCommand.Limit != 0 && totalCount == query.SelectCommand.Limit {
				relation = "gte"
			}
			total = &model.Total{
				Value:    totalCount,
				Relation: relation,
			}
			return
		}
	}

	return
}

func (cw *ClickhouseQueryTranslator) MakeSearchResponse(queries []*model.Query, ResultSets [][]model.QueryResultRow) *model.SearchResp {
	var hits *model.SearchHits
	var total *model.Total
	queries, ResultSets, total = cw.makeTotalCount(queries, ResultSets) // get hits and remove it from queries
	queries, ResultSets, hits = cw.makeHits(queries, ResultSets)        // get hits and remove it from queries

	aggregations, err := cw.MakeAggregationPartOfResponse(queries, ResultSets)

	response := &model.SearchResp{
		Aggregations: aggregations,
		Timeout:      err != nil, // if there was an error, we should return that results are partial
		Shards: model.ResponseShards{
			Total:      1,
			Successful: 1,
			Failed:     0,
		},
	}
	if hits != nil {
		response.Hits = *hits
	} else {
		response.Hits = model.SearchHits{Hits: []model.SearchHit{}} // empty hits
	}
	if total != nil {
		response.Hits.Total = total
	} else {
		response.Hits.Total = &model.Total{
			Value:    0,
			Relation: "gte",
		}
	}

	return response
}

func SearchToAsyncSearchResponse(searchResponse *model.SearchResp, asyncId string, isPartial bool, completionStatus *int) *model.AsyncSearchEntireResp {
	id := new(string)
	*id = asyncId
	response := model.AsyncSearchEntireResp{
		Response:  *searchResponse,
		ID:        id,
		IsPartial: isPartial,
		IsRunning: isPartial,
	}

	response.CompletionStatus = completionStatus
	return &response
}

func AsyncSearchStatusResponse(asyncId string, isPartial, isRunning bool, completionStatus int) *model.AsyncSearchEntireResp {
	response := model.AsyncSearchEntireResp{
		ID:        &asyncId,
		IsPartial: isPartial,
		IsRunning: isRunning,
	}
	if completionStatus == 200 || completionStatus == 503 {
		response.CompletionStatus = &completionStatus
	}
	return &response
}

func (cw *ClickhouseQueryTranslator) BuildCountQuery(whereClause model.Expr, sampleLimit int) *model.Query {
	return &model.Query{
		SelectCommand: *model.NewSelectCommand(
			[]model.Expr{model.NewCountFunc()},
			nil,
			nil,
			model.NewTableRef(model.SingleTableNamePlaceHolder),
			whereClause,
			[]model.Expr{},
			0,
			sampleLimit,
			false,
			nil,
		),
		Type: typical_queries.NewCount(cw.Ctx),
	}
}

<<<<<<< HEAD
func (cw *ClickhouseQueryTranslator) BuildNRowsQuery(fieldNames []string, simpleQuery *model.SimpleQuery, info model.HitsCountInfo) *model.Query {
	return query_util.BuildHitsQuery(cw.Ctx, model.SingleTableNamePlaceHolder, fieldNames, simpleQuery, info.Size, info.SearchAfter)
}

func (cw *ClickhouseQueryTranslator) BuildAutocompleteQuery(fieldName, tableName string, whereClause model.Expr, limit int) *model.Query {
	return &model.Query{
		SelectCommand: *model.NewSelectCommand(
			[]model.Expr{model.NewColumnRef(fieldName)},
			nil,
			nil,
			model.NewTableRef(tableName),
			whereClause,
			[]model.Expr{},
			limit,
			0,
			true,
			nil,
		),
	}
=======
func (cw *ClickhouseQueryTranslator) BuildNRowsQuery(fieldNames []string, query *model.SimpleQuery, limit int) *model.Query {
	return query_util.BuildHitsQuery(cw.Ctx, model.SingleTableNamePlaceHolder, fieldNames, query, limit)
>>>>>>> 38f12b02
}<|MERGE_RESOLUTION|>--- conflicted
+++ resolved
@@ -307,28 +307,6 @@
 	}
 }
 
-<<<<<<< HEAD
 func (cw *ClickhouseQueryTranslator) BuildNRowsQuery(fieldNames []string, simpleQuery *model.SimpleQuery, info model.HitsCountInfo) *model.Query {
 	return query_util.BuildHitsQuery(cw.Ctx, model.SingleTableNamePlaceHolder, fieldNames, simpleQuery, info.Size, info.SearchAfter)
-}
-
-func (cw *ClickhouseQueryTranslator) BuildAutocompleteQuery(fieldName, tableName string, whereClause model.Expr, limit int) *model.Query {
-	return &model.Query{
-		SelectCommand: *model.NewSelectCommand(
-			[]model.Expr{model.NewColumnRef(fieldName)},
-			nil,
-			nil,
-			model.NewTableRef(tableName),
-			whereClause,
-			[]model.Expr{},
-			limit,
-			0,
-			true,
-			nil,
-		),
-	}
-=======
-func (cw *ClickhouseQueryTranslator) BuildNRowsQuery(fieldNames []string, query *model.SimpleQuery, limit int) *model.Query {
-	return query_util.BuildHitsQuery(cw.Ctx, model.SingleTableNamePlaceHolder, fieldNames, query, limit)
->>>>>>> 38f12b02
 }