--- conflicted
+++ resolved
@@ -52,21 +52,11 @@
 
 	for _, tt := range testdata.TestsSearch {
 		t.Run(tt.Name, func(t *testing.T) {
-<<<<<<< HEAD
-
-			simpleQuery, queryInfo, _, _ := cw.ParseQuery(tt.QueryJson)
-			assert.True(t, simpleQuery.CanParse, "can parse")
-			assert.Contains(t, tt.WantedSql, simpleQuery.Sql.Stmt, "contains wanted sql")
-			assert.Equal(t, tt.WantedQueryType, queryInfo.Typ, "equals to wanted query type")
-
-			query := cw.BuildSimpleSelectQuery(simpleQuery.Sql.Stmt, model.DefaultSizeListQuery)
-=======
 			simpleQuery, queryInfo, _, _ := cw.ParseQueryInternal(tt.QueryJson)
 			assert.True(t, simpleQuery.CanParse, "can parse")
 			assert.Contains(t, tt.WantedSql, simpleQuery.Sql.Stmt, "contains wanted sql")
 			assert.Equal(t, tt.WantedQueryType, queryInfo.Typ, "equals to wanted query type")
 			query := cw.BuildNRowsQuery("*", simpleQuery, model.DefaultSizeListQuery)
->>>>>>> 6557a89a
 			assert.Contains(t, tt.WantedQuery, *query)
 			// Test the new WhereStatement
 			if simpleQuery.Sql.WhereStatement != nil {
@@ -146,8 +136,7 @@
 			assert.Contains(t, tt.WantedSql, simpleQuery.Sql.Stmt)
 			assert.Equal(t, tt.WantedQueryType, queryInfo.Typ)
 
-<<<<<<< HEAD
-			query := cw.BuildSimpleSelectQuery(simpleQuery.Sql.Stmt, model.DefaultSizeListQuery)
+			query := cw.BuildNRowsQuery("*", simpleQuery, model.DefaultSizeListQuery)
 			if simpleQuery.Sql.WhereStatement != nil {
 				ss := simpleQuery.Sql.WhereStatement.Accept(whereStatementRenderer)
 				assert.Equal(t, simpleQuery.Sql.Stmt, ss.(string))
@@ -155,9 +144,6 @@
 				oldOne := simpleQuery.Sql.Stmt
 				fmt.Printf("No new where statement but old one is [%s]", oldOne)
 			}
-=======
-			query := cw.BuildNRowsQuery("*", simpleQuery, model.DefaultSizeListQuery)
->>>>>>> 6557a89a
 			assert.Contains(t, tt.WantedQuery, *query)
 		})
 	}
@@ -421,100 +407,6 @@
 	assert.Equal(t, "\"time_taken\">100", whereClause)
 }
 
-<<<<<<< HEAD
-func TestFilterNonEmpty(t *testing.T) {
-	tests := []struct {
-		array    []Statement
-		filtered []Statement
-	}{
-		{
-			[]Statement{NewSimpleStatement(""), NewSimpleStatement("")},
-			[]Statement{},
-		},
-		{
-			[]Statement{NewSimpleStatement(""), NewSimpleStatement("a"), NewCompoundStatementNoFieldName("")},
-			[]Statement{NewSimpleStatement("a")},
-		},
-		{
-			[]Statement{NewCompoundStatementNoFieldName("a"), NewSimpleStatement("b"), NewCompoundStatement("c", "d")},
-			[]Statement{NewCompoundStatementNoFieldName("a"), NewSimpleStatement("b"), NewCompoundStatement("c", "d")},
-		},
-	}
-	for i, tt := range tests {
-		t.Run(strconv.Itoa(i), func(t *testing.T) {
-			assert.Equal(t, tt.filtered, filterNonEmpty(tt.array))
-		})
-	}
-}
-
-func TestOrAndAnd(t *testing.T) {
-	tests := []struct {
-		stmts []Statement
-		want  Statement
-	}{
-		{
-			[]Statement{NewSimpleStatement("a"), NewSimpleStatement("b"), NewSimpleStatement("c")},
-			NewCompoundStatementNoFieldName("a AND b AND c"),
-		},
-		{
-			[]Statement{NewSimpleStatement("a"), NewSimpleStatement(""), NewCompoundStatementNoFieldName(""), NewCompoundStatementNoFieldName("b")},
-			NewCompoundStatementNoFieldName("a AND (b)"),
-		},
-		{
-			[]Statement{NewSimpleStatement(""), NewSimpleStatement(""), NewSimpleStatement("a"), NewCompoundStatementNoFieldName(""), NewSimpleStatement(""), NewCompoundStatementNoFieldName("")},
-			NewSimpleStatement("a"),
-		},
-		{
-			[]Statement{NewSimpleStatement(""), NewSimpleStatement(""), NewSimpleStatement(""), NewSimpleStatement("")},
-			NewSimpleStatement(""),
-		},
-		{
-			[]Statement{NewCompoundStatementNoFieldName("a AND b"), NewCompoundStatementNoFieldName("c AND d"), NewCompoundStatement("e AND f", "field")},
-			NewCompoundStatement("(a AND b) AND (c AND d) AND (e AND f)", "field"),
-		},
-	}
-	// copy, because and() and or() modify the slice
-	for i, tt := range tests {
-		t.Run("AND "+strconv.Itoa(i), func(t *testing.T) {
-			b := make([]Statement, len(tt.stmts))
-			copy(b, tt.stmts)
-			tt.want.WhereStatement = nil
-			finalAnd := and(b)
-			finalAnd.WhereStatement = nil
-			assert.Equal(t, tt.want, finalAnd)
-		})
-	}
-	for i, tt := range tests {
-		t.Run("OR "+strconv.Itoa(i), func(t *testing.T) {
-			tt.want.WhereStatement = nil
-			tt.want.Stmt = strings.ReplaceAll(tt.want.Stmt, "AND", "OR")
-			for i := range tt.stmts {
-				tt.stmts[i].Stmt = strings.ReplaceAll(tt.stmts[i].Stmt, "AND", "OR")
-			}
-			tt.want.WhereStatement = nil
-			finalOr := or(tt.stmts)
-			finalOr.WhereStatement = nil
-			assert.Equal(t, tt.want, finalOr)
-		})
-	}
-}
-
-func TestQueryParseDateMathExpression(t *testing.T) {
-	exprs := map[string]string{
-		"now-15m":    "subDate(now(), INTERVAL 15 minute)",
-		"now-15m+5s": "addDate(subDate(now(), INTERVAL 15 minute), INTERVAL 5 second)",
-		"now-":       "now()",
-		"now-15m+":   "subDate(now(), INTERVAL 15 minute)",
-	}
-	for expr, expected := range exprs {
-		resultExpr, err := parseDateMathExpression(expr)
-		assert.Nil(t, err)
-		assert.Equal(t, expected, resultExpr)
-	}
-}
-
-=======
->>>>>>> 6557a89a
 func Test_parseSortFields(t *testing.T) {
 	tests := []struct {
 		name       string
