// Copyright Quesma, licensed under the Elastic License 2.0.
// SPDX-License-Identifier: Elastic-2.0
package queryparser

import (
	"cmp"
	"context"
	"github.com/jinzhu/copier"
	"github.com/stretchr/testify/assert"
	"quesma/clickhouse"
	"quesma/concurrent"
	"quesma/model"
	"quesma/model/bucket_aggregations"
	"quesma/queryparser/query_util"
	"quesma/quesma/config"
	"quesma/quesma/types"
	"quesma/schema"
	"quesma/testdata"
	"quesma/testdata/clients"
	dashboard_1 "quesma/testdata/dashboard-1"
	kibana_visualize "quesma/testdata/kibana-visualize"
	opensearch_visualize "quesma/testdata/opensearch-visualize"
	"quesma/util"
	"slices"
	"strconv"
	"strings"
	"testing"
)

const tableName = "logs-generic-default"
const tableNameQuoted = `"` + tableName + `"`

// Simple unit tests, testing only "aggs" part of the request json query
var aggregationTests = []struct {
	aggregationJson string
	translatedSqls  []string
}{
	{ // [0]
		`
		{
			"aggs": {
				"maxAgg": {
					"max": {
						"field": "AvgTicketPrice"
					}
				},
				"minAgg": {
					"min": {
						"field": "AvgTicketPrice"
					}
				}
			},
			"size": 0
		}`,
		[]string{
			`SELECT maxOrNull("AvgTicketPrice") FROM ` + tableNameQuoted,
			`SELECT minOrNull("AvgTicketPrice") FROM ` + tableNameQuoted,
		},
	},
	{ // [1]
		`
		{
			"aggs": {
				"0": {
					"aggs": {
						"1-bucket": {
							"filter": {
								"bool": {
									"filter": [
										{
											"bool": {
												"minimum_should_match": 1,
												"should": [
													{
														"match": {
															"FlightDelay": true
														}
													}
												]
											}
										}
									],
									"must": [],
									"must_not": [],
									"should": []
								}
							}
						},
						"3-bucket": {
							"filter": {
								"bool": {
									"filter": [
										{
											"bool": {
												"minimum_should_match": 1,
												"should": [
													{
														"match": {
															"Cancelled": true
														}
													}
												]
											}
										}
									],
									"must": [],
									"must_not": [],
									"should": []
								}
							}
						}
					},
					"terms": {
						"field": "OriginCityName",
						"order": {
							"_key": "asc"
						},
						"size": 1000
					}
				}
			},
			"size": 0
		}`,
		[]string{
			`SELECT "OriginCityName", count() ` +
				`FROM ` + tableNameQuoted + ` ` +
				`WHERE "OriginCityName" IS NOT NULL ` +
				`GROUP BY "OriginCityName" ` +
				`ORDER BY "OriginCityName" ASC ` +
				`LIMIT 1000`,
			`WITH cte_1 AS ` +
				`(SELECT "OriginCityName" AS "cte_1_1", count() AS "cte_1_cnt" ` +
				`FROM ` + tableNameQuoted + ` ` +
				`WHERE "OriginCityName" IS NOT NULL ` +
				`GROUP BY "OriginCityName" ` +
				`ORDER BY "OriginCityName" ASC ` +
				`LIMIT 1000) ` +
				`SELECT "OriginCityName", count() ` +
				`FROM ` + tableNameQuoted + ` ` +
				`INNER JOIN "cte_1" ON "OriginCityName" = "cte_1_1" ` +
				`WHERE ("OriginCityName" IS NOT NULL AND "FlightDelay"==true) ` +
				`GROUP BY "OriginCityName", cte_1_cnt ` +
				`ORDER BY "OriginCityName" ASC`,
			`WITH cte_1 AS ` +
				`(SELECT "OriginCityName" AS "cte_1_1", count() AS "cte_1_cnt" ` +
				`FROM ` + tableNameQuoted + ` ` +
				`WHERE "OriginCityName" IS NOT NULL ` +
				`GROUP BY "OriginCityName" ` +
				`ORDER BY "OriginCityName" ASC ` +
				`LIMIT 1000) ` +
				`SELECT "OriginCityName", count() ` +
				`FROM ` + tableNameQuoted + ` ` +
				`INNER JOIN "cte_1" ON "OriginCityName" = "cte_1_1" ` +
				`WHERE ("OriginCityName" IS NOT NULL AND "Cancelled"==true) ` +
				`GROUP BY "OriginCityName", cte_1_cnt ` +
				`ORDER BY "OriginCityName" ASC`,
		},
	},
	{ // [2]
		`
		{
			"aggs": {
				"0": {
					"aggs": {
						"1": {
							"date_histogram": {
								"extended_bounds": {
									"max": 1707486436029,
									"min": 1706881636029
								},
								"field": "timestamp",
								"fixed_interval": "3h",
								"time_zone": "Europe/Warsaw"
							}
						}
					},
					"terms": {
						"field": "FlightDelayType",
						"order": {
							"_count": "desc"
						},
						"shard_size": 25,
						"size": 10
					}
				}
			},
			"size": 0
		}`,
		[]string{
			`SELECT "FlightDelayType", count() ` +
				`FROM ` + tableNameQuoted + ` ` +
				`WHERE "FlightDelayType" IS NOT NULL ` +
				`GROUP BY "FlightDelayType" ` +
				`ORDER BY count() DESC, "FlightDelayType" ` +
				`LIMIT 10`,
			`WITH cte_1 AS ` +
				`(SELECT "FlightDelayType" AS "cte_1_1", count() AS "cte_1_cnt" ` +
				`FROM ` + tableNameQuoted + ` ` +
				`WHERE "FlightDelayType" IS NOT NULL ` +
				`GROUP BY "FlightDelayType" ` +
				`ORDER BY count() DESC, "FlightDelayType" ` +
				`LIMIT 10) ` +
				`SELECT "FlightDelayType", toInt64(toUnixTimestamp64Milli("timestamp") / 10800000), count() ` +
				`FROM ` + tableNameQuoted + ` ` +
				`INNER JOIN "cte_1" ON "FlightDelayType" = "cte_1_1" ` +
				`WHERE "FlightDelayType" IS NOT NULL ` +
				`GROUP BY "FlightDelayType", toInt64(toUnixTimestamp64Milli("timestamp") / 10800000), cte_1_cnt ` +
				`ORDER BY cte_1_cnt DESC, "FlightDelayType", toInt64(toUnixTimestamp64Milli("timestamp") / 10800000)`,
		},
	},
	{ // [3]
		`
		{
			"aggs": {
				"0-bucket": {
					"filter": {
						"bool": {
							"filter": [
								{
									"bool": {
										"minimum_should_match": 1,
										"should": [
											{
												"match": {
													"FlightDelay": true
												}
											}
										]
									}
								}
							],
							"must": [],
							"must_not": [],
							"should": []
						}
					}
				}
			},
			"size": 0
		}`,
		[]string{
			`SELECT count() FROM ` + tableNameQuoted + ` WHERE "FlightDelay"==true`,
		},
	},
	{ // [4]
		`
		{
			"aggs": {
				"time_offset_split": {
					"aggs": {},
					"filters": {
						"filters": {
							"0": {
								"range": {
									"timestamp": {
										"format": "strict_date_optional_time",
										"gte": "2024-02-02T13:47:16.029Z",
										"lte": "2024-02-09T13:47:16.029Z"
									}
								}
							},
							"604800000": {
								"range": {
									"timestamp": {
										"format": "strict_date_optional_time",
										"gte": "2024-01-26T13:47:16.029Z",
										"lte": "2024-02-02T13:47:16.029Z"
									}
								}
							}
						}
					}
				}
			},
			"size": 0
		}`,
		[]string{
			`SELECT count() FROM ` + tableNameQuoted + ` WHERE ("timestamp">=parseDateTime64BestEffort('2024-02-02T13:47:16.029Z') ` +
				`AND "timestamp"<=parseDateTime64BestEffort('2024-02-09T13:47:16.029Z'))`,
			`SELECT count() FROM ` + tableNameQuoted + ` WHERE ("timestamp">=parseDateTime64BestEffort('2024-01-26T13:47:16.029Z') ` +
				`AND "timestamp"<=parseDateTime64BestEffort('2024-02-02T13:47:16.029Z'))`,
		},
	},
	{ // [5]
		`
		{
			"aggs": {
				"0": {
					"histogram": {
						"field": "FlightDelayMin",
						"interval": 1,
						"min_doc_count": 1
					}
				}
			},
			"size": 0
		}`,
		[]string{
			`SELECT "FlightDelayMin", count() FROM ` + tableNameQuoted + ` GROUP BY "FlightDelayMin" ORDER BY "FlightDelayMin"`,
		},
	},
	{ // [6]
		`
		{
			"aggs": {
				"origins": {
					"aggs": {
						"distinations": {
							"aggs": {
								"destLocation": {
									"top_hits": {
										"_source": {
											"includes": [
												"DestLocation"
											]
										},
										"size": 1
									}
								}
							},
							"terms": {
								"field": "DestAirportID",
								"size": 10000
							}
						},
						"originLocation": {
							"top_hits": {
								"_source": {
									"includes": [
										"OriginLocation",
										"Origin"
									]
								},
								"size": 1
							}
						}
					},
					"terms": {
						"field": "OriginAirportID",
						"size": 10000
					}
				}
			},
			"size": 0
		}`,
		[]string{
			`WITH cte_1 AS ` +
				`(SELECT "OriginAirportID" AS "cte_1_1", count() AS "cte_1_cnt" ` +
				`FROM ` + tableNameQuoted + ` ` +
				`WHERE "OriginAirportID" IS NOT NULL ` +
				`GROUP BY "OriginAirportID" ` +
				`ORDER BY count() DESC, "OriginAirportID" ` +
				`LIMIT 10000) ` +
				`SELECT "OriginAirportID", "DestAirportID", count() ` +
				`FROM ` + tableNameQuoted + ` ` +
				`INNER JOIN "cte_1" ON "OriginAirportID" = "cte_1_1" ` +
				`WHERE ("OriginAirportID" IS NOT NULL AND "DestAirportID" IS NOT NULL) ` +
				`GROUP BY "OriginAirportID", "DestAirportID", cte_1_cnt ` +
				`ORDER BY cte_1_cnt DESC, "OriginAirportID", count() DESC, "DestAirportID" ` +
				`LIMIT 10000 BY "OriginAirportID"`,
			`WITH cte_1 AS ` +
				`(SELECT "OriginAirportID" AS "cte_1_1", count() AS "cte_1_cnt" ` +
				`FROM ` + tableNameQuoted + ` ` +
				`WHERE "OriginAirportID" IS NOT NULL ` +
				`GROUP BY "OriginAirportID" ` +
				`ORDER BY count() DESC, "OriginAirportID" ` +
				`LIMIT 10000), ` +
				`cte_2 AS ` +
				`(SELECT "OriginAirportID" AS "cte_2_1", "DestAirportID" AS "cte_2_2", count() AS "cte_2_cnt" ` +
				`FROM ` + tableNameQuoted + ` ` +
				`WHERE ("OriginAirportID" IS NOT NULL AND "DestAirportID" IS NOT NULL) ` +
				`GROUP BY "OriginAirportID", "DestAirportID" ` +
				`ORDER BY count() DESC, "DestAirportID" ` +
				`LIMIT 10000 BY "OriginAirportID") ` +
				`SELECT "OriginAirportID", "DestAirportID", "DestLocation" ` +
				`FROM (SELECT "OriginAirportID", "DestAirportID", "DestLocation", ROW_NUMBER() ` +
				`OVER (PARTITION BY "OriginAirportID", "DestAirportID") AS "row_number" ` +
				`FROM ` + tableNameQuoted + ` ` +
				`WHERE ("OriginAirportID" IS NOT NULL AND "DestAirportID" IS NOT NULL)) ` +
				`INNER JOIN "cte_1" ON "OriginAirportID" = "cte_1_1" ` +
				`INNER JOIN "cte_2" ON "OriginAirportID" = "cte_2_1" AND "DestAirportID" = "cte_2_2" ` +
				`WHERE (("OriginAirportID" IS NOT NULL AND "DestAirportID" IS NOT NULL) AND "row_number"<=1) ` +
				`GROUP BY "OriginAirportID", "DestAirportID", "DestLocation", cte_1_cnt, cte_2_cnt ` +
				`ORDER BY cte_1_cnt DESC, "OriginAirportID", cte_2_cnt DESC, "DestAirportID"`,
			`WITH cte_1 AS ` +
				`(SELECT "OriginAirportID" AS "cte_1_1", count() AS "cte_1_cnt" ` +
				`FROM ` + tableNameQuoted + ` ` +
				`WHERE "OriginAirportID" IS NOT NULL ` +
				`GROUP BY "OriginAirportID" ` +
				`ORDER BY count() DESC, "OriginAirportID" ` +
				`LIMIT 10000) ` +
				`SELECT "OriginAirportID", "OriginLocation", "Origin" ` +
				`FROM (SELECT "OriginAirportID", "OriginLocation", "Origin", ROW_NUMBER() ` +
				`OVER (PARTITION BY "OriginAirportID") AS "row_number" ` +
				`FROM ` + tableNameQuoted + ` ` +
				`WHERE "OriginAirportID" IS NOT NULL) ` +
				`INNER JOIN "cte_1" ON "OriginAirportID" = "cte_1_1" ` +
				`WHERE ("OriginAirportID" IS NOT NULL AND "row_number"<=1) ` +
				`GROUP BY "OriginAirportID", "OriginLocation", "Origin", cte_1_cnt ` +
				`ORDER BY cte_1_cnt DESC, "OriginAirportID"`,
			`SELECT "OriginAirportID", count() ` +
				`FROM ` + tableNameQuoted + ` ` +
				`WHERE "OriginAirportID" IS NOT NULL ` +
				`GROUP BY "OriginAirportID" ` +
				`ORDER BY count() DESC, "OriginAirportID" ` +
				`LIMIT 10000`,
		},
	},
	{ // [7]
		`
		{
			"aggs": {
				"0": {
					"aggs": {
						"1": {
							"date_histogram": {
								"calendar_interval": "1d",
								"extended_bounds": {
									"max": 1707818397034,
									"min": 1707213597034
								},
								"field": "order_date",
								"time_zone": "Europe/Warsaw"
							}
						}
					},
					"terms": {
						"field": "category.keyword",
						"order": {
							"_count": "desc"
						},
						"shard_size": 25,
						"size": 10
					}
				}
			},
			"size": 0
		}`,
		[]string{
			`WITH cte_1 AS ` +
				`(SELECT "category" AS "cte_1_1", count() AS "cte_1_cnt" ` +
				`FROM ` + tableNameQuoted + ` ` +
				`WHERE "category" IS NOT NULL ` +
				`GROUP BY "category" ` +
				`ORDER BY count() DESC, "category" ` +
				`LIMIT 10) ` +
				`SELECT "category", toInt64(toUnixTimestamp64Milli("order_date") / 86400000), count() ` +
				`FROM ` + tableNameQuoted + ` ` +
				`INNER JOIN "cte_1" ON "category" = "cte_1_1" ` +
				`WHERE "category" IS NOT NULL ` +
				`GROUP BY "category", toInt64(toUnixTimestamp64Milli("order_date") / 86400000), cte_1_cnt ` +
				`ORDER BY cte_1_cnt DESC, "category", toInt64(toUnixTimestamp64Milli("order_date") / 86400000)`,
			`SELECT "category", count() ` +
				`FROM ` + tableNameQuoted + ` ` +
				`WHERE "category" IS NOT NULL ` +
				`GROUP BY "category" ` +
				`ORDER BY count() DESC, "category" ` +
				`LIMIT 10`,
		},
	},
	{ // [8]
		`
		{
			"aggs": {
				"0": {
					"sum": {
						"field": "taxful_total_price"
					}
				}
			},
			"size": 0
		}`,
		[]string{
			`SELECT sumOrNull("taxful_total_price") FROM ` + tableNameQuoted,
		},
	},
	{ // [9]
		`
		{
			"aggs": {
				"0": {
					"percentiles": {
						"field": "taxful_total_price",
						"percents": [
							50
						]
					}
				}
			},
			"size": 0
		}`,
		[]string{
			`SELECT quantiles(0.500000)("taxful_total_price") AS "quantile_50" FROM ` + tableNameQuoted,
		},
	},
	{ // [10]
		`
		{
			"aggs": {
				"0": {
					"avg": {
						"field": "total_quantity"
					}
				}
			},
			"size": 0
		}`,
		[]string{
			`SELECT avgOrNull("total_quantity") FROM ` + tableNameQuoted,
		},
	},
	{ // [11]
		`
		{
			"aggs": {
				"1": {
					"aggs": {
						"2": {
							"aggs": {
								"4": {
									"top_metrics": {
										"metrics": {
											"field": "order_date"
										},
										"size": 10,
										"sort": {
											"order_date": "asc"
										}
									}
								},
								"5": {
									"top_metrics": {
										"metrics": {
											"field": "taxful_total_price"
										},
										"size": 10,
										"sort": {
											"order_date": "asc"
										}
									}
								}
							},
							"date_histogram": {
								"field": "order_date",
								"fixed_interval": "12h",
								"min_doc_count": 1,
								"time_zone": "Europe/Warsaw"
							}
						}
					},
					"filters": {
						"filters": {
							"c8c30be0-b88f-11e8-a451-f37365e9f268": {
								"bool": {
									"filter": [],
									"must": [{
										"query_string": {
											"analyze_wildcard": true,
											"query": "taxful_total_price:>250",
											"time_zone": "Europe/Warsaw"
										}
									}],
									"must_not": [],
									"should": []
								}
							}
						}
					}
				}
			},
			"size": 0
		}`,
		[]string{
			`SELECT count() FROM ` + tableNameQuoted + ` WHERE "taxful_total_price" > '250'`,
			`SELECT toInt64(toUnixTimestamp64Milli("order_date") / 43200000), ` +
				`maxOrNull("order_date") AS "windowed_order_date", maxOrNull("order_date") AS "windowed_order_date" ` +
				`FROM (SELECT "order_date", "order_date", ROW_NUMBER() OVER ` +
				`(PARTITION BY toInt64(toUnixTimestamp64Milli("order_date") / 43200000) ` +
				`ORDER BY "order_date" ASC) AS "row_number", "taxful_total_price" ` +
				`FROM ` + tableNameQuoted + ` ` +
				`WHERE "taxful_total_price" > '250') ` +
				`WHERE ("taxful_total_price" > '250' AND "row_number"<=10) ` +
				`GROUP BY toInt64(toUnixTimestamp64Milli("order_date") / 43200000) ` +
				`ORDER BY toInt64(toUnixTimestamp64Milli("order_date") / 43200000)`,
			`SELECT toInt64(toUnixTimestamp64Milli("order_date") / 43200000), ` +
				`maxOrNull("taxful_total_price") AS "windowed_taxful_total_price", maxOrNull("order_date") AS "windowed_order_date" ` +
				`FROM (SELECT "taxful_total_price", "order_date", ROW_NUMBER() OVER ` +
				`(PARTITION BY toInt64(toUnixTimestamp64Milli("order_date") / 43200000) ` +
				`ORDER BY "order_date" ASC) AS "row_number" ` +
				`FROM ` + tableNameQuoted + ` ` +
				`WHERE "taxful_total_price" > '250') ` +
				`WHERE ("taxful_total_price" > '250' AND "row_number"<=10) ` +
				`GROUP BY toInt64(toUnixTimestamp64Milli("order_date") / 43200000) ` +
				`ORDER BY toInt64(toUnixTimestamp64Milli("order_date") / 43200000)`,
			`SELECT toInt64(toUnixTimestamp64Milli("order_date") / 43200000), count() ` +
				`FROM ` + tableNameQuoted + ` ` +
				`WHERE "taxful_total_price" > '250' ` +
				`GROUP BY toInt64(toUnixTimestamp64Milli("order_date") / 43200000) ` +
				`ORDER BY toInt64(toUnixTimestamp64Milli("order_date") / 43200000)`,
		},
	},
	{ // [12]
		`{
				"aggs": {
					"suggestions": {
						"terms": {
							"field": "OriginCityName",
							"order": {
								"_count": "desc"
							},
							"shard_size": 10,
							"size": 10
						}
					},
					"unique_terms": {
						"cardinality": {
							"field": "OriginCityName"
						}
					}
				},
				"size": 0
			}`,
		[]string{
			`SELECT "OriginCityName", count() ` +
				`FROM ` + tableNameQuoted + ` ` +
				`WHERE "OriginCityName" IS NOT NULL ` +
				`GROUP BY "OriginCityName" ` +
				`ORDER BY count() DESC, "OriginCityName" ` +
				`LIMIT 10`,
			`SELECT count(DISTINCT "OriginCityName") FROM ` + tableNameQuoted,
		},
	},
	{ // [13]
		`{
				 "aggs": {
					"sample": {
					  "aggs": {
						"histo": {
						  "histogram": {
							"field": "bytes",
							"interval": 1782
						  }
						}
					  },
					  "sampler": {
						"shard_size": 5000
					  }
					}
				  },
				  "size": 0
			}`,
		[]string{
			`SELECT floor("bytes"/1782.000000)*1782.000000, count() FROM ` + tableNameQuoted + ` ` +
				`GROUP BY floor("bytes"/1782.000000)*1782.000000 ` +
				`ORDER BY floor("bytes"/1782.000000)*1782.000000`,
			`SELECT count() FROM ` + tableNameQuoted,
		},
	},
}

// Simple unit test, testing only "aggs" part of the request json query
func TestAggregationParser(t *testing.T) {
	// logger.InitSimpleLoggerForTests() // FIXME there are 2 warns if you enable them, might look into that
	table, err := clickhouse.NewTable(`CREATE TABLE `+tableName+`
		( "message" String, "timestamp" DateTime64(3, 'UTC') )
		ENGINE = Memory`,
		clickhouse.NewNoTimestampOnlyStringAttrCHConfig(),
	)
	if err != nil {
		t.Fatal(err)
	}
	lm := clickhouse.NewLogManager(concurrent.NewMapWith(tableName, table), config.QuesmaConfiguration{})
	s := schema.StaticRegistry{
		Tables: map[schema.TableName]schema.Schema{
			"logs-generic-default": {
				Fields: map[schema.FieldName]schema.Field{
					"host.name":         {PropertyName: "host.name", InternalPropertyName: "host.name", Type: schema.TypeObject},
					"type":              {PropertyName: "type", InternalPropertyName: "type", Type: schema.TypeText},
					"name":              {PropertyName: "name", InternalPropertyName: "name", Type: schema.TypeText},
					"content":           {PropertyName: "content", InternalPropertyName: "content", Type: schema.TypeText},
					"message":           {PropertyName: "message", InternalPropertyName: "message", Type: schema.TypeText},
					"host_name.keyword": {PropertyName: "host_name.keyword", InternalPropertyName: "host_name.keyword", Type: schema.TypeKeyword},
					"FlightDelay":       {PropertyName: "FlightDelay", InternalPropertyName: "FlightDelay", Type: schema.TypeText},
					"Cancelled":         {PropertyName: "Cancelled", InternalPropertyName: "Cancelled", Type: schema.TypeText},
					"FlightDelayMin":    {PropertyName: "FlightDelayMin", InternalPropertyName: "FlightDelayMin", Type: schema.TypeText},
					"_id":               {PropertyName: "_id", InternalPropertyName: "_id", Type: schema.TypeText},
				},
			},
		},
	}

	cw := ClickhouseQueryTranslator{ClickhouseLM: lm, Table: table, Ctx: context.Background(), SchemaRegistry: s}

	for testIdx, test := range aggregationTests {
		t.Run(strconv.Itoa(testIdx), func(t *testing.T) {
			body, parseErr := types.ParseJSON(test.aggregationJson)
			assert.NoError(t, parseErr)
			aggregations, err := cw.ParseAggregationJson(body)
			assert.NoError(t, err)
			assert.Equal(t, len(test.translatedSqls), len(aggregations))
			for _, aggregation := range aggregations {
				util.AssertContainsSqlEqual(t, test.translatedSqls, aggregation.SelectCommand.String())
			}
		})
	}
}

// Used in tests to make processing `aggregations` in a deterministic way
func sortAggregations(aggregations []*model.Query) {
	slices.SortFunc(aggregations, func(a, b *model.Query) int {
		aLen, bLen := len(a.Aggregators), len(b.Aggregators)
		for i := range min(aLen, bLen) {
			if a.Aggregators[i].Name != b.Aggregators[i].Name {
				return cmp.Compare(a.Aggregators[i].Name, b.Aggregators[i].Name)
			}
		}
		// non-aggregations (len == 0) should be first
		if aLen == 0 || bLen == 0 {
			return cmp.Compare(aLen, bLen)
		}
		// longer list is first, as we first go deeper when parsing aggregations
		return cmp.Compare(bLen, aLen)
	})
}

func allAggregationTests() []testdata.AggregationTestCase {
	const lowerBoundTestNr = 80
	allTests := make([]testdata.AggregationTestCase, 0, lowerBoundTestNr)
	allTests = append(allTests, testdata.AggregationTests...)
	allTests = append(allTests, testdata.AggregationTests2...)
	allTests = append(allTests, opensearch_visualize.AggregationTests...)
	allTests = append(allTests, dashboard_1.AggregationTests...)
	allTests = append(allTests, testdata.PipelineAggregationTests...)
	allTests = append(allTests, opensearch_visualize.PipelineAggregationTests...)
	allTests = append(allTests, kibana_visualize.AggregationTests...)
	allTests = append(allTests, clients.KunkkaTests...)
	allTests = append(allTests, clients.OpheliaTests...)
	return allTests
}

// TODO remove after pipeline aggregations are implemented
func allAggregationTestsWithoutPipeline() []testdata.AggregationTestCase {
	const lowerBoundTestNr = 80
	allTests := make([]testdata.AggregationTestCase, 0, lowerBoundTestNr)
	allTests = append(allTests, testdata.AggregationTests...)
	allTests = append(allTests, testdata.AggregationTests2...)
	allTests = append(allTests, opensearch_visualize.AggregationTests...)
	allTests = append(allTests, dashboard_1.AggregationTests...)
	allTests = append(allTests, kibana_visualize.AggregationTests...)
	allTests = append(allTests, clients.KunkkaTests...)
	allTests = append(allTests, clients.OpheliaTests...)
	return allTests
}

func Test2AggregationParserExternalTestcases(t *testing.T) {

	ctx := context.Background()

	// logger.InitSimpleLoggerForTests()
	table := clickhouse.Table{
		Cols: map[string]*clickhouse.Column{
			"@timestamp":  {Name: "@timestamp", Type: clickhouse.NewBaseType("DateTime64")},
			"timestamp":   {Name: "timestamp", Type: clickhouse.NewBaseType("DateTime64")},
			"order_date":  {Name: "order_date", Type: clickhouse.NewBaseType("DateTime64")},
			"message":     {Name: "message", Type: clickhouse.NewBaseType("String"), IsFullTextMatch: true},
			"bytes_gauge": {Name: "bytes_gauge", Type: clickhouse.NewBaseType("UInt64")},
		},
		Name:   tableName,
		Config: clickhouse.NewDefaultCHConfig(),
	}
	lm := clickhouse.NewLogManager(concurrent.NewMapWith(tableName, &table), config.QuesmaConfiguration{})

	s := schema.StaticRegistry{
		Tables: map[schema.TableName]schema.Schema{
			"logs-generic-default": {
				Fields: map[schema.FieldName]schema.Field{
					"host.name":         {PropertyName: "host.name", InternalPropertyName: "host.name", Type: schema.TypeObject},
					"type":              {PropertyName: "type", InternalPropertyName: "type", Type: schema.TypeText},
					"name":              {PropertyName: "name", InternalPropertyName: "name", Type: schema.TypeText},
					"content":           {PropertyName: "content", InternalPropertyName: "content", Type: schema.TypeText},
					"message":           {PropertyName: "message", InternalPropertyName: "message", Type: schema.TypeText},
					"host_name.keyword": {PropertyName: "host_name.keyword", InternalPropertyName: "host_name.keyword", Type: schema.TypeKeyword},
					"FlightDelay":       {PropertyName: "FlightDelay", InternalPropertyName: "FlightDelay", Type: schema.TypeText},
					"Cancelled":         {PropertyName: "Cancelled", InternalPropertyName: "Cancelled", Type: schema.TypeText},
					"FlightDelayMin":    {PropertyName: "FlightDelayMin", InternalPropertyName: "FlightDelayMin", Type: schema.TypeText},
					"_id":               {PropertyName: "_id", InternalPropertyName: "_id", Type: schema.TypeText},
				},
			},
		},
	}
	cw := ClickhouseQueryTranslator{ClickhouseLM: lm, Table: &table, Ctx: context.Background(), SchemaRegistry: s}
	for i, test := range allAggregationTests() {
		t.Run(test.TestName+"("+strconv.Itoa(i)+")", func(t *testing.T) {
			if test.TestName == "Max/Sum bucket with some null buckets. Reproduce: Visualize -> Vertical Bar: Metrics: Max (Sum) Bucket (Aggregation: Date Histogram, Metric: Min)" {
				t.Skip("Needs to be fixed by keeping last key for every aggregation. Now we sometimes don't know it. Hard to reproduce, leaving it for separate PR")
			}
			if test.TestName == "complex sum_bucket. Reproduce: Visualize -> Vertical Bar: Metrics: Sum Bucket (Bucket: Date Histogram, Metric: Average), Buckets: X-Asis: Histogram" {
				t.Skip("Waiting for fix. Now we handle only the case where pipeline agg is at the same nesting level as its parent. Should be quick to fix.")
			}
			if i == 27 || i == 29 || i == 30 {
				t.Skip("New tests, harder, failing for now.")
			}
			if strings.HasPrefix(test.TestName, "dashboard-1") {
				t.Skip("Those 2 tests have nested histograms with min_doc_count=0. Some work done long time ago (Krzysiek)")
			}
			if test.TestName == "Range with subaggregations. Reproduce: Visualize -> Pie chart -> Aggregation: Top Hit, Buckets: Aggregation: Range" {
				t.Skip("Need a (most likely) small fix to top_hits.")
			}
			if i == 20 {
				t.Skip("Fixed in next PR.")
			}
			if i == 7 {
				t.Skip("Let's implement top_hits in next PR. Easily doable, just a bit of code.")
			}
			if test.TestName == "it's the same input as in previous test, but with the original output from Elastic."+
				"Skipped for now, as our response is different in 2 things: key_as_string date (probably not important) + we don't return 0's (e.g. doc_count: 0)."+
				"If we need clients/kunkka/test_0, used to be broken before aggregations merge fix" {
				t.Skip("Unskip and remove the previous test after those fixes.")
			}
			if test.TestName == "clients/kunkka/test_1, used to be broken before aggregations merge fix" {
				t.Skip("Small details left for this test to be correct. I'll (Krzysiek) fix soon after returning to work")
			}
			if test.TestName == "Ophelia Test 3: 5x terms + a lot of other aggregations" ||
				test.TestName == "Ophelia Test 6: triple terms + other aggregations + order by another aggregations" ||
				test.TestName == "Ophelia Test 7: 5x terms + a lot of other aggregations" {
				t.Skip("Very similar to 2 previous tests, results have like 500-1000 lines. They are almost finished though. Maybe I'll fix soon, but not in this PR")
			}

<<<<<<< HEAD
=======
			if strings.HasPrefix(test.TestName, "2x date_histogram") || strings.HasPrefix(test.TestName, "2x histogram") {
				t.Skip("Don't want to waste time on filling results there. Do that if we decide not to discard non-pancake logic soon.")
			}

>>>>>>> 6c7d039f
			body, parseErr := types.ParseJSON(test.QueryRequestJson)
			assert.NoError(t, parseErr)

			plan, err := cw.ParseQuery(body)
			queries := plan.Queries
			assert.NoError(t, err)
			assert.Len(t, test.ExpectedResults, len(queries))
			sortAggregations(queries) // to make test runs deterministic

			// Let's leave those commented debugs for now, they'll be useful in next PRs
			for j, query := range queries {
				// fmt.Printf("--- Aggregation %d: %+v\n\n---SQL string: %s\n\n%v\n\n", j, query, model.AsString(query.SelectCommand), query.SelectCommand.Columns)
				if test.ExpectedSQLs[j] != "NoDBQuery" {
					util.AssertSqlEqual(t, test.ExpectedSQLs[j], query.SelectCommand.String())
				}
				if query_util.IsNonAggregationQuery(query) {
					continue
				}

				var resultTransformer model.QueryRowsTransformer
				switch agg := query.Type.(type) {
				case bucket_aggregations.Histogram:

					resultTransformer = agg.NewRowsTransformer()

				case *bucket_aggregations.DateHistogram:
					resultTransformer = agg.NewRowsTransformer()
				}
				if resultTransformer != nil {
					test.ExpectedResults[j] = resultTransformer.Transform(ctx, test.ExpectedResults[j])
				}

				// fmt.Println("--- Group by: ", query.GroupByFields)
			}

			// I copy `test.ExpectedResults`, as it's processed 2 times and each time it might be modified by
			// pipeline aggregation processing.
			var expectedResultsCopy [][]model.QueryResultRow
			err = copier.CopyWithOption(&expectedResultsCopy, &test.ExpectedResults, copier.Option{DeepCopy: true})
			assert.NoError(t, err)
			// pp.Println("EXPECTED", expectedResultsCopy)
			response := cw.MakeSearchResponse(queries, test.ExpectedResults)
			responseMarshalled, marshalErr := response.Marshal()
			// pp.Println("ACTUAL", response)
			assert.NoError(t, marshalErr)

			expectedResponseMap, _ := util.JsonToMap(test.ExpectedResponse)
			var expectedAggregationsPart JsonMap
			if responseSubMap, hasResponse := expectedResponseMap["response"]; hasResponse {
				expectedAggregationsPart = responseSubMap.(JsonMap)["aggregations"].(JsonMap)
			} else {
				expectedAggregationsPart = expectedResponseMap["aggregations"].(JsonMap)
			}
			actualMinusExpected, expectedMinusActual := util.MapDifference(response.Aggregations,
				expectedAggregationsPart, []string{}, true, true)

			// probability and seed are present in random_sampler aggregation. I'd assume they are not needed, thus let's not care about it for now.
			acceptableDifference := []string{"sum_other_doc_count", "probability", "seed", "bg_count", "doc_count", model.KeyAddedByQuesma,
				"sum_other_doc_count", "doc_count_error_upper_bound"} // Don't know why, but those 2 are still needed in new (clients/ophelia) tests. Let's fix it in another PR
			// pp.Println("ACTUAL diff", actualMinusExpected)
			// pp.Println("EXPECTED diff", expectedMinusActual)
			// pp.Println("ACTUAL", response.Aggregations)
			// pp.Println("EXPECTED", expectedAggregationsPart)
			assert.True(t, util.AlmostEmpty(actualMinusExpected, acceptableDifference))
			assert.True(t, util.AlmostEmpty(expectedMinusActual, acceptableDifference))
			if body["track_total_hits"] == true { // FIXME some better check after track_total_hits
				assert.Contains(t, string(responseMarshalled), `"value":`+strconv.FormatUint(test.ExpectedResults[0][0].Cols[0].Value.(uint64), 10))
			} // checks if hits nr is OK
		})
	}
}

func Test_quoteArray(t *testing.T) {
	inputs := [][]string{{"a", "b", "c"}, {"a"}, {}, {`"a"`, "b"}}
	tests := []struct {
		input    []string
		expected []string
	}{
		{inputs[0], []string{`"a"`, `"b"`, `"c"`}},
		{inputs[1], []string{`"a"`}},
		{inputs[2], []string{}},
		{inputs[3], []string{`"\"a\""`, `"b"`}},
	}
	for i, test := range tests {
		assert.Equal(t, test.expected, quoteArray(test.input))
		assert.Equal(t, inputs[i], test.input) // check that original array isn't changed
	}
}

func Test_parseFieldFromScriptField(t *testing.T) {
	goodQueryMap := func(sourceField string) QueryMap {
		return QueryMap{"script": QueryMap{"source": sourceField}}
	}

	testcases := []struct {
		queryMap        QueryMap
		expectedMatch   model.Expr
		expectedSuccess bool
	}{
		{goodQueryMap("doc['field1'].value.getHour()"), model.NewFunction("toHour", model.NewColumnRef("field1")), true},
		{goodQueryMap("doc['field1'].value.getHour() + doc['field2'].value.getHour()"), nil, false},
		{goodQueryMap("doc['field1'].value.hourOfDay"), model.NewFunction("toHour", model.NewColumnRef("field1")), true},
		{goodQueryMap("doc['field1'].value"), nil, false},
		{goodQueryMap("value.getHour() + doc['field2'].value.getHour()"), nil, false},
		{QueryMap{}, nil, false},
		{QueryMap{"script": QueryMap{}}, nil, false},
		{QueryMap{"script": QueryMap{"source": nil}}, nil, false},
		{QueryMap{"script": "script"}, nil, false},
		{QueryMap{"script": QueryMap{"source": 1}}, nil, false},
	}
	s := schema.StaticRegistry{
		Tables: map[schema.TableName]schema.Schema{
			"logs-generic-default": {
				Fields: map[schema.FieldName]schema.Field{
					"host.name":         {PropertyName: "host.name", InternalPropertyName: "host.name", Type: schema.TypeObject},
					"type":              {PropertyName: "type", InternalPropertyName: "type", Type: schema.TypeText},
					"name":              {PropertyName: "name", InternalPropertyName: "name", Type: schema.TypeText},
					"content":           {PropertyName: "content", InternalPropertyName: "content", Type: schema.TypeText},
					"message":           {PropertyName: "message", InternalPropertyName: "message", Type: schema.TypeText},
					"host_name.keyword": {PropertyName: "host_name.keyword", InternalPropertyName: "host_name.keyword", Type: schema.TypeKeyword},
					"FlightDelay":       {PropertyName: "FlightDelay", InternalPropertyName: "FlightDelay", Type: schema.TypeText},
					"Cancelled":         {PropertyName: "Cancelled", InternalPropertyName: "Cancelled", Type: schema.TypeText},
					"FlightDelayMin":    {PropertyName: "FlightDelayMin", InternalPropertyName: "FlightDelayMin", Type: schema.TypeText},
					"_id":               {PropertyName: "_id", InternalPropertyName: "_id", Type: schema.TypeText},
				},
			},
		},
	}
	cw := ClickhouseQueryTranslator{Ctx: context.Background(), SchemaRegistry: s}
	for _, tc := range testcases {
		field, success := cw.parseFieldFromScriptField(tc.queryMap)
		assert.Equal(t, tc.expectedSuccess, success)
		assert.Equal(t, tc.expectedMatch, field)
	}
}<|MERGE_RESOLUTION|>--- conflicted
+++ resolved
@@ -826,13 +826,10 @@
 				t.Skip("Very similar to 2 previous tests, results have like 500-1000 lines. They are almost finished though. Maybe I'll fix soon, but not in this PR")
 			}
 
-<<<<<<< HEAD
-=======
 			if strings.HasPrefix(test.TestName, "2x date_histogram") || strings.HasPrefix(test.TestName, "2x histogram") {
 				t.Skip("Don't want to waste time on filling results there. Do that if we decide not to discard non-pancake logic soon.")
 			}
 
->>>>>>> 6c7d039f
 			body, parseErr := types.ParseJSON(test.QueryRequestJson)
 			assert.NoError(t, parseErr)
 
