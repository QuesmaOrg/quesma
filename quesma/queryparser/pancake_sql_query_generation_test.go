// Copyright Quesma, licensed under the Elastic License 2.0.
// SPDX-License-Identifier: Elastic-2.0
package queryparser

import (
	"context"
	"fmt"
	"github.com/k0kubun/pp"
	"github.com/stretchr/testify/assert"
	"quesma/clickhouse"
	"quesma/concurrent"
	"quesma/model"
	"quesma/quesma/config"
	"quesma/quesma/types"
	"quesma/schema"
	"quesma/util"
	"strconv"
	"strings"
	"testing"
)

const TableName = model.SingleTableNamePlaceHolder

func TestPancakeQueryGeneration(t *testing.T) {

	// logger.InitSimpleLoggerForTests()
	table := clickhouse.Table{
		Cols: map[string]*clickhouse.Column{
			"@timestamp":  {Name: "@timestamp", Type: clickhouse.NewBaseType("DateTime64")},
			"timestamp":   {Name: "timestamp", Type: clickhouse.NewBaseType("DateTime64")},
			"order_date":  {Name: "order_date", Type: clickhouse.NewBaseType("DateTime64")},
			"message":     {Name: "message", Type: clickhouse.NewBaseType("String")},
			"bytes_gauge": {Name: "bytes_gauge", Type: clickhouse.NewBaseType("UInt64")},
		},
		Name:   tableName,
		Config: clickhouse.NewDefaultCHConfig(),
	}

	lm := clickhouse.NewLogManager(concurrent.NewMapWith(tableName, &table), &config.QuesmaConfiguration{})
	schemaRegistry := schema.StaticRegistry{}

	cw := ClickhouseQueryTranslator{ClickhouseLM: lm, Table: &table, Ctx: context.Background(), SchemaRegistry: schemaRegistry}

	for i, test := range allAggregationTests() {
		t.Run(test.TestName+"("+strconv.Itoa(i)+")", func(t *testing.T) {
			if strings.HasPrefix(test.TestName, "dashboard-1") {
				t.Skip("Skipped also for previous implementation. Those 2 tests have nested histograms with min_doc_count=0. Some work done long time ago (Krzysiek)")
			}
			if i == 29 || i == 30 {
				t.Skip("Skipped also for previous implementation. New tests, harder, failing for now.")
			}
			if topHits(test.TestName) {
				t.Skip("Fix top_hits")
			}
			if topMetrics(test.TestName) {
				t.Skip("Fix top metrics")
			}
			if filters(test.TestName) {
				t.Skip("Fix filters")
			}
			if test.TestName == "Max/Sum bucket with some null buckets. Reproduce: Visualize -> Vertical Bar: Metrics: Max (Sum) Bucket (Aggregation: Date Histogram, Metric: Min)(file:opensearch-visualize/pipeline_agg_req,nr:18)" {
				t.Skip("Need fix with date keys in pipeline aggregations.")
			}

			if test.TestName == "complex sum_bucket. Reproduce: Visualize -> Vertical Bar: Metrics: Sum Bucket (Bucket: Date Histogram, Metric: Average), Buckets: X-Asis: Histogram(file:opensearch-visualize/pipeline_agg_req,nr:22)" {
				t.Skip("error: filter(s)/range/dataRange aggregation must be the last bucket aggregation")
			}

			fmt.Println("i:", i, "test:", test.TestName)

			jsonp, err := types.ParseJSON(test.QueryRequestJson)
			assert.NoError(t, err)

			pancakeSqls, err := cw.PancakeParseAggregationJson(jsonp, false)
			assert.NoError(t, err)
			assert.True(t, len(pancakeSqls) >= 1, "pancakeSqls should have at least one query")
			if len(pancakeSqls) < 1 {
				return
			}

			assert.Len(t, pancakeSqls, 1+len(test.ExpectedAdditionalPancakeSQLs),
				"Mismatch pancake sqls vs main and 'ExpectedAdditionalPancakeSQLs'")
			for pancakeIdx, pancakeSql := range pancakeSqls {
				pancakeSqlStr := model.AsString(pancakeSql.SelectCommand)

				prettyPancakeSql := util.SqlPrettyPrint([]byte(pancakeSqlStr))

				var expectedSql string
				if pancakeIdx == 0 {
					expectedSql = test.ExpectedPancakeSQL
				} else {
					if pancakeIdx-1 >= len(test.ExpectedAdditionalPancakeSQLs) {
						pp.Println("=== Expected additional SQL:")
						fmt.Println(prettyPancakeSql)
						continue
					}
					if pancakeIdx-1 >= len(test.ExpectedAdditionalPancakeResults) {
						pp.Println("=== Expected additional results for SQL:")
						fmt.Println(prettyPancakeSql)
					}
					expectedSql = test.ExpectedAdditionalPancakeSQLs[pancakeIdx-1]
				}
				prettyExpectedSql := util.SqlPrettyPrint([]byte(strings.TrimSpace(expectedSql)))

				util.AssertSqlEqual(t, prettyExpectedSql, prettyPancakeSql)

				_, ok := pancakeSql.Type.(PancakeQueryType)
				if !ok {
					assert.Fail(t, "Expected pancake query type")
				}
			}

			if incorrectResult(test.TestName) {
				t.Skip("We don't have result yet")
			}

			expectedJson, err := util.JsonToMap(test.ExpectedResponse)
			if err != nil {
				assert.Fail(t, "Failed to parse expected JSON")
			}
			var expectedAggregationsPart model.JsonMap
			if responseSubMap, hasResponse := expectedJson["response"]; hasResponse {
				expectedAggregationsPart = responseSubMap.(JsonMap)["aggregations"].(JsonMap)
			} else {
				expectedAggregationsPart = expectedJson["aggregations"].(JsonMap)
			}
			assert.NotNil(t, expectedAggregationsPart, "Expected JSON should have 'response'/'aggregations' part")

			sqlResults := [][]model.QueryResultRow{test.ExpectedPancakeResults}
			if len(test.ExpectedAdditionalPancakeResults) > 0 {
				sqlResults = append(sqlResults, test.ExpectedAdditionalPancakeResults...)
			}

			pancakeJson, err := cw.MakeAggregationPartOfResponse(pancakeSqls, sqlResults)

			if err != nil {
				t.Fatal("Failed to render pancake JSON", err)
			}

			// FIXME we can quite easily remove 'probability' and 'seed' from above - just start remembering them in RandomSampler struct and print in JSON response.
			acceptableDifference := []string{"probability", "seed", "bg_count", model.KeyAddedByQuesma,
				"doc_count_error_upper_bound"} // Don't know why, but those 2 are still needed in new (clients/ophelia) tests. Let's fix it in another PR
			if len(test.AdditionalAcceptableDifference) > 0 {
				acceptableDifference = append(acceptableDifference, test.AdditionalAcceptableDifference...)
			}

			actualMinusExpected, expectedMinusActual := util.MapDifference(pancakeJson,
				expectedAggregationsPart, acceptableDifference, true, true)
			if len(actualMinusExpected) != 0 {
				pp.Println("ACTUAL diff", actualMinusExpected)
			}
			if len(expectedMinusActual) != 0 {
				pp.Println("EXPECTED diff", expectedMinusActual)
			}
			//pp.Println("ACTUAL", pancakeJson)
			//pp.Println("EXPECTED", expectedAggregationsPart)
			assert.True(t, util.AlmostEmpty(actualMinusExpected, acceptableDifference))
			assert.True(t, util.AlmostEmpty(expectedMinusActual, acceptableDifference))

			/*
				if i == 0 {
					 Sample code for Rafal:
					sqlRowResults := clients.OpheliaTestsPancake[0]
					pancakeSqls[0].pancakeItself
					jsonP := panckakeGenerateJsonReturn(pancakeSqls[0].pancakeItself, sqlRowResults)
					test.ExpectedResponse // parse and take "aggs" and compare
				}
			*/
		})
	}
}

// We generate correct SQL, but result JSON did not match
func incorrectResult(testName string) bool {
	t1 := testName == "date_range aggregation(file:agg_req,nr:22)" // we use relative time
	t2 := testName == "complex filters(file:agg_req,nr:18)"        // almost, we differ in doc 0 counts
	// to be deleted after pancakes
	t3 := testName == "clients/kunkka/test_0, used to be broken before aggregations merge fix"+
		"Output more or less works, but is different and worse than what Elastic returns."+
		"If it starts failing, maybe that's a good thing(file:clients/kunkka,nr:0)"
	// below test is replacing it
	// testName == "it's the same input as in previous test, but with the original output from Elastic."+
	//	"Skipped for now, as our response is different in 2 things: key_as_string date (probably not important) + we don't return 0's (e.g. doc_count: 0)."+
	//	"If we need clients/kunkka/test_0, used to be broken before aggregations merge fix"
	return t1 || t2 || t3
}

// TODO remove after fix
func topHits(testName string) bool {
<<<<<<< HEAD
	t1 := testName == "Range with subaggregations. Reproduce: Visualize -> Pie chart -> Aggregation: Top Hit, Buckets: Aggregation: Range(file:opensearch-visualize/agg_req,nr:1)" // also range
	t2 := testName == "top hits, quite complex(file:agg_req,nr:7)"
	return t1 || t2
=======
	t1 := testName == "Range with subaggregations. Reproduce: Visualize -> Pie chart -> Aggregation: Top Hit, Buckets: Aggregation: Range" // also range
	return t1
>>>>>>> 749fee22
}

// TODO remove after fix
func topMetrics(testName string) bool {
	t1 := testName == "Kibana Visualize -> Last Value. Used to panic(file:agg_req,nr:31)" // also filter
	t2 := testName == "simplest top_metrics, no sort(file:agg_req,nr:38)"
	t3 := testName == "simplest top_metrics, with sort(file:agg_req,nr:39)"
	t4 := testName == "very long: multiple top_metrics + histogram(file:agg_req,nr:10)" // also top_metrics
	return t1 || t2 || t3 || t4
}

// TODO remove after fix
func filters(testName string) bool {
	// this works, but is very suboptimal and didn't update the test case
	t1 := testName == "clients/kunkka/test_1, used to be broken before aggregations merge fix(file:clients/kunkka,nr:2)" // multi level filters
	return t1
}

func TestPancakeQueryGeneration_halfpancake(t *testing.T) {

	debug := true

	table := clickhouse.Table{
		Cols: map[string]*clickhouse.Column{
			"@timestamp":  {Name: "@timestamp", Type: clickhouse.NewBaseType("DateTime64")},
			"timestamp":   {Name: "timestamp", Type: clickhouse.NewBaseType("DateTime64")},
			"order_date":  {Name: "order_date", Type: clickhouse.NewBaseType("DateTime64")},
			"message":     {Name: "message", Type: clickhouse.NewBaseType("String")},
			"bytes_gauge": {Name: "bytes_gauge", Type: clickhouse.NewBaseType("UInt64")},
		},
		Name:   tableName,
		Config: clickhouse.NewDefaultCHConfig(),
	}

	lm := clickhouse.NewLogManager(concurrent.NewMapWith(tableName, &table), &config.QuesmaConfiguration{})
	schemaRegistry := schema.StaticRegistry{}

	cw := ClickhouseQueryTranslator{ClickhouseLM: lm, Table: &table, Ctx: context.Background(), SchemaRegistry: schemaRegistry}

	tests := []struct {
		name string
		json string
		sql  string
	}{
		{
			name: "test1",
			json: `
{
  "aggs": {
    "0": {
      "terms": {
        "field": "host.name",
        "order": {
          "_count": "desc"
        },
        "shard_size": 25,
        "size": 3
      }
    }
  },
  "track_total_hits": true
}

`,
			sql: `
SELECT sum(count(*)) OVER () AS "aggr__0__parent_count",
  "host.name" AS "aggr__0__key_0", count(*) AS "aggr__0__count",
  count() AS "aggr__0__order_1"
FROM ` + TableName + `
GROUP BY "host.name" AS "aggr__0__key_0"
ORDER BY "aggr__0__order_1" DESC, "aggr__0__key_0" ASC
LIMIT 4`, // -- we added one more as filtering nulls happens during rendering
		},

		{"test2",
			`
{
  "aggs": {
    "0": {
      "aggs": {
          "2": {
            "avg": {
              "field": "bytes_gauge"
          }
        }
      },
      "terms": {
        "field": "host.name",
        "size": 3
      }
    }
  }
}
`,
			`
SELECT sum(count(*)) OVER () AS "aggr__0__parent_count",
  "host.name" AS "aggr__0__key_0", count(*) AS "aggr__0__count",
  count() AS "aggr__0__order_1",
  avgOrNull("bytes_gauge") AS "metric__0__2_col_0"
FROM ` + TableName + `
GROUP BY "host.name" AS "aggr__0__key_0"
ORDER BY "aggr__0__order_1" DESC, "aggr__0__key_0" ASC
LIMIT 4`, // we increased limit by 1 to allow filtering of nulls druing json rendering
		},
	}

	for _, tt := range tests {
		t.Run(tt.name, func(t *testing.T) {

			jsonp, err := types.ParseJSON(tt.json)
			assert.NoError(t, err)

			pancakeSqls, err := cw.PancakeParseAggregationJson(jsonp, false)
			assert.NoError(t, err)
			assert.True(t, len(pancakeSqls) == 1, "pancakeSqls should have only one query")
			if len(pancakeSqls) < 1 {
				return
			}
			pancakeSqlStr := model.AsString(pancakeSqls[0].SelectCommand)
			prettyPancakeSql := util.SqlPrettyPrint([]byte(pancakeSqlStr))

			if debug {
				fmt.Println("Expected SQL:")
				fmt.Println(tt.sql)
				fmt.Println("Actual (pancake) SQL:")
				fmt.Println(prettyPancakeSql)
			}
			assert.Equal(t, strings.TrimSpace(tt.sql), strings.TrimSpace(prettyPancakeSql))

		})
	}

}<|MERGE_RESOLUTION|>--- conflicted
+++ resolved
@@ -187,14 +187,8 @@
 
 // TODO remove after fix
 func topHits(testName string) bool {
-<<<<<<< HEAD
 	t1 := testName == "Range with subaggregations. Reproduce: Visualize -> Pie chart -> Aggregation: Top Hit, Buckets: Aggregation: Range(file:opensearch-visualize/agg_req,nr:1)" // also range
-	t2 := testName == "top hits, quite complex(file:agg_req,nr:7)"
-	return t1 || t2
-=======
-	t1 := testName == "Range with subaggregations. Reproduce: Visualize -> Pie chart -> Aggregation: Top Hit, Buckets: Aggregation: Range" // also range
 	return t1
->>>>>>> 749fee22
 }
 
 // TODO remove after fix
