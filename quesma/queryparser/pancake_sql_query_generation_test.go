// Copyright Quesma, licensed under the Elastic License 2.0.
// SPDX-License-Identifier: Elastic-2.0
package queryparser

import (
	"context"
	"fmt"
	"github.com/k0kubun/pp"
	"github.com/stretchr/testify/assert"
	"quesma/clickhouse"
	"quesma/model"
	"quesma/model/bucket_aggregations"
	"quesma/quesma/config"
	"quesma/quesma/types"
	"quesma/schema"
	"quesma/util"
	"strconv"
	"strings"
	"testing"
)

const TableName = model.SingleTableNamePlaceHolder

func TestPancakeQueryGeneration(t *testing.T) {

	// logger.InitSimpleLoggerForTestsWarnLevel()
	table := clickhouse.Table{
		Cols: map[string]*clickhouse.Column{
			"@timestamp":                     {Name: "@timestamp", Type: clickhouse.NewBaseType("DateTime64")},
			"timestamp":                      {Name: "timestamp", Type: clickhouse.NewBaseType("DateTime64")},
			"order_date":                     {Name: "order_date", Type: clickhouse.NewBaseType("DateTime64")},
			"message":                        {Name: "message", Type: clickhouse.NewBaseType("String")},
			"bytes_gauge":                    {Name: "bytes_gauge", Type: clickhouse.NewBaseType("UInt64")},
			"customer_birth_date":            {Name: "customer_birth_date", Type: clickhouse.NewBaseType("DateTime")},
			"customer_birth_date_datetime64": {Name: "customer_birth_date_datetime64", Type: clickhouse.NewBaseType("DateTime64")},
		},
		Name:   tableName,
		Config: clickhouse.NewDefaultCHConfig(),
	}

	lm := clickhouse.NewLogManager(util.NewSyncMapWith(tableName, &table), &config.QuesmaConfiguration{})
	currentSchema := schema.Schema{
		Fields:             nil,
		Aliases:            nil,
		ExistsInDataSource: false,
		DatabaseName:       "",
	}

	cw := ClickhouseQueryTranslator{ClickhouseLM: lm, Table: &table, Ctx: context.Background(), Schema: currentSchema}

	for i, test := range allAggregationTests() {
		t.Run(test.TestName+"("+strconv.Itoa(i)+")", func(t *testing.T) {
			if filters(test.TestName) {
				t.Skip("Fix filters")
			}

<<<<<<< HEAD
			if test.TestName == "complex sum_bucket. Reproduce: Visualize -> Vertical Bar: Metrics: Sum Bucket (Bucket: Date Histogram, Metric: Average), Buckets: X-Asis: Histogram(file:opensearch-visualize/pipeline_agg_req,nr:22)" {
				t.Skip("error: filter(s)/range/dataRange aggregation must be the last bucket aggregation")
=======
			if test.TestName == "Line, Y-axis: Min, Buckets: Date Range, X-Axis: Terms, Split Chart: Date Histogram(file:kibana-visualize/agg_req,nr:9)" {
				t.Skip("Date range is broken, fix in progress (PR #971)")
>>>>>>> 2e78116d
			}

			if test.TestName == "Terms with order by top metrics(file:kibana-visualize/agg_req,nr:8)" {
				t.Skip("Need to implement order by top metrics (talk with Jacek, he has an idea)")
			}

			if test.TestName == "max_bucket. Reproduce: Visualize -> Line: Metrics: Max Bucket (Bucket: Filters, Metric: Sum)(file:opensearch-visualize/pipeline_agg_req,nr:20)" ||
				test.TestName == "complex max_bucket. Reproduce: Visualize -> Line: Metrics: Max Bucket (Bucket: Filters, Metric: Sum), Buckets: Split chart: Rows -> Range(file:opensearch-visualize/pipeline_agg_req,nr:21)" {
				t.Skip("Was skipped before. Wrong key in max_bucket, should be an easy fix")
			}

			// TODO: add test for filter(s) both at the beginning and end of aggregation tree

			fmt.Println("i:", i, "test:", test.TestName)

			jsonp, err := types.ParseJSON(test.QueryRequestJson)
			assert.NoError(t, err)

			pancakeSqls, err := cw.PancakeParseAggregationJson(jsonp, false)
			assert.NoError(t, err)
			assert.True(t, len(pancakeSqls) >= 1, "pancakeSqls should have at least one query")
			if len(pancakeSqls) < 1 {
				return
			}

			assert.Len(t, pancakeSqls, 1+len(test.ExpectedAdditionalPancakeSQLs),
				"Mismatch pancake sqls vs main and 'ExpectedAdditionalPancakeSQLs'")
			for pancakeIdx, pancakeSql := range pancakeSqls {
				pancakeSqlStr := model.AsString(pancakeSql.SelectCommand)

				prettyPancakeSql := util.SqlPrettyPrint([]byte(pancakeSqlStr))

				var expectedSql string
				if pancakeIdx == 0 {
					expectedSql = test.ExpectedPancakeSQL
				} else {
					if pancakeIdx-1 >= len(test.ExpectedAdditionalPancakeSQLs) {
						pp.Println("=== Expected additional SQL:")
						fmt.Println(prettyPancakeSql)
						continue
					}
					if pancakeIdx-1 >= len(test.ExpectedAdditionalPancakeResults) {
						pp.Println("=== Expected additional results for SQL:")
						fmt.Println(prettyPancakeSql)
					}
					expectedSql = test.ExpectedAdditionalPancakeSQLs[pancakeIdx-1]
				}
				prettyExpectedSql := util.SqlPrettyPrint([]byte(strings.TrimSpace(expectedSql)))

				util.AssertSqlEqual(t, prettyExpectedSql, prettyPancakeSql)

				_, ok := pancakeSql.Type.(PancakeQueryType)
				if !ok {
					assert.Fail(t, "Expected pancake query type")
				}
			}

			if incorrectResult(test.TestName) {
				t.Skip("We don't have result yet")
			}

			expectedJson, err := util.JsonToMap(test.ExpectedResponse)
			if err != nil {
				assert.Fail(t, "Failed to parse expected JSON")
			}
			var expectedAggregationsPart model.JsonMap
			if responseSubMap, hasResponse := expectedJson["response"]; hasResponse {
				expectedAggregationsPart = responseSubMap.(JsonMap)["aggregations"].(JsonMap)
			} else {
				expectedAggregationsPart = expectedJson["aggregations"].(JsonMap)
			}
			assert.NotNil(t, expectedAggregationsPart, "Expected JSON should have 'response'/'aggregations' part")

			sqlResults := [][]model.QueryResultRow{test.ExpectedPancakeResults}
			if len(test.ExpectedAdditionalPancakeResults) > 0 {
				sqlResults = append(sqlResults, test.ExpectedAdditionalPancakeResults...)
			}

			pancakeJson, err := cw.MakeAggregationPartOfResponse(pancakeSqls, sqlResults)

			if err != nil {
				t.Fatal("Failed to render pancake JSON", err)
			}

			// FIXME we can quite easily remove 'probability' and 'seed' from above - just start remembering them in RandomSampler struct and print in JSON response.
			acceptableDifference := []string{"probability", "seed", bucket_aggregations.OriginalKeyName,
				"bg_count", "doc_count_error_upper_bound"} // Don't know why, but those 2 are still needed in new (clients/ophelia) tests. Let's fix it in another PR
			if len(test.AdditionalAcceptableDifference) > 0 {
				acceptableDifference = append(acceptableDifference, test.AdditionalAcceptableDifference...)
			}

			actualMinusExpected, expectedMinusActual := util.MapDifference(pancakeJson,
				expectedAggregationsPart, acceptableDifference, true, true)

			if len(actualMinusExpected) != 0 {
				pp.Println("ACTUAL diff", actualMinusExpected)
			}
			if len(expectedMinusActual) != 0 {
				pp.Println("EXPECTED diff", expectedMinusActual)
			}
			//pp.Println("ACTUAL", pancakeJson)
			//pp.Println("EXPECTED", expectedAggregationsPart)
			assert.True(t, util.AlmostEmpty(actualMinusExpected, acceptableDifference))
			assert.True(t, util.AlmostEmpty(expectedMinusActual, acceptableDifference))

			/*
				if i == 0 {
					 Sample code for Rafal:
					sqlRowResults := clients.OpheliaTestsPancake[0]
					pancakeSqls[0].pancakeItself
					jsonP := panckakeGenerateJsonReturn(pancakeSqls[0].pancakeItself, sqlRowResults)
					test.ExpectedResponse // parse and take "aggs" and compare
				}
			*/
		})
	}
}

// We generate correct SQL, but result JSON did not match
func incorrectResult(testName string) bool {
	t1 := testName == "date_range aggregation(file:agg_req,nr:22)" // we use relative time
	// to be deleted after pancakes
	t2 := testName == "clients/kunkka/test_0, used to be broken before aggregations merge fix"+
		"Output more or less works, but is different and worse than what Elastic returns."+
		"If it starts failing, maybe that's a good thing(file:clients/kunkka,nr:0)"
	// below test is replacing it
	// testName == "it's the same input as in previous test, but with the original output from Elastic."+
	//	"Skipped for now, as our response is different in 2 things: key_as_string date (probably not important) + we don't return 0's (e.g. doc_count: 0)."+
	//	"If we need clients/kunkka/test_0, used to be broken before aggregations merge fix"
	return t1 || t2
}

// TODO remove after fix
func filters(testName string) bool {
	// this works, but is very suboptimal and didn't update the test case
	t1 := testName == "clients/kunkka/test_1, used to be broken before aggregations merge fix(file:clients/kunkka,nr:2)" // multi level filters
	return t1
}

func TestPancakeQueryGeneration_halfpancake(t *testing.T) {

	debug := true

	table := clickhouse.Table{
		Cols: map[string]*clickhouse.Column{
			"@timestamp":  {Name: "@timestamp", Type: clickhouse.NewBaseType("DateTime64")},
			"timestamp":   {Name: "timestamp", Type: clickhouse.NewBaseType("DateTime64")},
			"order_date":  {Name: "order_date", Type: clickhouse.NewBaseType("DateTime64")},
			"message":     {Name: "message", Type: clickhouse.NewBaseType("String")},
			"bytes_gauge": {Name: "bytes_gauge", Type: clickhouse.NewBaseType("UInt64")},
		},
		Name:   tableName,
		Config: clickhouse.NewDefaultCHConfig(),
	}

	lm := clickhouse.NewLogManager(util.NewSyncMapWith(tableName, &table), &config.QuesmaConfiguration{})

	currentSchema := schema.Schema{}

	cw := ClickhouseQueryTranslator{ClickhouseLM: lm, Table: &table, Ctx: context.Background(), Schema: currentSchema}

	tests := []struct {
		name string
		json string
		sql  string
	}{
		{
			name: "test1",
			json: `
{
  "aggs": {
    "0": {
      "terms": {
        "field": "host.name",
        "order": {
          "_count": "desc"
        },
        "shard_size": 25,
        "size": 3
      }
    }
  },
  "track_total_hits": true
}

`,
			sql: `
SELECT sum(count(*)) OVER () AS "aggr__0__parent_count",
  "host.name" AS "aggr__0__key_0", count(*) AS "aggr__0__count"
FROM ` + TableName + `
GROUP BY "host.name" AS "aggr__0__key_0"
ORDER BY "aggr__0__count" DESC, "aggr__0__key_0" ASC
LIMIT 4`, // -- we added one more as filtering nulls happens during rendering
		},

		{"test2",
			`
{
  "aggs": {
    "0": {
      "aggs": {
          "2": {
            "avg": {
              "field": "bytes_gauge"
          }
        }
      },
      "terms": {
        "field": "host.name",
        "size": 3
      }
    }
  }
}
`,
			`
SELECT sum(count(*)) OVER () AS "aggr__0__parent_count",
  "host.name" AS "aggr__0__key_0", count(*) AS "aggr__0__count",
  avgOrNull("bytes_gauge") AS "metric__0__2_col_0"
FROM ` + TableName + `
GROUP BY "host.name" AS "aggr__0__key_0"
ORDER BY "aggr__0__count" DESC, "aggr__0__key_0" ASC
LIMIT 4`, // we increased limit by 1 to allow filtering of nulls druing json rendering
		},
	}

	for _, tt := range tests {
		t.Run(tt.name, func(t *testing.T) {

			jsonp, err := types.ParseJSON(tt.json)
			assert.NoError(t, err)

			pancakeSqls, err := cw.PancakeParseAggregationJson(jsonp, false)
			assert.NoError(t, err)
			assert.True(t, len(pancakeSqls) == 1, "pancakeSqls should have only one query")
			if len(pancakeSqls) < 1 {
				return
			}
			pancakeSqlStr := model.AsString(pancakeSqls[0].SelectCommand)
			prettyPancakeSql := util.SqlPrettyPrint([]byte(pancakeSqlStr))

			if debug {
				fmt.Println("Expected SQL:")
				fmt.Println(tt.sql)
				fmt.Println("Actual (pancake) SQL:")
				fmt.Println(prettyPancakeSql)
			}
			assert.Equal(t, strings.TrimSpace(tt.sql), strings.TrimSpace(prettyPancakeSql))

		})
	}

}<|MERGE_RESOLUTION|>--- conflicted
+++ resolved
@@ -54,13 +54,14 @@
 				t.Skip("Fix filters")
 			}
 
-<<<<<<< HEAD
+			// Maybe remove
 			if test.TestName == "complex sum_bucket. Reproduce: Visualize -> Vertical Bar: Metrics: Sum Bucket (Bucket: Date Histogram, Metric: Average), Buckets: X-Asis: Histogram(file:opensearch-visualize/pipeline_agg_req,nr:22)" {
 				t.Skip("error: filter(s)/range/dataRange aggregation must be the last bucket aggregation")
-=======
+			}
+
+			// Maybe remove
 			if test.TestName == "Line, Y-axis: Min, Buckets: Date Range, X-Axis: Terms, Split Chart: Date Histogram(file:kibana-visualize/agg_req,nr:9)" {
 				t.Skip("Date range is broken, fix in progress (PR #971)")
->>>>>>> 2e78116d
 			}
 
 			if test.TestName == "Terms with order by top metrics(file:kibana-visualize/agg_req,nr:8)" {
