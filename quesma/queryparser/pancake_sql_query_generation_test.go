// Copyright Quesma, licensed under the Elastic License 2.0.
// SPDX-License-Identifier: Elastic-2.0
package queryparser

import (
	"context"
	"fmt"
	"github.com/k0kubun/pp"
	"github.com/stretchr/testify/assert"
	"quesma/clickhouse"
	"quesma/concurrent"
	"quesma/logger"
	"quesma/model"
	"quesma/model/bucket_aggregations"
	"quesma/quesma/config"
	"quesma/quesma/types"
	"quesma/schema"
	"quesma/util"
	"strconv"
	"strings"
	"testing"
)

const TableName = model.SingleTableNamePlaceHolder

func TestPancakeQueryGeneration(t *testing.T) {

	logger.InitSimpleLoggerForTests()
	table := clickhouse.Table{
		Cols: map[string]*clickhouse.Column{
			"@timestamp":  {Name: "@timestamp", Type: clickhouse.NewBaseType("DateTime64")},
			"timestamp":   {Name: "timestamp", Type: clickhouse.NewBaseType("DateTime64")},
			"order_date":  {Name: "order_date", Type: clickhouse.NewBaseType("DateTime64")},
			"message":     {Name: "message", Type: clickhouse.NewBaseType("String")},
			"bytes_gauge": {Name: "bytes_gauge", Type: clickhouse.NewBaseType("UInt64")},
		},
		Name:   tableName,
		Config: clickhouse.NewDefaultCHConfig(),
	}

	lm := clickhouse.NewLogManager(concurrent.NewMapWith(tableName, &table), &config.QuesmaConfiguration{})
	currentSchema := schema.Schema{
		Fields:             nil,
		Aliases:            nil,
		ExistsInDataSource: false,
		DatabaseName:       "",
	}

	cw := ClickhouseQueryTranslator{ClickhouseLM: lm, Table: &table, Ctx: context.Background(), Schema: currentSchema}

	for i, test := range allAggregationTests() {
		t.Run(test.TestName+"("+strconv.Itoa(i)+")", func(t *testing.T) {
			if filters(test.TestName) {
				t.Skip("Fix filters")
			}
			if test.TestName == "complex sum_bucket. Reproduce: Visualize -> Vertical Bar: Metrics: Sum Bucket (Bucket: Date Histogram, Metric: Average), Buckets: X-Asis: Histogram(file:opensearch-visualize/pipeline_agg_req,nr:22)" {
				t.Skip("error: filter(s)/range/dataRange aggregation must be the last bucket aggregation")
			}

			if test.TestName == "Terms with order by top metrics(file:kibana-visualize/agg_req,nr:8)" {
				t.Skip("Need to implement order by top metrics (talk with Jacek, he has an idea)")
			}

<<<<<<< HEAD
			if i != 72 { //77 88 124 66
				//t.Skip()
			}

			if !strings.Contains(test.TestName, "multiple buckets_path") {
				t.Skip()
=======
			if test.TestName == "multiple buckets_path(file:clients/clover,nr:1)" {
				t.Skip("Unskip after merge of auto_date_histogram")
>>>>>>> 8ccf8210
			}

			fmt.Println("i:", i, "test:", test.TestName)

			jsonp, err := types.ParseJSON(test.QueryRequestJson)
			assert.NoError(t, err)

			pancakeSqls, err := cw.PancakeParseAggregationJson(jsonp, false)
			assert.NoError(t, err)
			assert.True(t, len(pancakeSqls) >= 1, "pancakeSqls should have at least one query")
			if len(pancakeSqls) < 1 {
				return
			}

			assert.Len(t, pancakeSqls, 1+len(test.ExpectedAdditionalPancakeSQLs),
				"Mismatch pancake sqls vs main and 'ExpectedAdditionalPancakeSQLs'")
			for pancakeIdx, pancakeSql := range pancakeSqls {
				//pp.Println("SQL", pancakeSql)
				pancakeSqlStr := model.AsString(pancakeSql.SelectCommand)

				prettyPancakeSql := util.SqlPrettyPrint([]byte(pancakeSqlStr))

				var expectedSql string
				if pancakeIdx == 0 {
					expectedSql = test.ExpectedPancakeSQL
				} else {
					if pancakeIdx-1 >= len(test.ExpectedAdditionalPancakeSQLs) {
						pp.Println("=== Expected additional SQL:")
						fmt.Println(prettyPancakeSql)
						continue
					}
					if pancakeIdx-1 >= len(test.ExpectedAdditionalPancakeResults) {
						pp.Println("=== Expected additional results for SQL:")
						fmt.Println(prettyPancakeSql)
					}
					expectedSql = test.ExpectedAdditionalPancakeSQLs[pancakeIdx-1]
				}
				prettyExpectedSql := util.SqlPrettyPrint([]byte(strings.TrimSpace(expectedSql)))

				util.AssertSqlEqual(t, prettyExpectedSql, prettyPancakeSql)

				_, ok := pancakeSql.Type.(PancakeQueryType)
				if !ok {
					assert.Fail(t, "Expected pancake query type")
				}
			}

			if incorrectResult(test.TestName) {
				t.Skip("We don't have result yet")
			}

			expectedJson, err := util.JsonToMap(test.ExpectedResponse)
			if err != nil {
				assert.Fail(t, "Failed to parse expected JSON")
			}
			var expectedAggregationsPart model.JsonMap
			if responseSubMap, hasResponse := expectedJson["response"]; hasResponse {
				expectedAggregationsPart = responseSubMap.(JsonMap)["aggregations"].(JsonMap)
			} else {
				expectedAggregationsPart = expectedJson["aggregations"].(JsonMap)
			}
			assert.NotNil(t, expectedAggregationsPart, "Expected JSON should have 'response'/'aggregations' part")

			sqlResults := [][]model.QueryResultRow{test.ExpectedPancakeResults}
			if len(test.ExpectedAdditionalPancakeResults) > 0 {
				sqlResults = append(sqlResults, test.ExpectedAdditionalPancakeResults...)
			}

			pancakeJson, err := cw.MakeAggregationPartOfResponse(pancakeSqls, sqlResults)

			if err != nil {
				t.Fatal("Failed to render pancake JSON", err)
			}

			// FIXME we can quite easily remove 'probability' and 'seed' from above - just start remembering them in RandomSampler struct and print in JSON response.
			acceptableDifference := []string{"probability", "seed", bucket_aggregations.OriginalKeyName,
				"bg_count", "doc_count_error_upper_bound"} // Don't know why, but those 2 are still needed in new (clients/ophelia) tests. Let's fix it in another PR
			if len(test.AdditionalAcceptableDifference) > 0 {
				acceptableDifference = append(acceptableDifference, test.AdditionalAcceptableDifference...)
			}

			actualMinusExpected, expectedMinusActual := util.MapDifference(pancakeJson,
				expectedAggregationsPart, acceptableDifference, true, true)

			if len(actualMinusExpected) != 0 {
				pp.Println("ACTUAL diff", actualMinusExpected)
			}
			if len(expectedMinusActual) != 0 {
				pp.Println("EXPECTED diff", expectedMinusActual)
			}
			//pp.Println("ACTUAL", pancakeJson)
			//pp.Println("EXPECTED", expectedAggregationsPart)
			assert.True(t, util.AlmostEmpty(actualMinusExpected, acceptableDifference))
			assert.True(t, util.AlmostEmpty(expectedMinusActual, acceptableDifference))

			/*
				if i == 0 {
					 Sample code for Rafal:
					sqlRowResults := clients.OpheliaTestsPancake[0]
					pancakeSqls[0].pancakeItself
					jsonP := panckakeGenerateJsonReturn(pancakeSqls[0].pancakeItself, sqlRowResults)
					test.ExpectedResponse // parse and take "aggs" and compare
				}
			*/
		})
	}
}

// We generate correct SQL, but result JSON did not match
func incorrectResult(testName string) bool {
	t1 := testName == "date_range aggregation(file:agg_req,nr:22)" // we use relative time
	t2 := testName == "complex filters(file:agg_req,nr:18)"        // almost, we differ in doc 0 counts
	// to be deleted after pancakes
	t3 := testName == "clients/kunkka/test_0, used to be broken before aggregations merge fix"+
		"Output more or less works, but is different and worse than what Elastic returns."+
		"If it starts failing, maybe that's a good thing(file:clients/kunkka,nr:0)"
	// below test is replacing it
	// testName == "it's the same input as in previous test, but with the original output from Elastic."+
	//	"Skipped for now, as our response is different in 2 things: key_as_string date (probably not important) + we don't return 0's (e.g. doc_count: 0)."+
	//	"If we need clients/kunkka/test_0, used to be broken before aggregations merge fix"
	return t1 || t2 || t3
}

// TODO remove after fix
func filters(testName string) bool {
	// this works, but is very suboptimal and didn't update the test case
	t1 := testName == "clients/kunkka/test_1, used to be broken before aggregations merge fix(file:clients/kunkka,nr:2)" // multi level filters
	return t1
}

func TestPancakeQueryGeneration_halfpancake(t *testing.T) {

	debug := true

	table := clickhouse.Table{
		Cols: map[string]*clickhouse.Column{
			"@timestamp":  {Name: "@timestamp", Type: clickhouse.NewBaseType("DateTime64")},
			"timestamp":   {Name: "timestamp", Type: clickhouse.NewBaseType("DateTime64")},
			"order_date":  {Name: "order_date", Type: clickhouse.NewBaseType("DateTime64")},
			"message":     {Name: "message", Type: clickhouse.NewBaseType("String")},
			"bytes_gauge": {Name: "bytes_gauge", Type: clickhouse.NewBaseType("UInt64")},
		},
		Name:   tableName,
		Config: clickhouse.NewDefaultCHConfig(),
	}

	lm := clickhouse.NewLogManager(concurrent.NewMapWith(tableName, &table), &config.QuesmaConfiguration{})

	currentSchema := schema.Schema{}

	cw := ClickhouseQueryTranslator{ClickhouseLM: lm, Table: &table, Ctx: context.Background(), Schema: currentSchema}

	tests := []struct {
		name string
		json string
		sql  string
	}{
		{
			name: "test1",
			json: `
{
  "aggs": {
    "0": {
      "terms": {
        "field": "host.name",
        "order": {
          "_count": "desc"
        },
        "shard_size": 25,
        "size": 3
      }
    }
  },
  "track_total_hits": true
}

`,
			sql: `
SELECT sum(count(*)) OVER () AS "aggr__0__parent_count",
  "host.name" AS "aggr__0__key_0", count(*) AS "aggr__0__count"
FROM ` + TableName + `
GROUP BY "host.name" AS "aggr__0__key_0"
ORDER BY "aggr__0__count" DESC, "aggr__0__key_0" ASC
LIMIT 4`, // -- we added one more as filtering nulls happens during rendering
		},

		{"test2",
			`
{
  "aggs": {
    "0": {
      "aggs": {
          "2": {
            "avg": {
              "field": "bytes_gauge"
          }
        }
      },
      "terms": {
        "field": "host.name",
        "size": 3
      }
    }
  }
}
`,
			`
SELECT sum(count(*)) OVER () AS "aggr__0__parent_count",
  "host.name" AS "aggr__0__key_0", count(*) AS "aggr__0__count",
  avgOrNull("bytes_gauge") AS "metric__0__2_col_0"
FROM ` + TableName + `
GROUP BY "host.name" AS "aggr__0__key_0"
ORDER BY "aggr__0__count" DESC, "aggr__0__key_0" ASC
LIMIT 4`, // we increased limit by 1 to allow filtering of nulls druing json rendering
		},
	}

	for _, tt := range tests {
		t.Run(tt.name, func(t *testing.T) {

			jsonp, err := types.ParseJSON(tt.json)
			assert.NoError(t, err)

			pancakeSqls, err := cw.PancakeParseAggregationJson(jsonp, false)
			assert.NoError(t, err)
			assert.True(t, len(pancakeSqls) == 1, "pancakeSqls should have only one query")
			if len(pancakeSqls) < 1 {
				return
			}
			pancakeSqlStr := model.AsString(pancakeSqls[0].SelectCommand)
			prettyPancakeSql := util.SqlPrettyPrint([]byte(pancakeSqlStr))

			if debug {
				fmt.Println("Expected SQL:")
				fmt.Println(tt.sql)
				fmt.Println("Actual (pancake) SQL:")
				fmt.Println(prettyPancakeSql)
			}
			assert.Equal(t, strings.TrimSpace(tt.sql), strings.TrimSpace(prettyPancakeSql))

		})
	}

}<|MERGE_RESOLUTION|>--- conflicted
+++ resolved
@@ -25,7 +25,7 @@
 
 func TestPancakeQueryGeneration(t *testing.T) {
 
-	logger.InitSimpleLoggerForTests()
+	// logger.InitSimpleLoggerForTests()
 	table := clickhouse.Table{
 		Cols: map[string]*clickhouse.Column{
 			"@timestamp":  {Name: "@timestamp", Type: clickhouse.NewBaseType("DateTime64")},
@@ -61,17 +61,8 @@
 				t.Skip("Need to implement order by top metrics (talk with Jacek, he has an idea)")
 			}
 
-<<<<<<< HEAD
-			if i != 72 { //77 88 124 66
-				//t.Skip()
-			}
-
-			if !strings.Contains(test.TestName, "multiple buckets_path") {
-				t.Skip()
-=======
 			if test.TestName == "multiple buckets_path(file:clients/clover,nr:1)" {
 				t.Skip("Unskip after merge of auto_date_histogram")
->>>>>>> 8ccf8210
 			}
 
 			fmt.Println("i:", i, "test:", test.TestName)
