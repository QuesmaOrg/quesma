// Copyright Quesma, licensed under the Elastic License 2.0.
// SPDX-License-Identifier: Elastic-2.0
package queryparser

import (
	"context"
	"fmt"
	"github.com/k0kubun/pp"
	"github.com/stretchr/testify/assert"
	"quesma/clickhouse"
<<<<<<< HEAD
	"quesma/concurrent"
	"quesma/logger"
=======
>>>>>>> c5543182
	"quesma/model"
	"quesma/model/bucket_aggregations"
	"quesma/quesma/config"
	"quesma/quesma/types"
	"quesma/schema"
	"quesma/util"
	"strconv"
	"strings"
	"testing"
)

const TableName = model.SingleTableNamePlaceHolder

func TestPancakeQueryGeneration(t *testing.T) {

<<<<<<< HEAD
	logger.InitSimpleLoggerForTests()
=======
	// logger.InitSimpleLoggerForTestsWarnLevel()
>>>>>>> c5543182
	table := clickhouse.Table{
		Cols: map[string]*clickhouse.Column{
			"@timestamp":                     {Name: "@timestamp", Type: clickhouse.NewBaseType("DateTime64")},
			"timestamp":                      {Name: "timestamp", Type: clickhouse.NewBaseType("DateTime64")},
			"order_date":                     {Name: "order_date", Type: clickhouse.NewBaseType("DateTime64")},
			"message":                        {Name: "message", Type: clickhouse.NewBaseType("String")},
			"bytes_gauge":                    {Name: "bytes_gauge", Type: clickhouse.NewBaseType("UInt64")},
			"customer_birth_date":            {Name: "customer_birth_date", Type: clickhouse.NewBaseType("DateTime")},
			"customer_birth_date_datetime64": {Name: "customer_birth_date_datetime64", Type: clickhouse.NewBaseType("DateTime64")},
		},
		Name:   tableName,
		Config: clickhouse.NewDefaultCHConfig(),
	}

	lm := clickhouse.NewLogManager(util.NewSyncMapWith(tableName, &table), &config.QuesmaConfiguration{})
	currentSchema := schema.Schema{
		Fields:             nil,
		Aliases:            nil,
		ExistsInDataSource: false,
		DatabaseName:       "",
	}

	cw := ClickhouseQueryTranslator{ClickhouseLM: lm, Table: &table, Ctx: context.Background(), Schema: currentSchema}

	for i, test := range allAggregationTests() {
		t.Run(test.TestName+"("+strconv.Itoa(i)+")", func(t *testing.T) {
			if i != 65 {
				//t.Skip()
			}
			if filters(test.TestName) {
				t.Skip("Fix filters")
			}

			if test.TestName == "Line, Y-axis: Min, Buckets: Date Range, X-Axis: Terms, Split Chart: Date Histogram(file:kibana-visualize/agg_req,nr:9)" {
				t.Skip("Date range is broken, fix in progress (PR #971)")
			}

			if test.TestName == "Terms with order by top metrics(file:kibana-visualize/agg_req,nr:8)" {
				t.Skip("Need to implement order by top metrics (talk with Jacek, he has an idea)")
			}

			if test.TestName == "max_bucket. Reproduce: Visualize -> Line: Metrics: Max Bucket (Bucket: Filters, Metric: Sum)(file:opensearch-visualize/pipeline_agg_req,nr:20)" ||
				test.TestName == "complex max_bucket. Reproduce: Visualize -> Line: Metrics: Max Bucket (Bucket: Filters, Metric: Sum), Buckets: Split chart: Rows -> Range(file:opensearch-visualize/pipeline_agg_req,nr:21)" {
				t.Skip("Was skipped before. Wrong key in max_bucket, should be an easy fix")
			}

			// TODO: add test for filter(s) both at the beginning and end of aggregation tree

			fmt.Println("i:", i, "test:", test.TestName)

			jsonp, err := types.ParseJSON(test.QueryRequestJson)
			assert.NoError(t, err)

			pancakeSqls, err := cw.PancakeParseAggregationJson(jsonp, false)
			assert.NoError(t, err)
			assert.True(t, len(pancakeSqls) >= 1, "pancakeSqls should have at least one query")
			if len(pancakeSqls) < 1 {
				return
			}

			assert.Len(t, pancakeSqls, 1+len(test.ExpectedAdditionalPancakeSQLs),
				"Mismatch pancake sqls vs main and 'ExpectedAdditionalPancakeSQLs'")
			for pancakeIdx, pancakeSql := range pancakeSqls {
				pancakeSqlStr := model.AsString(pancakeSql.SelectCommand)

				prettyPancakeSql := util.SqlPrettyPrint([]byte(pancakeSqlStr))

				var expectedSql string
				if pancakeIdx == 0 {
					expectedSql = test.ExpectedPancakeSQL
				} else {
					if pancakeIdx-1 >= len(test.ExpectedAdditionalPancakeSQLs) {
						pp.Println("=== Expected additional SQL:")
						fmt.Println(prettyPancakeSql)
						continue
					}
					if pancakeIdx-1 >= len(test.ExpectedAdditionalPancakeResults) {
						pp.Println("=== Expected additional results for SQL:")
						fmt.Println(prettyPancakeSql)
					}
					expectedSql = test.ExpectedAdditionalPancakeSQLs[pancakeIdx-1]
				}
				prettyExpectedSql := util.SqlPrettyPrint([]byte(strings.TrimSpace(expectedSql)))

				util.AssertSqlEqual(t, prettyExpectedSql, prettyPancakeSql)

				_, ok := pancakeSql.Type.(PancakeQueryType)
				if !ok {
					assert.Fail(t, "Expected pancake query type")
				}
			}

			if incorrectResult(test.TestName) {
				t.Skip("We don't have result yet")
			}

			expectedJson, err := util.JsonToMap(test.ExpectedResponse)
			if err != nil {
				assert.Fail(t, "Failed to parse expected JSON")
			}
			var expectedAggregationsPart model.JsonMap
			if responseSubMap, hasResponse := expectedJson["response"]; hasResponse {
				expectedAggregationsPart = responseSubMap.(JsonMap)["aggregations"].(JsonMap)
			} else {
				expectedAggregationsPart = expectedJson["aggregations"].(JsonMap)
			}
			assert.NotNil(t, expectedAggregationsPart, "Expected JSON should have 'response'/'aggregations' part")

			sqlResults := [][]model.QueryResultRow{test.ExpectedPancakeResults}
			if len(test.ExpectedAdditionalPancakeResults) > 0 {
				sqlResults = append(sqlResults, test.ExpectedAdditionalPancakeResults...)
			}

			pancakeJson, err := cw.MakeAggregationPartOfResponse(pancakeSqls, sqlResults)

			if err != nil {
				t.Fatal("Failed to render pancake JSON", err)
			}

			// FIXME we can quite easily remove 'probability' and 'seed' from above - just start remembering them in RandomSampler struct and print in JSON response.
			acceptableDifference := []string{"probability", "seed", bucket_aggregations.OriginalKeyName,
				"bg_count", "doc_count_error_upper_bound"} // Don't know why, but those 2 are still needed in new (clients/ophelia) tests. Let's fix it in another PR
			if len(test.AdditionalAcceptableDifference) > 0 {
				acceptableDifference = append(acceptableDifference, test.AdditionalAcceptableDifference...)
			}

			actualMinusExpected, expectedMinusActual := util.MapDifference(pancakeJson,
				expectedAggregationsPart, acceptableDifference, true, true)

			if len(actualMinusExpected) != 0 {
				pp.Println("ACTUAL diff", actualMinusExpected)
			}
			if len(expectedMinusActual) != 0 {
				pp.Println("EXPECTED diff", expectedMinusActual)
			}
			//pp.Println("ACTUAL", pancakeJson)
			//pp.Println("EXPECTED", expectedAggregationsPart)
			assert.True(t, util.AlmostEmpty(actualMinusExpected, acceptableDifference))
			assert.True(t, util.AlmostEmpty(expectedMinusActual, acceptableDifference))

			/*
				if i == 0 {
					 Sample code for Rafal:
					sqlRowResults := clients.OpheliaTestsPancake[0]
					pancakeSqls[0].pancakeItself
					jsonP := panckakeGenerateJsonReturn(pancakeSqls[0].pancakeItself, sqlRowResults)
					test.ExpectedResponse // parse and take "aggs" and compare
				}
			*/
		})
	}
}

// We generate correct SQL, but result JSON did not match
func incorrectResult(testName string) bool {
	t1 := testName == "date_range aggregation(file:agg_req,nr:22)" // we use relative time
	// to be deleted after pancakes
	t2 := testName == "clients/kunkka/test_0, used to be broken before aggregations merge fix"+
		"Output more or less works, but is different and worse than what Elastic returns."+
		"If it starts failing, maybe that's a good thing(file:clients/kunkka,nr:0)"
	// below test is replacing it
	// testName == "it's the same input as in previous test, but with the original output from Elastic."+
	//	"Skipped for now, as our response is different in 2 things: key_as_string date (probably not important) + we don't return 0's (e.g. doc_count: 0)."+
	//	"If we need clients/kunkka/test_0, used to be broken before aggregations merge fix"
	return t1 || t2
}

// TODO remove after fix
func filters(testName string) bool {
	// this works, but is very suboptimal and didn't update the test case
	t1 := testName == "clients/kunkka/test_1, used to be broken before aggregations merge fix(file:clients/kunkka,nr:2)" // multi level filters
	return t1
}

func TestPancakeQueryGeneration_halfpancake(t *testing.T) {

	debug := true

	table := clickhouse.Table{
		Cols: map[string]*clickhouse.Column{
			"@timestamp":  {Name: "@timestamp", Type: clickhouse.NewBaseType("DateTime64")},
			"timestamp":   {Name: "timestamp", Type: clickhouse.NewBaseType("DateTime64")},
			"order_date":  {Name: "order_date", Type: clickhouse.NewBaseType("DateTime64")},
			"message":     {Name: "message", Type: clickhouse.NewBaseType("String")},
			"bytes_gauge": {Name: "bytes_gauge", Type: clickhouse.NewBaseType("UInt64")},
		},
		Name:   tableName,
		Config: clickhouse.NewDefaultCHConfig(),
	}

	lm := clickhouse.NewLogManager(util.NewSyncMapWith(tableName, &table), &config.QuesmaConfiguration{})

	currentSchema := schema.Schema{}

	cw := ClickhouseQueryTranslator{ClickhouseLM: lm, Table: &table, Ctx: context.Background(), Schema: currentSchema}

	tests := []struct {
		name string
		json string
		sql  string
	}{
		{
			name: "test1",
			json: `
{
  "aggs": {
    "0": {
      "terms": {
        "field": "host.name",
        "order": {
          "_count": "desc"
        },
        "shard_size": 25,
        "size": 3
      }
    }
  },
  "track_total_hits": true
}

`,
			sql: `
SELECT sum(count(*)) OVER () AS "aggr__0__parent_count",
  "host.name" AS "aggr__0__key_0", count(*) AS "aggr__0__count"
FROM ` + TableName + `
GROUP BY "host.name" AS "aggr__0__key_0"
ORDER BY "aggr__0__count" DESC, "aggr__0__key_0" ASC
LIMIT 4`, // -- we added one more as filtering nulls happens during rendering
		},

		{"test2",
			`
{
  "aggs": {
    "0": {
      "aggs": {
          "2": {
            "avg": {
              "field": "bytes_gauge"
          }
        }
      },
      "terms": {
        "field": "host.name",
        "size": 3
      }
    }
  }
}
`,
			`
SELECT sum(count(*)) OVER () AS "aggr__0__parent_count",
  "host.name" AS "aggr__0__key_0", count(*) AS "aggr__0__count",
  avgOrNull("bytes_gauge") AS "metric__0__2_col_0"
FROM ` + TableName + `
GROUP BY "host.name" AS "aggr__0__key_0"
ORDER BY "aggr__0__count" DESC, "aggr__0__key_0" ASC
LIMIT 4`, // we increased limit by 1 to allow filtering of nulls druing json rendering
		},
	}

	for _, tt := range tests {
		t.Run(tt.name, func(t *testing.T) {

			jsonp, err := types.ParseJSON(tt.json)
			assert.NoError(t, err)

			pancakeSqls, err := cw.PancakeParseAggregationJson(jsonp, false)
			assert.NoError(t, err)
			assert.True(t, len(pancakeSqls) == 1, "pancakeSqls should have only one query")
			if len(pancakeSqls) < 1 {
				return
			}
			pancakeSqlStr := model.AsString(pancakeSqls[0].SelectCommand)
			prettyPancakeSql := util.SqlPrettyPrint([]byte(pancakeSqlStr))

			if debug {
				fmt.Println("Expected SQL:")
				fmt.Println(tt.sql)
				fmt.Println("Actual (pancake) SQL:")
				fmt.Println(prettyPancakeSql)
			}
			assert.Equal(t, strings.TrimSpace(tt.sql), strings.TrimSpace(prettyPancakeSql))

		})
	}

}<|MERGE_RESOLUTION|>--- conflicted
+++ resolved
@@ -8,11 +8,6 @@
 	"github.com/k0kubun/pp"
 	"github.com/stretchr/testify/assert"
 	"quesma/clickhouse"
-<<<<<<< HEAD
-	"quesma/concurrent"
-	"quesma/logger"
-=======
->>>>>>> c5543182
 	"quesma/model"
 	"quesma/model/bucket_aggregations"
 	"quesma/quesma/config"
@@ -28,11 +23,7 @@
 
 func TestPancakeQueryGeneration(t *testing.T) {
 
-<<<<<<< HEAD
-	logger.InitSimpleLoggerForTests()
-=======
 	// logger.InitSimpleLoggerForTestsWarnLevel()
->>>>>>> c5543182
 	table := clickhouse.Table{
 		Cols: map[string]*clickhouse.Column{
 			"@timestamp":                     {Name: "@timestamp", Type: clickhouse.NewBaseType("DateTime64")},
