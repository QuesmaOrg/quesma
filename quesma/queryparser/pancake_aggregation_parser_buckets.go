// Copyright Quesma, licensed under the Elastic License 2.0.
// SPDX-License-Identifier: Elastic-2.0

package queryparser

import (
	"fmt"
	"quesma/clickhouse"
	"quesma/kibana"
	"quesma/logger"
	"quesma/model"
	"quesma/model/bucket_aggregations"
	"sort"
	"strconv"
	"strings"
)

func (cw *ClickhouseQueryTranslator) pancakeTryBucketAggregation(aggregation *pancakeAggregationTreeNode, queryMap QueryMap) (success bool, err error) {

	success = true // returned in most cases
	if histogramRaw, ok := queryMap["histogram"]; ok {
		histogram, ok := histogramRaw.(QueryMap)
		if !ok {
			return false, fmt.Errorf("histogram is not a map, but %T, value: %v", histogramRaw, histogramRaw)
		}

		var interval float64
		intervalRaw, ok := histogram["interval"]
		if !ok {
			return false, fmt.Errorf("interval not found in histogram: %v", histogram)
		}
		switch intervalTyped := intervalRaw.(type) {
		case string:
			var err error
			interval, err = strconv.ParseFloat(intervalTyped, 64)
			if err != nil {
				return false, fmt.Errorf("failed to parse interval: %v", intervalRaw)
			}
		case int:
			interval = float64(intervalTyped)
		case float64:
			interval = intervalTyped
		default:
			interval = 1.0
			logger.WarnWithCtx(cw.Ctx).Msgf("unexpected type of interval: %T, value: %v. Will use 1.0.", intervalTyped, intervalTyped)
		}
		minDocCount := cw.parseMinDocCount(histogram)
		aggregation.queryType = bucket_aggregations.NewHistogram(cw.Ctx, interval, minDocCount)

		field, _ := cw.parseFieldFieldMaybeScript(histogram, "histogram")
		field, didWeAddMissing := cw.addMissingParameterIfPresent(field, histogram)
		if !didWeAddMissing {
			aggregation.filterOutEmptyKeyBucket = true
		}

		var col model.Expr
		if interval != 1.0 {
			// col as string is: fmt.Sprintf("floor(%s / %f) * %f", fieldNameProperlyQuoted, interval, interval)
			col = model.NewInfixExpr(
				model.NewFunction("floor", model.NewInfixExpr(field, "/", model.NewLiteral(interval))),
				"*",
				model.NewLiteral(interval),
			)
		} else {
			col = field
		}

		aggregation.selectedColumns = append(aggregation.selectedColumns, col)
		aggregation.orderBy = append(aggregation.orderBy, model.NewOrderByExprWithoutOrder(col))

		delete(queryMap, "histogram")
		return success, nil
	}
	if dateHistogramRaw, ok := queryMap["date_histogram"]; ok {
		dateHistogram, ok := dateHistogramRaw.(QueryMap)
		if !ok {
			return false, fmt.Errorf("date_histogram is not a map, but %T, value: %v", dateHistogramRaw, dateHistogramRaw)
		}
		field := cw.parseFieldField(dateHistogram, "date_histogram")

		weAddedMissing := false
		if missingRaw, exists := dateHistogram["missing"]; exists {
			if missing, ok := missingRaw.(string); ok {
				dateManager := kibana.NewDateManager()
				if unixTimestamp, parsingOk := dateManager.ParseMissingInDateHistogram(missing); parsingOk {
					field = model.NewFunction("COALESCE", field,
						model.NewFunction("fromUnixTimestamp64Milli", model.NewLiteral(unixTimestamp)))
					weAddedMissing = true
				} else {
					logger.ErrorWithCtx(cw.Ctx).Msgf("unknown format of missing in date_histogram: %v. Skipping it.", missing)
				}
			} else {
				logger.ErrorWithCtx(cw.Ctx).Msgf("missing %v is not a string, but: %T. Skipping it.", missingRaw, missingRaw)
			}
		}

<<<<<<< HEAD
		var ebmin, ebmax int64
		if extendedBounds, exists := dateHistogram["extended_bounds"].(QueryMap); exists {
			ebmin, ebmax = int64(extendedBounds["min"].(float64)), int64(extendedBounds["max"].(float64))
		}

		if !didWeAddMissing {
=======
		if !weAddedMissing {
			// if we don't add missing, we need to filter out nulls later
>>>>>>> 7e78e1b6
			aggregation.filterOutEmptyKeyBucket = true
		}

		minDocCount := cw.parseMinDocCount(dateHistogram)
		timezone := cw.parseStringField(dateHistogram, "time_zone", "")
		interval, intervalType := cw.extractInterval(dateHistogram)
		// TODO  GetDateTimeTypeFromExpr can be moved and it should take cw.Schema as an argument
		dateTimeType := cw.Table.GetDateTimeTypeFromExpr(cw.Ctx, field)

		if dateTimeType == clickhouse.Invalid {
			logger.WarnWithCtx(cw.Ctx).Msgf("invalid date time type for field %s", field)
		}

		dateHistogramAggr := bucket_aggregations.NewDateHistogram(
			cw.Ctx, field, interval, timezone, minDocCount, ebmin, ebmax, intervalType, dateTimeType)
		aggregation.queryType = dateHistogramAggr

		sqlQuery := dateHistogramAggr.GenerateSQL()
		aggregation.selectedColumns = append(aggregation.selectedColumns, sqlQuery)
		aggregation.orderBy = append(aggregation.orderBy, model.NewOrderByExprWithoutOrder(sqlQuery))

		delete(queryMap, "date_histogram")
		return success, nil
	}
	if autoDateHistogram := cw.parseAutoDateHistogram(queryMap["auto_date_histogram"]); autoDateHistogram != nil {
		aggregation.queryType = autoDateHistogram
		delete(queryMap, "auto_date_histogram")
		return
	}
	for _, termsType := range []string{"terms", "significant_terms"} {
		termsRaw, ok := queryMap[termsType]
		if !ok {
			continue
		}
		terms, ok := termsRaw.(QueryMap)
		if !ok {
			return false, fmt.Errorf("%s is not a map, but %T, value: %v", termsType, termsRaw, termsRaw)
		}

		fieldExpression := cw.parseFieldField(terms, termsType)
		fieldExpression, didWeAddMissing := cw.addMissingParameterIfPresent(fieldExpression, terms)
		if !didWeAddMissing {
			aggregation.filterOutEmptyKeyBucket = true
		}

		const defaultSize = 10
		size := cw.parseSize(terms, defaultSize)
		orderBy := cw.parseOrder(terms, queryMap, []model.Expr{fieldExpression})
		aggregation.queryType = bucket_aggregations.NewTerms(cw.Ctx, termsType == "significant_terms", orderBy[0]) // TODO probably full, not [0]
		aggregation.selectedColumns = append(aggregation.selectedColumns, fieldExpression)
		aggregation.limit = size
		aggregation.orderBy = orderBy

		delete(queryMap, termsType)
		return success, nil
	}
	if multiTermsRaw, exists := queryMap["multi_terms"]; exists {
		multiTerms, ok := multiTermsRaw.(QueryMap)
		if !ok {
			logger.WarnWithCtx(cw.Ctx).Msgf("multi_terms is not a map, but %T, value: %v", multiTermsRaw, multiTermsRaw)
		}

		const defaultSize = 10
		size := cw.parseIntField(multiTerms, "size", defaultSize)

		aggregation.limit = size

		var fieldsNr int
		if termsRaw, exists := multiTerms["terms"]; exists {
			terms, ok := termsRaw.([]any)
			if !ok {
				logger.WarnWithCtx(cw.Ctx).Msgf("terms is not an array, but %T, value: %v. Using empty array", termsRaw, termsRaw)
			}
			fieldsNr = len(terms)
			columns := make([]model.Expr, 0, fieldsNr)
			for _, term := range terms {
				columns = append(columns, cw.parseFieldField(term, "multi_terms"))
			}
			aggregation.selectedColumns = append(aggregation.selectedColumns, columns...)
			aggregation.orderBy = append(aggregation.orderBy, cw.parseOrder(multiTerms, queryMap, columns)...)
		} else {
			logger.WarnWithCtx(cw.Ctx).Msg("no terms in multi_terms")
		}

		aggregation.queryType = bucket_aggregations.NewMultiTerms(cw.Ctx, fieldsNr)
		aggregation.limit = size

		delete(queryMap, "multi_terms")
		return success, nil
	}
	if rangeRaw, ok := queryMap["range"]; ok {
		rangeMap, ok := rangeRaw.(QueryMap)
		if !ok {
			logger.WarnWithCtx(cw.Ctx).Msgf("range is not a map, but %T, value: %v. Using empty map", rangeRaw, rangeRaw)
		}
		Range := cw.parseRangeAggregation(rangeMap)
		aggregation.queryType = Range
		if Range.Keyed {
			aggregation.isKeyed = true
		}
		delete(queryMap, "range")
		return success, nil
	}
	if dateRangeRaw, ok := queryMap["date_range"]; ok {
		dateRange, ok := dateRangeRaw.(QueryMap)
		if !ok {
			logger.WarnWithCtx(cw.Ctx).Msgf("date_range is not a map, but %T, value: %v. Using empty map", dateRangeRaw, dateRangeRaw)
		}
		dateRangeParsed, err := cw.parseDateRangeAggregation(dateRange)
		if err != nil {
			logger.ErrorWithCtx(cw.Ctx).Err(err).Msg("failed to parse date_range aggregation")
			return false, err
		}
		aggregation.queryType = dateRangeParsed
		// TODO: keep for reference as relative time, but no longer needed
		/*
			for _, interval := range dateRangeParsed.Intervals {

				aggregation.selectedColumns = append(aggregation.selectedColumns, interval.ToSQLSelectQuery(dateRangeParsed.FieldName))

				if sqlSelect, selectNeeded := interval.BeginTimestampToSQL(); selectNeeded {
					aggregation.selectedColumns = append(aggregation.selectedColumns, sqlSelect)
				}
				if sqlSelect, selectNeeded := interval.EndTimestampToSQL(); selectNeeded {
					aggregation.selectedColumns = append(aggregation.selectedColumns, sqlSelect)
				}
			}*/

		delete(queryMap, "date_range")
		return success, nil
	}
	if geoTileGridRaw, ok := queryMap["geotile_grid"]; ok {
		geoTileGrid, ok := geoTileGridRaw.(QueryMap)
		if !ok {
			logger.WarnWithCtx(cw.Ctx).Msgf("geotile_grid is not a map, but %T, value: %v", geoTileGridRaw, geoTileGridRaw)
		}
		var precisionZoom float64
		precisionRaw, ok := geoTileGrid["precision"]
		if ok {
			switch cutValueTyped := precisionRaw.(type) {
			case float64:
				precisionZoom = cutValueTyped
			}
		}
		field := cw.parseFieldField(geoTileGrid, "geotile_grid")
		aggregation.queryType = bucket_aggregations.NewGeoTileGrid(cw.Ctx)

		// That's bucket (group by) formula for geotile_grid
		// zoom/x/y
		//	SELECT precisionZoom as zoom,
		//	    FLOOR(((toFloat64("Location::lon") + 180.0) / 360.0) * POWER(2, zoom)) AS x_tile,
		//	    FLOOR(
		//	        (
		//	            1 - LOG(TAN(RADIANS(toFloat64("Location::lat"))) + (1 / COS(RADIANS(toFloat64("Location::lat"))))) / PI()
		//	        ) / 2.0 * POWER(2, zoom)
		//	    ) AS y_tile, count()
		//	FROM
		//	     kibana_sample_data_flights Group by zoom, x_tile, y_tile

		zoomLiteral := model.NewLiteral(precisionZoom)

		fieldName, err := strconv.Unquote(model.AsString(field))
		if err != nil {
			return false, err
		}
		lon := model.NewGeoLon(fieldName)
		lat := model.NewGeoLat(fieldName)

		toFloatFunLon := model.NewFunction("toFloat64", lon)
		var infixX model.Expr
		infixX = model.NewParenExpr(model.NewInfixExpr(toFloatFunLon, "+", model.NewLiteral(180.0)))
		infixX = model.NewParenExpr(model.NewInfixExpr(infixX, "/", model.NewLiteral(360.0)))
		infixX = model.NewInfixExpr(infixX, "*",
			model.NewFunction("POWER", model.NewLiteral(2), zoomLiteral))
		xTile := model.NewFunction("FLOOR", infixX)
		toFloatFunLat := model.NewFunction("toFloat64", lat)
		radians := model.NewFunction("RADIANS", toFloatFunLat)
		tan := model.NewFunction("TAN", radians)
		cos := model.NewFunction("COS", radians)
		Log := model.NewFunction("LOG", model.NewInfixExpr(tan, "+",
			model.NewParenExpr(model.NewInfixExpr(model.NewLiteral(1), "/", cos))))

		FloorContent := model.NewInfixExpr(
			model.NewInfixExpr(
				model.NewParenExpr(
					model.NewInfixExpr(model.NewInfixExpr(model.NewLiteral(1), "-", Log), "/",
						model.NewLiteral("PI()"))), "/",
				model.NewLiteral(2.0)), "*",
			model.NewFunction("POWER", model.NewLiteral(2), zoomLiteral))
		yTile := model.NewFunction("FLOOR", FloorContent)

		aggregation.selectedColumns = append(aggregation.selectedColumns, model.NewLiteral(fmt.Sprintf("CAST(%f AS Float32)", precisionZoom)))
		aggregation.selectedColumns = append(aggregation.selectedColumns, xTile)
		aggregation.selectedColumns = append(aggregation.selectedColumns, yTile)

		delete(queryMap, "geotile_grid")
		return success, err
	}
	if sampler, ok := queryMap["sampler"]; ok {
		aggregation.queryType = cw.parseSampler(sampler)
		delete(queryMap, "sampler")
		return
	}
	if randomSampler, ok := queryMap["random_sampler"]; ok {
		aggregation.queryType = cw.parseRandomSampler(randomSampler)
		delete(queryMap, "random_sampler")
		return
	}
	if isFilters, filterAggregation := cw.parseFilters(queryMap); isFilters {
		sort.Slice(filterAggregation.Filters, func(i, j int) bool { // stable order is required for tests and caching
			return filterAggregation.Filters[i].Name < filterAggregation.Filters[j].Name
		})
		aggregation.isKeyed = true
		aggregation.queryType = filterAggregation
		delete(queryMap, "filters")
		return
	}
	success = false
	return
}

// samplerRaw - in a proper request should be of QueryMap type.
func (cw *ClickhouseQueryTranslator) parseSampler(samplerRaw any) bucket_aggregations.Sampler {
	const defaultSize = 100
	sampler, ok := samplerRaw.(QueryMap)
	if !ok {
		logger.WarnWithCtx(cw.Ctx).Msgf("sampler is not a map, but %T, value: %v", samplerRaw, samplerRaw)
		return bucket_aggregations.NewSampler(cw.Ctx, defaultSize)
	}
	return bucket_aggregations.NewSampler(cw.Ctx, cw.parseIntField(sampler, "shard_size", defaultSize))
}

// randomSamplerRaw - in a proper request should be of QueryMap type.
func (cw *ClickhouseQueryTranslator) parseRandomSampler(randomSamplerRaw any) bucket_aggregations.RandomSampler {
	const defaultProbability = 0.0 // theoretically it's required
	const defaultSeed = 0
	randomSampler, ok := randomSamplerRaw.(QueryMap)
	if !ok {
		logger.WarnWithCtx(cw.Ctx).Msgf("sampler is not a map, but %T, value: %v", randomSamplerRaw, randomSamplerRaw)
		return bucket_aggregations.NewRandomSampler(cw.Ctx, defaultProbability, defaultSeed)
	}
	return bucket_aggregations.NewRandomSampler(
		cw.Ctx,
		cw.parseFloatField(randomSampler, "probability", defaultProbability),
		cw.parseIntField(randomSampler, "seed", defaultSeed),
	)
}

func (cw *ClickhouseQueryTranslator) parseAutoDateHistogram(paramsRaw any) *bucket_aggregations.AutoDateHistogram {
	params, ok := paramsRaw.(QueryMap)
	if !ok {
		return nil
	}

	field := cw.parseFieldField(params, "auto_date_histogram")
	bucketsNr := cw.parseIntField(params, "buckets", 10)
	return bucket_aggregations.NewAutoDateHistogram(cw.Ctx, field, bucketsNr)
}

func (cw *ClickhouseQueryTranslator) parseOrder(terms, queryMap QueryMap, fieldExpressions []model.Expr) []model.OrderByExpr {
	defaultDirection := model.DescOrder
	defaultOrderBy := model.NewOrderByExpr(model.NewCountFunc(), defaultDirection)

	ordersRaw, exists := terms["order"]
	if !exists {
		return []model.OrderByExpr{defaultOrderBy}
	}

	// order can be either a single order {}, or a list of such single orders [{}(,{}...)]
	orders := make([]QueryMap, 0)
	switch ordersTyped := ordersRaw.(type) {
	case QueryMap:
		orders = append(orders, ordersTyped)
	case []any:
		for _, order := range ordersTyped {
			if orderTyped, ok := order.(QueryMap); ok {
				orders = append(orders, orderTyped)
			} else {
				logger.WarnWithCtx(cw.Ctx).Msgf("invalid order: %v", order)
			}
		}
	default:
		logger.WarnWithCtx(cw.Ctx).Msgf("order is not a map/list of maps, but %T, value: %v. Using default order", ordersRaw, ordersRaw)
		return []model.OrderByExpr{defaultOrderBy}
	}

	fullOrderBy := make([]model.OrderByExpr, 0)

	for _, order := range orders {
		if len(order) != 1 {
			logger.WarnWithCtx(cw.Ctx).Msgf("invalid order length, should be 1: %v", order)
		}
		for key, valueRaw := range order { // value == "asc" or "desc"
			value, ok := valueRaw.(string)
			if !ok {
				logger.WarnWithCtx(cw.Ctx).Msgf("order value is not a string, but %T, value: %v. Using default (desc)", valueRaw, valueRaw)
				value = "desc"
			}

			direction := defaultDirection
			if strings.ToLower(value) == "asc" {
				direction = model.AscOrder
			}

			if key == "_key" {
				for _, fieldExpression := range fieldExpressions {
					fullOrderBy = append(fullOrderBy, model.OrderByExpr{Expr: fieldExpression, Direction: direction})
				}
			} else if key == "_count" {
				fullOrderBy = append(fullOrderBy, model.NewOrderByExpr(model.NewCountFunc(), direction))
			} else {
				fullOrderBy = append(fullOrderBy, model.OrderByExpr{Expr: model.NewLiteral(key), Direction: direction})
			}
		}
	}

	return fullOrderBy
}

// addMissingParameterIfPresent parses 'missing' parameter. It can be any type.
func (cw *ClickhouseQueryTranslator) addMissingParameterIfPresent(field model.Expr,
	aggrQueryMap QueryMap) (updatedField model.Expr, didWeAddMissing bool) {

	if aggrQueryMap["missing"] == nil {
		return field, false
	}

	// Maybe we should check the input type against the schema?
	// Right now we quote if it's a string.
	var value model.LiteralExpr
	switch val := aggrQueryMap["missing"].(type) {
	case string:
		value = model.NewLiteral("'" + val + "'")
	default:
		value = model.NewLiteral(val)
	}

	return model.NewFunction("COALESCE", field, value), true
}<|MERGE_RESOLUTION|>--- conflicted
+++ resolved
@@ -94,17 +94,13 @@
 			}
 		}
 
-<<<<<<< HEAD
 		var ebmin, ebmax int64
 		if extendedBounds, exists := dateHistogram["extended_bounds"].(QueryMap); exists {
 			ebmin, ebmax = int64(extendedBounds["min"].(float64)), int64(extendedBounds["max"].(float64))
 		}
 
-		if !didWeAddMissing {
-=======
 		if !weAddedMissing {
 			// if we don't add missing, we need to filter out nulls later
->>>>>>> 7e78e1b6
 			aggregation.filterOutEmptyKeyBucket = true
 		}
 
