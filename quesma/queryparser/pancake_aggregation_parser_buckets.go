// Copyright Quesma, licensed under the Elastic License 2.0.
// SPDX-License-Identifier: Elastic-2.0

package queryparser

import (
	"fmt"
<<<<<<< HEAD
	"github.com/H0llyW00dzZ/cidr"
	"math"
	"net"
=======
	"github.com/pkg/errors"
>>>>>>> e15b8f74
	"quesma/clickhouse"
	"quesma/logger"
	"quesma/model"
	"quesma/model/bucket_aggregations"
<<<<<<< HEAD
	"quesma/util"
	"sort"
=======
>>>>>>> e15b8f74
	"strconv"
	"strings"
)

func (cw *ClickhouseQueryTranslator) pancakeTryBucketAggregation(aggregation *pancakeAggregationTreeNode, queryMap QueryMap) error {
	aggregationHandlers := []struct {
		name    string
		handler func(*pancakeAggregationTreeNode, QueryMap) error
	}{
		{"histogram", cw.parseHistogram},
		{"date_histogram", cw.parseDateHistogram},
		{"terms", func(node *pancakeAggregationTreeNode, params QueryMap) error {
			return cw.parseTermsAggregation(node, params, "terms")
		}},
		{"filters", cw.parseFilters},
		{"sampler", cw.parseSampler},
		{"random_sampler", cw.parseRandomSampler},
		{"date_range", cw.parseDateRangeAggregation},
		{"range", cw.parseRangeAggregation},
		{"auto_date_histogram", cw.parseAutoDateHistogram},
		{"geotile_grid", cw.parseGeotileGrid},
		{"significant_terms", func(node *pancakeAggregationTreeNode, params QueryMap) error {
			return cw.parseTermsAggregation(node, params, "significant_terms")
		}},
		{"multi_terms", cw.parseMultiTerms},
		{"composite", cw.parseComposite},
	}

	for _, aggr := range aggregationHandlers {
		if paramsRaw, ok := queryMap[aggr.name]; ok {
			if params, ok := paramsRaw.(QueryMap); ok {
				delete(queryMap, aggr.name)
				return aggr.handler(aggregation, params)
			}
			return fmt.Errorf("%s is not a map, but %T, value: %v", aggr.name, paramsRaw, paramsRaw)
		}
	}

	return nil
}

// paramsRaw - in a proper request should be of QueryMap type.
func (cw *ClickhouseQueryTranslator) parseHistogram(aggregation *pancakeAggregationTreeNode, params QueryMap) (err error) {
	const defaultInterval = 1.0
	var interval float64
	intervalRaw, ok := params["interval"]
	if !ok {
		return fmt.Errorf("interval not found in histogram: %v", params)
	}
	switch intervalTyped := intervalRaw.(type) {
	case string:
		interval, err = strconv.ParseFloat(intervalTyped, 64)
		if err != nil {
			return errors.Wrap(err, fmt.Sprintf("failed to parse interval: %v", intervalRaw))
		}
	case int:
		interval = float64(intervalTyped)
	case float64:
		interval = intervalTyped
	default:
		interval = 1.0
		logger.WarnWithCtx(cw.Ctx).Msgf("unexpected type of interval: %T, value: %v. Will use default (%v)", intervalTyped, intervalTyped, defaultInterval)
	}

	minDocCount := cw.parseMinDocCount(params)
	field, _ := cw.parseFieldFieldMaybeScript(params, "histogram")
	field, didWeAddMissing := cw.addMissingParameterIfPresent(field, params)
	if !didWeAddMissing {
		aggregation.filterOutEmptyKeyBucket = true
	}

	if interval != 1.0 {
		// column as string is: fmt.Sprintf("floor(%s / %f) * %f", fieldNameProperlyQuoted, interval, interval)
		field = model.NewInfixExpr(
			model.NewFunction("floor", model.NewInfixExpr(field, "/", model.NewLiteral(interval))),
			"*",
			model.NewLiteral(interval),
		)
	}

	aggregation.queryType = bucket_aggregations.NewHistogram(cw.Ctx, interval, minDocCount)
	aggregation.selectedColumns = append(aggregation.selectedColumns, field)
	aggregation.orderBy = append(aggregation.orderBy, model.NewOrderByExprWithoutOrder(field))
	return nil
}

// paramsRaw - in a proper request should be of QueryMap type.
func (cw *ClickhouseQueryTranslator) parseDateHistogram(aggregation *pancakeAggregationTreeNode, params QueryMap) (err error) {
	field := cw.parseFieldField(params, "date_histogram")
	dateTimeType := cw.Table.GetDateTimeTypeFromExpr(cw.Ctx, field)

	weAddedMissing := false
	if missingRaw, exists := params["missing"]; exists {
		if missing, ok := missingRaw.(string); ok {
			dateManager := NewDateManager(cw.Ctx)
			if missingExpr, parsingOk := dateManager.ParseDateUsualFormat(missing, dateTimeType); parsingOk {
				field = model.NewFunction("COALESCE", field, missingExpr)
				weAddedMissing = true
			} else {
				logger.ErrorWithCtx(cw.Ctx).Msgf("unknown format of missing in date_histogram: %v. Skipping it.", missing)
			}
		} else {
			logger.ErrorWithCtx(cw.Ctx).Msgf("missing %v is not a string, but: %T. Skipping it.", missingRaw, missingRaw)
		}
	}
	if !weAddedMissing {
		// if we don't add missing, we need to filter out nulls later
		aggregation.filterOutEmptyKeyBucket = true
	}

	ebMin, ebMax := bucket_aggregations.NoExtendedBound, bucket_aggregations.NoExtendedBound
	if extendedBounds, exists := params["extended_bounds"].(QueryMap); exists {
		ebMin = cw.parseInt64Field(extendedBounds, "min", bucket_aggregations.NoExtendedBound)
		ebMax = cw.parseInt64Field(extendedBounds, "max", bucket_aggregations.NoExtendedBound)
	}

	minDocCount := cw.parseMinDocCount(params)
	timezone := cw.parseStringField(params, "time_zone", "")
	interval, intervalType := cw.extractInterval(params)
	// TODO  GetDateTimeTypeFromExpr can be moved and it should take cw.Schema as an argument

	if dateTimeType == clickhouse.Invalid {
		logger.WarnWithCtx(cw.Ctx).Msgf("invalid date time type for field %s", field)
	}

	dateHistogram := bucket_aggregations.NewDateHistogram(cw.Ctx,
		field, interval, timezone, minDocCount, ebMin, ebMax, intervalType, dateTimeType)
	aggregation.queryType = dateHistogram

	columnSql := dateHistogram.GenerateSQL()
	aggregation.selectedColumns = append(aggregation.selectedColumns, columnSql)
	aggregation.orderBy = append(aggregation.orderBy, model.NewOrderByExprWithoutOrder(columnSql))
	return nil
}

// paramsRaw - in a proper request should be of QueryMap type.
// aggrName - "terms" or "significant_terms"
func (cw *ClickhouseQueryTranslator) parseTermsAggregation(aggregation *pancakeAggregationTreeNode, params QueryMap, aggrName string) error {
	field := cw.parseFieldField(params, aggrName)
	field, didWeAddMissing := cw.addMissingParameterIfPresent(field, params)
	if !didWeAddMissing {
		aggregation.filterOutEmptyKeyBucket = true
	}

	const defaultSize = 10
	size := cw.parseSize(params, defaultSize)
	orderBy, err := cw.parseOrder(params, []model.Expr{field})
	if err != nil {
		return err
	}

	aggregation.queryType = bucket_aggregations.NewTerms(cw.Ctx, aggrName == "significant_terms", orderBy[0]) // TODO probably full, not [0]
	aggregation.selectedColumns = append(aggregation.selectedColumns, field)
	aggregation.limit = size
	aggregation.orderBy = orderBy
	return nil
}

func (cw *ClickhouseQueryTranslator) parseSampler(aggregation *pancakeAggregationTreeNode, params QueryMap) error {
	const defaultSize = 100
	aggregation.queryType = bucket_aggregations.NewSampler(cw.Ctx, cw.parseIntField(params, "shard_size", defaultSize))
	return nil
}

func (cw *ClickhouseQueryTranslator) parseRandomSampler(aggregation *pancakeAggregationTreeNode, params QueryMap) error {
	const defaultProbability = 0.0 // theoretically it's required
	const defaultSeed = 0
	aggregation.queryType = bucket_aggregations.NewRandomSampler(cw.Ctx,
		cw.parseFloatField(params, "probability", defaultProbability),
		cw.parseIntField(params, "seed", defaultSeed),
	)
	return nil
}

func (cw *ClickhouseQueryTranslator) parseRangeAggregation(aggregation *pancakeAggregationTreeNode, params QueryMap) error {
	ranges, err := cw.parseArrayField(params, "ranges")
	if err != nil {
		return err
	}
	intervals := make([]bucket_aggregations.Interval, 0, len(ranges))
	for _, Range := range ranges {
		rangePartMap := Range.(QueryMap)
		from := cw.parseFloatField(rangePartMap, "from", bucket_aggregations.IntervalInfiniteRange)
		to := cw.parseFloatField(rangePartMap, "to", bucket_aggregations.IntervalInfiniteRange)
		intervals = append(intervals, bucket_aggregations.NewInterval(from, to))
	}

	const keyedDefault = false
	keyed := keyedDefault
	if keyedRaw, exists := params["keyed"]; exists {
		var ok bool
		if keyed, ok = keyedRaw.(bool); !ok {
			logger.WarnWithCtx(cw.Ctx).Msgf("keyed is not a bool, but %T, value: %v", keyedRaw, keyedRaw)
		}
	}
<<<<<<< HEAD
	if sampler, ok := queryMap["sampler"]; ok {
		aggregation.queryType = cw.parseSampler(sampler)
		delete(queryMap, "sampler")
		return
	}
	if randomSampler, ok := queryMap["random_sampler"]; ok {
		aggregation.queryType = cw.parseRandomSampler(randomSampler)
		delete(queryMap, "random_sampler")
		return
	}
	if isFilters, filterAggregation := cw.parseFilters(queryMap); isFilters {
		sort.Slice(filterAggregation.Filters, func(i, j int) bool { // stable order is required for tests and caching
			return filterAggregation.Filters[i].Name < filterAggregation.Filters[j].Name
		})
		aggregation.isKeyed = true
		aggregation.queryType = filterAggregation
		delete(queryMap, "filters")
		return
	}
	if composite, ok := queryMap["composite"]; ok {
		aggregation.queryType, err = cw.parseComposite(aggregation, composite)
		delete(queryMap, "composite")
		return err == nil, err
	}
	if ipRange, ok := queryMap["ip_range"]; ok {
		delete(queryMap, "ip_range")
		if err = cw.parseIpRange(aggregation, ipRange); err == nil {
			return
		}
	}
	success = false
	return
}

// paramsRaw - in a proper request should be of QueryMap type.
func (cw *ClickhouseQueryTranslator) parseIpRange(aggregation *pancakeAggregationTreeNode, paramsRaw any) error {
	const defaultKeyed = false
	params, ok := paramsRaw.(QueryMap)
	if !ok {
		return fmt.Errorf("ip_prefix is not a map, but %T, value: %v", paramsRaw, paramsRaw)
	}

	if err := bucket_aggregations.CheckParamsIpRange(cw.Ctx, params); err != nil {
		return err
	}

	rangesRaw := params["ranges"].([]any)
	ranges := make([]bucket_aggregations.IpInterval, 0, len(rangesRaw))
	for _, rangeRaw := range rangesRaw {
		var key *string
		if keyIfPresent, exists := cw.parseStringFieldExistCheck(rangeRaw.(QueryMap), "key"); exists {
			key = &keyIfPresent
		}
		var begin, end string
		if maskIfExists, exists := cw.parseStringFieldExistCheck(rangeRaw.(QueryMap), "mask"); exists {
			_, ipNet, err := net.ParseCIDR(maskIfExists)
			if err != nil {
				return err
			}
			beginAsInt, endAsInt := cidr.IPv4ToRange(ipNet)
			begin = util.IntToIpv4(beginAsInt)
			// endAsInt is inclusive, we do +1, because we need it exclusive
			if endAsInt != math.MaxUint32 {
				end = util.IntToIpv4(endAsInt + 1)
			} else {
				end = bucket_aggregations.BiggestIpv4 // "255.255.255.255 + 1", so to say (value in compliance with Elastic)
			}
			if key == nil {
				key = &maskIfExists
			}
		} else {
			begin = cw.parseStringField(rangeRaw.(QueryMap), "from", bucket_aggregations.UnboundedInterval)
			end = cw.parseStringField(rangeRaw.(QueryMap), "to", bucket_aggregations.UnboundedInterval)
		}
		ranges = append(ranges, bucket_aggregations.NewIpInterval(begin, end, key))
	}
	aggregation.isKeyed = cw.parseBoolField(params, "keyed", defaultKeyed)
	aggregation.queryType = bucket_aggregations.NewIpRange(cw.Ctx, ranges, cw.parseFieldField(params, "ip_range"), aggregation.isKeyed)
	return nil
}

// samplerRaw - in a proper request should be of QueryMap type.
func (cw *ClickhouseQueryTranslator) parseSampler(samplerRaw any) bucket_aggregations.Sampler {
	const defaultSize = 100
	sampler, ok := samplerRaw.(QueryMap)
	if !ok {
		logger.WarnWithCtx(cw.Ctx).Msgf("sampler is not a map, but %T, value: %v", samplerRaw, samplerRaw)
		return bucket_aggregations.NewSampler(cw.Ctx, defaultSize)
=======

	field := cw.parseFieldField(params, "range")
	aggregation.queryType = bucket_aggregations.NewRange(cw.Ctx, field, intervals, keyed)
	aggregation.isKeyed = keyed
	return nil
}

func (cw *ClickhouseQueryTranslator) parseAutoDateHistogram(aggregation *pancakeAggregationTreeNode, params QueryMap) error {
	fieldRaw := cw.parseFieldField(params, "auto_date_histogram")
	if field, ok := fieldRaw.(model.ColumnRef); ok {
		bucketsNr := cw.parseIntField(params, "buckets", 10)
		aggregation.queryType = bucket_aggregations.NewAutoDateHistogram(cw.Ctx, field, bucketsNr)
		return nil
>>>>>>> e15b8f74
	}

	return fmt.Errorf("error parsing 'field' in auto_date_histogram; field type: %T, value: %v", fieldRaw, fieldRaw)
}

func (cw *ClickhouseQueryTranslator) parseMultiTerms(aggregation *pancakeAggregationTreeNode, params QueryMap) error {
	terms, err := cw.parseArrayField(params, "terms")
	if err != nil {
		return err
	}

	fieldsNr := len(terms)
	columns := make([]model.Expr, 0, fieldsNr)
	for _, term := range terms {
		columns = append(columns, cw.parseFieldField(term, "multi_terms"))
	}

	orderBy, err := cw.parseOrder(params, columns)
	if err != nil {
		return err
	}
	aggregation.orderBy = append(aggregation.orderBy, orderBy...)
	aggregation.selectedColumns = append(aggregation.selectedColumns, columns...)

	const defaultSize = 10
	aggregation.limit = cw.parseSize(params, defaultSize)
	aggregation.queryType = bucket_aggregations.NewMultiTerms(cw.Ctx, fieldsNr)
	return nil
}

func (cw *ClickhouseQueryTranslator) parseGeotileGrid(aggregation *pancakeAggregationTreeNode, params QueryMap) error {
	const defaultPrecisionZoom = 7.0
	precisionZoom := cw.parseFloatField(params, "precision", defaultPrecisionZoom)
	field := cw.parseFieldField(params, "geotile_grid")

	// That's bucket (group by) formula for geotile_grid
	// zoom/x/y
	//	SELECT precisionZoom as zoom,
	//	    FLOOR(((toFloat64("Location::lon") + 180.0) / 360.0) * POWER(2, zoom)) AS x_tile,
	//	    FLOOR(
	//	        (
	//	            1 - LOG(TAN(RADIANS(toFloat64("Location::lat"))) + (1 / COS(RADIANS(toFloat64("Location::lat"))))) / PI()
	//	        ) / 2.0 * POWER(2, zoom)
	//	    ) AS y_tile, count()
	//	FROM
	//	     kibana_sample_data_flights Group by zoom, x_tile, y_tile

	zoomLiteral := model.NewLiteral(precisionZoom)

	fieldName, err := strconv.Unquote(model.AsString(field))
	if err != nil {
		return err
	}
	lon := model.NewGeoLon(fieldName)
	lat := model.NewGeoLat(fieldName)

	toFloatFunLon := model.NewFunction("toFloat64", lon)
	var infixX model.Expr
	infixX = model.NewParenExpr(model.NewInfixExpr(toFloatFunLon, "+", model.NewLiteral(180.0)))
	infixX = model.NewParenExpr(model.NewInfixExpr(infixX, "/", model.NewLiteral(360.0)))
	infixX = model.NewInfixExpr(infixX, "*",
		model.NewFunction("POWER", model.NewLiteral(2), zoomLiteral))
	xTile := model.NewFunction("FLOOR", infixX)
	toFloatFunLat := model.NewFunction("toFloat64", lat)
	radians := model.NewFunction("RADIANS", toFloatFunLat)
	tan := model.NewFunction("TAN", radians)
	cos := model.NewFunction("COS", radians)
	Log := model.NewFunction("LOG", model.NewInfixExpr(tan, "+",
		model.NewParenExpr(model.NewInfixExpr(model.NewLiteral(1), "/", cos))))

	FloorContent := model.NewInfixExpr(
		model.NewInfixExpr(
			model.NewParenExpr(
				model.NewInfixExpr(model.NewInfixExpr(model.NewLiteral(1), "-", Log), "/",
					model.NewLiteral("PI()"))), "/",
			model.NewLiteral(2.0)), "*",
		model.NewFunction("POWER", model.NewLiteral(2), zoomLiteral))
	yTile := model.NewFunction("FLOOR", FloorContent)

	aggregation.queryType = bucket_aggregations.NewGeoTileGrid(cw.Ctx)
	aggregation.selectedColumns = append(aggregation.selectedColumns, model.NewLiteral(fmt.Sprintf("CAST(%f AS Float32)", precisionZoom)))
	aggregation.selectedColumns = append(aggregation.selectedColumns, xTile)
	aggregation.selectedColumns = append(aggregation.selectedColumns, yTile)
	return nil
}

// compositeRaw - in a proper request should be of QueryMap type.
// TODO: In geotile_grid, without order specidfied, Elastic returns sort by key (a/b/c earlier than x/y/z if a<x or (a=x && b<y), etc.)
// Maybe add some ordering, but doesn't seem to be very important.
func (cw *ClickhouseQueryTranslator) parseComposite(aggregation *pancakeAggregationTreeNode, params QueryMap) error {
	const defaultSize = 10

	// The sources parameter can be any of the following types:
	// 1) Terms (but NOT Significant Terms) 2) Histogram 3) Date histogram 4) GeoTile grid
	// https://www.elastic.co/guide/en/elasticsearch/reference/current/search-aggregations-bucket-composite-aggregation.html
	isValidSourceType := func(queryType model.QueryType) bool {
		switch typed := queryType.(type) {
		case *bucket_aggregations.Histogram, *bucket_aggregations.DateHistogram, bucket_aggregations.GeoTileGrid:
			return true
		case bucket_aggregations.Terms:
			return !typed.IsSignificant()
		default:
			return false
		}
	}

	var baseAggrs []*bucket_aggregations.BaseAggregation
	sources, err := cw.parseArrayField(params, "sources")
	if err != nil {
		return err
	}
	for _, sourceRaw := range sources {
		source, ok := sourceRaw.(QueryMap)
		if !ok {
			return fmt.Errorf("source is not a map, but %T, value: %v", sourceRaw, sourceRaw)
		}
		if len(source) != 1 {
			return fmt.Errorf("source has unexpected length: %v", source)
		}
		for aggrName, aggrRaw := range source {
			aggr, ok := aggrRaw.(QueryMap)
			if !ok {
				return fmt.Errorf("source value is not a map, but %T, value: %v", aggrRaw, aggrRaw)
			}
			if err = cw.pancakeTryBucketAggregation(aggregation, aggr); err == nil {
				if !isValidSourceType(aggregation.queryType) {
					return fmt.Errorf("unsupported base aggregation type: %v", aggregation.queryType)
				}
				baseAggrs = append(baseAggrs, bucket_aggregations.NewBaseAggregation(aggrName, aggregation.queryType))
			} else {
				return err
			}
		}
	}

	size := cw.parseIntField(params, "size", defaultSize)
	aggregation.limit = size
	aggregation.queryType = bucket_aggregations.NewComposite(cw.Ctx, size, baseAggrs)
	return nil
}

func (cw *ClickhouseQueryTranslator) parseOrder(params QueryMap, fieldExpressions []model.Expr) ([]model.OrderByExpr, error) {
	defaultDirection := model.DescOrder
	defaultOrderBy := model.NewOrderByExpr(model.NewCountFunc(), defaultDirection)

	ordersRaw, exists := params["order"]
	if !exists {
		return []model.OrderByExpr{defaultOrderBy}, nil
	}

	// order can be either a single order {}, or a list of such single orders [{}(,{}...)]
	orders := make([]QueryMap, 0)
	switch ordersTyped := ordersRaw.(type) {
	case QueryMap:
		orders = append(orders, ordersTyped)
	case []any:
		for _, order := range ordersTyped {
			if orderTyped, ok := order.(QueryMap); ok {
				orders = append(orders, orderTyped)
			} else {
				return nil, fmt.Errorf("invalid order: %v", order)
			}
		}
	default:
		return nil, fmt.Errorf("order is not a map/list of maps, but %T, value: %v. Using default order", ordersRaw, ordersRaw)
	}

	fullOrderBy := make([]model.OrderByExpr, 0)

	for _, order := range orders {
		if len(order) != 1 {
			logger.WarnWithCtx(cw.Ctx).Msgf("unexpected order length, should be 1: %v", order)
		}
		for key, valueRaw := range order { // value == "asc" or "desc"
			value, ok := valueRaw.(string)
			if !ok {
				return nil, fmt.Errorf("order value is not a string, but %T, value: %v", valueRaw, valueRaw)
			}

			direction := defaultDirection
			if strings.ToLower(value) == "asc" {
				direction = model.AscOrder
			}

			switch key {
			case "_key":
				for _, fieldExpression := range fieldExpressions {
					fullOrderBy = append(fullOrderBy, model.OrderByExpr{Expr: fieldExpression, Direction: direction})
				}
			case "_count":
				fullOrderBy = append(fullOrderBy, model.NewOrderByExpr(model.NewCountFunc(), direction))
			default:
				fullOrderBy = append(fullOrderBy, model.OrderByExpr{Expr: model.NewLiteral(key), Direction: direction})
			}
		}
	}

	return fullOrderBy, nil
}

// addMissingParameterIfPresent parses 'missing' parameter from 'params'.
func (cw *ClickhouseQueryTranslator) addMissingParameterIfPresent(field model.Expr, params QueryMap) (updatedField model.Expr, didWeAddMissing bool) {
	if params["missing"] == nil {
		return field, false
	}

	// Maybe we should check the input type against the schema?
	// Right now we quote if it's a string.
	var value model.LiteralExpr
	switch val := params["missing"].(type) {
	case string:
		value = model.NewLiteral("'" + val + "'")
	default:
		value = model.NewLiteral(val)
	}

	return model.NewFunction("COALESCE", field, value), true
}<|MERGE_RESOLUTION|>--- conflicted
+++ resolved
@@ -5,22 +5,15 @@
 
 import (
 	"fmt"
-<<<<<<< HEAD
 	"github.com/H0llyW00dzZ/cidr"
+	"github.com/pkg/errors"
 	"math"
 	"net"
-=======
-	"github.com/pkg/errors"
->>>>>>> e15b8f74
 	"quesma/clickhouse"
 	"quesma/logger"
 	"quesma/model"
 	"quesma/model/bucket_aggregations"
-<<<<<<< HEAD
 	"quesma/util"
-	"sort"
-=======
->>>>>>> e15b8f74
 	"strconv"
 	"strings"
 )
@@ -47,6 +40,7 @@
 		}},
 		{"multi_terms", cw.parseMultiTerms},
 		{"composite", cw.parseComposite},
+		{"ip_range", cw.parseIpRange},
 	}
 
 	for _, aggr := range aggregationHandlers {
@@ -216,96 +210,6 @@
 			logger.WarnWithCtx(cw.Ctx).Msgf("keyed is not a bool, but %T, value: %v", keyedRaw, keyedRaw)
 		}
 	}
-<<<<<<< HEAD
-	if sampler, ok := queryMap["sampler"]; ok {
-		aggregation.queryType = cw.parseSampler(sampler)
-		delete(queryMap, "sampler")
-		return
-	}
-	if randomSampler, ok := queryMap["random_sampler"]; ok {
-		aggregation.queryType = cw.parseRandomSampler(randomSampler)
-		delete(queryMap, "random_sampler")
-		return
-	}
-	if isFilters, filterAggregation := cw.parseFilters(queryMap); isFilters {
-		sort.Slice(filterAggregation.Filters, func(i, j int) bool { // stable order is required for tests and caching
-			return filterAggregation.Filters[i].Name < filterAggregation.Filters[j].Name
-		})
-		aggregation.isKeyed = true
-		aggregation.queryType = filterAggregation
-		delete(queryMap, "filters")
-		return
-	}
-	if composite, ok := queryMap["composite"]; ok {
-		aggregation.queryType, err = cw.parseComposite(aggregation, composite)
-		delete(queryMap, "composite")
-		return err == nil, err
-	}
-	if ipRange, ok := queryMap["ip_range"]; ok {
-		delete(queryMap, "ip_range")
-		if err = cw.parseIpRange(aggregation, ipRange); err == nil {
-			return
-		}
-	}
-	success = false
-	return
-}
-
-// paramsRaw - in a proper request should be of QueryMap type.
-func (cw *ClickhouseQueryTranslator) parseIpRange(aggregation *pancakeAggregationTreeNode, paramsRaw any) error {
-	const defaultKeyed = false
-	params, ok := paramsRaw.(QueryMap)
-	if !ok {
-		return fmt.Errorf("ip_prefix is not a map, but %T, value: %v", paramsRaw, paramsRaw)
-	}
-
-	if err := bucket_aggregations.CheckParamsIpRange(cw.Ctx, params); err != nil {
-		return err
-	}
-
-	rangesRaw := params["ranges"].([]any)
-	ranges := make([]bucket_aggregations.IpInterval, 0, len(rangesRaw))
-	for _, rangeRaw := range rangesRaw {
-		var key *string
-		if keyIfPresent, exists := cw.parseStringFieldExistCheck(rangeRaw.(QueryMap), "key"); exists {
-			key = &keyIfPresent
-		}
-		var begin, end string
-		if maskIfExists, exists := cw.parseStringFieldExistCheck(rangeRaw.(QueryMap), "mask"); exists {
-			_, ipNet, err := net.ParseCIDR(maskIfExists)
-			if err != nil {
-				return err
-			}
-			beginAsInt, endAsInt := cidr.IPv4ToRange(ipNet)
-			begin = util.IntToIpv4(beginAsInt)
-			// endAsInt is inclusive, we do +1, because we need it exclusive
-			if endAsInt != math.MaxUint32 {
-				end = util.IntToIpv4(endAsInt + 1)
-			} else {
-				end = bucket_aggregations.BiggestIpv4 // "255.255.255.255 + 1", so to say (value in compliance with Elastic)
-			}
-			if key == nil {
-				key = &maskIfExists
-			}
-		} else {
-			begin = cw.parseStringField(rangeRaw.(QueryMap), "from", bucket_aggregations.UnboundedInterval)
-			end = cw.parseStringField(rangeRaw.(QueryMap), "to", bucket_aggregations.UnboundedInterval)
-		}
-		ranges = append(ranges, bucket_aggregations.NewIpInterval(begin, end, key))
-	}
-	aggregation.isKeyed = cw.parseBoolField(params, "keyed", defaultKeyed)
-	aggregation.queryType = bucket_aggregations.NewIpRange(cw.Ctx, ranges, cw.parseFieldField(params, "ip_range"), aggregation.isKeyed)
-	return nil
-}
-
-// samplerRaw - in a proper request should be of QueryMap type.
-func (cw *ClickhouseQueryTranslator) parseSampler(samplerRaw any) bucket_aggregations.Sampler {
-	const defaultSize = 100
-	sampler, ok := samplerRaw.(QueryMap)
-	if !ok {
-		logger.WarnWithCtx(cw.Ctx).Msgf("sampler is not a map, but %T, value: %v", samplerRaw, samplerRaw)
-		return bucket_aggregations.NewSampler(cw.Ctx, defaultSize)
-=======
 
 	field := cw.parseFieldField(params, "range")
 	aggregation.queryType = bucket_aggregations.NewRange(cw.Ctx, field, intervals, keyed)
@@ -319,7 +223,6 @@
 		bucketsNr := cw.parseIntField(params, "buckets", 10)
 		aggregation.queryType = bucket_aggregations.NewAutoDateHistogram(cw.Ctx, field, bucketsNr)
 		return nil
->>>>>>> e15b8f74
 	}
 
 	return fmt.Errorf("error parsing 'field' in auto_date_histogram; field type: %T, value: %v", fieldRaw, fieldRaw)
@@ -461,6 +364,48 @@
 	return nil
 }
 
+func (cw *ClickhouseQueryTranslator) parseIpRange(aggregation *pancakeAggregationTreeNode, params QueryMap) error {
+	const defaultKeyed = false
+
+	if err := bucket_aggregations.CheckParamsIpRange(cw.Ctx, params); err != nil {
+		return err
+	}
+
+	rangesRaw := params["ranges"].([]any)
+	ranges := make([]bucket_aggregations.IpInterval, 0, len(rangesRaw))
+	for _, rangeRaw := range rangesRaw {
+		var key *string
+		if keyIfPresent, exists := cw.parseStringFieldExistCheck(rangeRaw.(QueryMap), "key"); exists {
+			key = &keyIfPresent
+		}
+		var begin, end string
+		if maskIfExists, exists := cw.parseStringFieldExistCheck(rangeRaw.(QueryMap), "mask"); exists {
+			_, ipNet, err := net.ParseCIDR(maskIfExists)
+			if err != nil {
+				return err
+			}
+			beginAsInt, endAsInt := cidr.IPv4ToRange(ipNet)
+			begin = util.IntToIpv4(beginAsInt)
+			// endAsInt is inclusive, we do +1, because we need it exclusive
+			if endAsInt != math.MaxUint32 {
+				end = util.IntToIpv4(endAsInt + 1)
+			} else {
+				end = bucket_aggregations.BiggestIpv4 // "255.255.255.255 + 1", so to say (value in compliance with Elastic)
+			}
+			if key == nil {
+				key = &maskIfExists
+			}
+		} else {
+			begin = cw.parseStringField(rangeRaw.(QueryMap), "from", bucket_aggregations.UnboundedInterval)
+			end = cw.parseStringField(rangeRaw.(QueryMap), "to", bucket_aggregations.UnboundedInterval)
+		}
+		ranges = append(ranges, bucket_aggregations.NewIpInterval(begin, end, key))
+	}
+	aggregation.isKeyed = cw.parseBoolField(params, "keyed", defaultKeyed)
+	aggregation.queryType = bucket_aggregations.NewIpRange(cw.Ctx, ranges, cw.parseFieldField(params, "ip_range"), aggregation.isKeyed)
+	return nil
+}
+
 func (cw *ClickhouseQueryTranslator) parseOrder(params QueryMap, fieldExpressions []model.Expr) ([]model.OrderByExpr, error) {
 	defaultDirection := model.DescOrder
 	defaultOrderBy := model.NewOrderByExpr(model.NewCountFunc(), defaultDirection)
