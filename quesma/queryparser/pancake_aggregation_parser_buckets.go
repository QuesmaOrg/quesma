// Copyright Quesma, licensed under the Elastic License 2.0.
// SPDX-License-Identifier: Elastic-2.0

package queryparser

import (
	"fmt"
	"github.com/pkg/errors"
	"quesma/clickhouse"
	"quesma/logger"
	"quesma/model"
	"quesma/model/bucket_aggregations"
	"strconv"
	"strings"
)

func (cw *ClickhouseQueryTranslator) pancakeTryBucketAggregation(aggregation *pancakeAggregationTreeNode, queryMap QueryMap) error {
	aggregationHandlers := []struct {
		name    string
		handler func(*pancakeAggregationTreeNode, QueryMap) error
	}{
		{"histogram", cw.parseHistogram},
		{"date_histogram", cw.parseDateHistogram},
		{"terms", func(node *pancakeAggregationTreeNode, params QueryMap) error {
			return cw.parseTermsAggregation(node, params, "terms")
		}},
		{"filters", cw.parseFilters},
		{"sampler", cw.parseSampler},
		{"random_sampler", cw.parseRandomSampler},
		{"date_range", cw.parseDateRangeAggregation},
		{"range", cw.parseRangeAggregation},
		{"auto_date_histogram", cw.parseAutoDateHistogram},
		{"geotile_grid", cw.parseGeotileGrid},
		{"significant_terms", func(node *pancakeAggregationTreeNode, params QueryMap) error {
			return cw.parseTermsAggregation(node, params, "significant_terms")
		}},
		{"multi_terms", cw.parseMultiTerms},
	}

	for _, aggr := range aggregationHandlers {
		if paramsRaw, ok := queryMap[aggr.name]; ok {
			if params, ok := paramsRaw.(QueryMap); ok {
				delete(queryMap, aggr.name)
				return aggr.handler(aggregation, params)
			}
			return fmt.Errorf("%s is not a map, but %T, value: %v", aggr.name, paramsRaw, paramsRaw)
		}
	}

	return nil
}

// paramsRaw - in a proper request should be of QueryMap type.
func (cw *ClickhouseQueryTranslator) parseHistogram(aggregation *pancakeAggregationTreeNode, params QueryMap) (err error) {
	var interval float64
	intervalRaw, ok := params["interval"]
	if !ok {
		return fmt.Errorf("interval not found in histogram: %v", params)
	}
	switch intervalTyped := intervalRaw.(type) {
	case string:
		interval, err = strconv.ParseFloat(intervalTyped, 64)
		if err != nil {
			return errors.Wrap(err, fmt.Sprintf("failed to parse interval: %v", intervalRaw))
		}
	case int:
		interval = float64(intervalTyped)
	case float64:
		interval = intervalTyped
	default:
		interval = 1.0
		logger.WarnWithCtx(cw.Ctx).Msgf("unexpected type of interval: %T, value: %v. Will use 1.0.", intervalTyped, intervalTyped)
	}

	minDocCount := cw.parseMinDocCount(params)
	field, _ := cw.parseFieldFieldMaybeScript(params, "histogram")
	field, didWeAddMissing := cw.addMissingParameterIfPresent(field, params)
	if !didWeAddMissing {
		aggregation.filterOutEmptyKeyBucket = true
	}

	if interval != 1.0 {
		// column as string is: fmt.Sprintf("floor(%s / %f) * %f", fieldNameProperlyQuoted, interval, interval)
		field = model.NewInfixExpr(
			model.NewFunction("floor", model.NewInfixExpr(field, "/", model.NewLiteral(interval))),
			"*",
			model.NewLiteral(interval),
		)
	}
<<<<<<< HEAD

	aggregation.queryType = bucket_aggregations.NewHistogram(cw.Ctx, interval, minDocCount)
	aggregation.selectedColumns = append(aggregation.selectedColumns, field)
	aggregation.orderBy = append(aggregation.orderBy, model.NewOrderByExprWithoutOrder(field))
	return nil
}

// paramsRaw - in a proper request should be of QueryMap type.
func (cw *ClickhouseQueryTranslator) parseDateHistogram(aggregation *pancakeAggregationTreeNode, params QueryMap) (err error) {
	field := cw.parseFieldField(params, "date_histogram")
	dateTimeType := cw.Table.GetDateTimeTypeFromExpr(cw.Ctx, field)

	weAddedMissing := false
	if missingRaw, exists := params["missing"]; exists {
		if missing, ok := missingRaw.(string); ok {
			dateManager := kibana.NewDateManager(cw.Ctx)
			if missingExpr, parsingOk := dateManager.ParseDateUsualFormat(missing, dateTimeType); parsingOk {
				field = model.NewFunction("COALESCE", field, missingExpr)
				weAddedMissing = true
=======
	if dateHistogramRaw, ok := queryMap["date_histogram"]; ok {
		dateHistogram, ok := dateHistogramRaw.(QueryMap)
		if !ok {
			return false, fmt.Errorf("date_histogram is not a map, but %T, value: %v", dateHistogramRaw, dateHistogramRaw)
		}
		field := cw.parseFieldField(dateHistogram, "date_histogram")
		dateTimeType := cw.Table.GetDateTimeTypeFromExpr(cw.Ctx, field)

		weAddedMissing := false
		if missingRaw, exists := dateHistogram["missing"]; exists {
			if missing, ok := missingRaw.(string); ok {
				dateManager := NewDateManager(cw.Ctx)
				if missingExpr, parsingOk := dateManager.ParseDateUsualFormat(missing, dateTimeType); parsingOk {
					field = model.NewFunction("COALESCE", field, missingExpr)
					weAddedMissing = true
				} else {
					logger.ErrorWithCtx(cw.Ctx).Msgf("unknown format of missing in date_histogram: %v. Skipping it.", missing)
				}
>>>>>>> 4da10789
			} else {
				logger.ErrorWithCtx(cw.Ctx).Msgf("unknown format of missing in date_histogram: %v. Skipping it.", missing)
			}
		} else {
			logger.ErrorWithCtx(cw.Ctx).Msgf("missing %v is not a string, but: %T. Skipping it.", missingRaw, missingRaw)
		}
	}
	if !weAddedMissing {
		// if we don't add missing, we need to filter out nulls later
		aggregation.filterOutEmptyKeyBucket = true
	}

	ebMin, ebMax := bucket_aggregations.NoExtendedBound, bucket_aggregations.NoExtendedBound
	if extendedBounds, exists := params["extended_bounds"].(QueryMap); exists {
		ebMin = cw.parseInt64Field(extendedBounds, "min", bucket_aggregations.NoExtendedBound)
		ebMax = cw.parseInt64Field(extendedBounds, "max", bucket_aggregations.NoExtendedBound)
	}

	minDocCount := cw.parseMinDocCount(params)
	timezone := cw.parseStringField(params, "time_zone", "")
	interval, intervalType := cw.extractInterval(params)
	// TODO  GetDateTimeTypeFromExpr can be moved and it should take cw.Schema as an argument

	if dateTimeType == clickhouse.Invalid {
		logger.WarnWithCtx(cw.Ctx).Msgf("invalid date time type for field %s", field)
	}

	dateHistogram := bucket_aggregations.NewDateHistogram(cw.Ctx,
		field, interval, timezone, minDocCount, ebMin, ebMax, intervalType, dateTimeType)
	aggregation.queryType = dateHistogram

	columnSql := dateHistogram.GenerateSQL()
	aggregation.selectedColumns = append(aggregation.selectedColumns, columnSql)
	aggregation.orderBy = append(aggregation.orderBy, model.NewOrderByExprWithoutOrder(columnSql))
	return nil
}

// paramsRaw - in a proper request should be of QueryMap type.
// aggrName - "terms" or "significant_terms"
func (cw *ClickhouseQueryTranslator) parseTermsAggregation(aggregation *pancakeAggregationTreeNode, params QueryMap, aggrName string) error {
	fieldExpression := cw.parseFieldField(params, aggrName)
	fieldExpression, didWeAddMissing := cw.addMissingParameterIfPresent(fieldExpression, params)
	if !didWeAddMissing {
		aggregation.filterOutEmptyKeyBucket = true
	}

	const defaultSize = 10
	size := cw.parseSize(params, defaultSize)
	orderBy := cw.parseOrder(params, []model.Expr{fieldExpression})

	aggregation.queryType = bucket_aggregations.NewTerms(cw.Ctx, aggrName == "significant_terms", orderBy[0]) // TODO probably full, not [0]
	aggregation.selectedColumns = append(aggregation.selectedColumns, fieldExpression)
	aggregation.limit = size
	aggregation.orderBy = orderBy
	return nil
}

func (cw *ClickhouseQueryTranslator) parseSampler(aggregation *pancakeAggregationTreeNode, params QueryMap) error {
	const defaultSize = 100
	aggregation.queryType = bucket_aggregations.NewSampler(cw.Ctx, cw.parseIntField(params, "shard_size", defaultSize))
	return nil
}

func (cw *ClickhouseQueryTranslator) parseRandomSampler(aggregation *pancakeAggregationTreeNode, params QueryMap) error {
	const defaultProbability = 0.0 // theoretically it's required
	const defaultSeed = 0
	aggregation.queryType = bucket_aggregations.NewRandomSampler(cw.Ctx,
		cw.parseFloatField(params, "probability", defaultProbability),
		cw.parseIntField(params, "seed", defaultSeed),
	)
	return nil
}

func (cw *ClickhouseQueryTranslator) parseRangeAggregation(aggregation *pancakeAggregationTreeNode, params QueryMap) error {
	const keyedDefault = false

	var ranges []any
	if rangesRaw, ok := params["ranges"]; ok {
		ranges, ok = rangesRaw.([]any)
		if !ok {
			return fmt.Errorf("ranges is not an array, but %T, value: %v", rangesRaw, rangesRaw)
		}
	} else {
		return fmt.Errorf("ranges is not found in range aggregation: %v", params)
	}

	intervals := make([]bucket_aggregations.Interval, 0, len(ranges))
	for _, Range := range ranges {
		rangePartMap := Range.(QueryMap)
		var from, to float64
		if fromRaw, ok := rangePartMap["from"]; ok {
			from, ok = fromRaw.(float64)
			if !ok {
				logger.WarnWithCtx(cw.Ctx).Msgf("from is not a float64: %v, type: %T", fromRaw, fromRaw)
				from = bucket_aggregations.IntervalInfiniteRange
			}
		} else {
			from = bucket_aggregations.IntervalInfiniteRange
		}
		if toRaw, ok := rangePartMap["to"]; ok {
			to, ok = toRaw.(float64)
			if !ok {
				logger.WarnWithCtx(cw.Ctx).Msgf("to is not a float64: %v, type: %T", toRaw, toRaw)
				to = bucket_aggregations.IntervalInfiniteRange
			}
		} else {
			to = bucket_aggregations.IntervalInfiniteRange
		}
		intervals = append(intervals, bucket_aggregations.NewInterval(from, to))
	}

	keyed := keyedDefault
	if keyedRaw, exists := params["keyed"]; exists {
		var ok bool
		if keyed, ok = keyedRaw.(bool); !ok {
			logger.WarnWithCtx(cw.Ctx).Msgf("keyed is not a bool, but %T, value: %v", keyedRaw, keyedRaw)
		}
	}

	field := cw.parseFieldField(params, "range")
	aggregation.queryType = bucket_aggregations.NewRange(cw.Ctx, field, intervals, keyed)
	aggregation.isKeyed = keyed
	return nil
}

func (cw *ClickhouseQueryTranslator) parseAutoDateHistogram(aggregation *pancakeAggregationTreeNode, params QueryMap) error {
	fieldRaw := cw.parseFieldField(params, "auto_date_histogram")
	if field, ok := fieldRaw.(model.ColumnRef); ok {
		bucketsNr := cw.parseIntField(params, "buckets", 10)
		aggregation.queryType = bucket_aggregations.NewAutoDateHistogram(cw.Ctx, field, bucketsNr)
		return nil
	}
<<<<<<< HEAD

	return fmt.Errorf("field is not a string, but %T, value: %v", fieldRaw, fieldRaw)
=======
	if composite, ok := queryMap["composite"]; ok {
		aggregation.queryType, err = cw.parseComposite(aggregation, composite)
		delete(queryMap, "composite")
		return err == nil, err
	}
	success = false
	return
>>>>>>> 4da10789
}

func (cw *ClickhouseQueryTranslator) parseMultiTerms(aggregation *pancakeAggregationTreeNode, params QueryMap) error {
	termsRaw, exists := params["terms"]
	if !exists {
		return fmt.Errorf("no terms in multi_terms")
	}
	terms, ok := termsRaw.([]any)
	if !ok {
		return fmt.Errorf("terms is not an array, but %T, value: %v. Using empty array", termsRaw, termsRaw)
	}

	fieldsNr := len(terms)
	columns := make([]model.Expr, 0, fieldsNr)
	for _, term := range terms {
		columns = append(columns, cw.parseFieldField(term, "multi_terms"))
	}
	aggregation.selectedColumns = append(aggregation.selectedColumns, columns...)
	aggregation.orderBy = append(aggregation.orderBy, cw.parseOrder(params, columns)...)

	const defaultSize = 10
	aggregation.limit = cw.parseSize(params, defaultSize)
	aggregation.queryType = bucket_aggregations.NewMultiTerms(cw.Ctx, fieldsNr)
	return nil
}

func (cw *ClickhouseQueryTranslator) parseGeotileGrid(aggregation *pancakeAggregationTreeNode, params QueryMap) error {
	var precisionZoom float64
	precisionRaw, ok := params["precision"]
	if ok {
		if cutValueTyped, ok := precisionRaw.(float64); ok {
			precisionZoom = cutValueTyped
		}
	}
	field := cw.parseFieldField(params, "geotile_grid")

	// That's bucket (group by) formula for geotile_grid
	// zoom/x/y
	//	SELECT precisionZoom as zoom,
	//	    FLOOR(((toFloat64("Location::lon") + 180.0) / 360.0) * POWER(2, zoom)) AS x_tile,
	//	    FLOOR(
	//	        (
	//	            1 - LOG(TAN(RADIANS(toFloat64("Location::lat"))) + (1 / COS(RADIANS(toFloat64("Location::lat"))))) / PI()
	//	        ) / 2.0 * POWER(2, zoom)
	//	    ) AS y_tile, count()
	//	FROM
	//	     kibana_sample_data_flights Group by zoom, x_tile, y_tile

	zoomLiteral := model.NewLiteral(precisionZoom)

	fieldName, err := strconv.Unquote(model.AsString(field))
	if err != nil {
		return err
	}
	lon := model.NewGeoLon(fieldName)
	lat := model.NewGeoLat(fieldName)

	toFloatFunLon := model.NewFunction("toFloat64", lon)
	var infixX model.Expr
	infixX = model.NewParenExpr(model.NewInfixExpr(toFloatFunLon, "+", model.NewLiteral(180.0)))
	infixX = model.NewParenExpr(model.NewInfixExpr(infixX, "/", model.NewLiteral(360.0)))
	infixX = model.NewInfixExpr(infixX, "*",
		model.NewFunction("POWER", model.NewLiteral(2), zoomLiteral))
	xTile := model.NewFunction("FLOOR", infixX)
	toFloatFunLat := model.NewFunction("toFloat64", lat)
	radians := model.NewFunction("RADIANS", toFloatFunLat)
	tan := model.NewFunction("TAN", radians)
	cos := model.NewFunction("COS", radians)
	Log := model.NewFunction("LOG", model.NewInfixExpr(tan, "+",
		model.NewParenExpr(model.NewInfixExpr(model.NewLiteral(1), "/", cos))))

	FloorContent := model.NewInfixExpr(
		model.NewInfixExpr(
			model.NewParenExpr(
				model.NewInfixExpr(model.NewInfixExpr(model.NewLiteral(1), "-", Log), "/",
					model.NewLiteral("PI()"))), "/",
			model.NewLiteral(2.0)), "*",
		model.NewFunction("POWER", model.NewLiteral(2), zoomLiteral))
	yTile := model.NewFunction("FLOOR", FloorContent)

	aggregation.queryType = bucket_aggregations.NewGeoTileGrid(cw.Ctx)
	aggregation.selectedColumns = append(aggregation.selectedColumns, model.NewLiteral(fmt.Sprintf("CAST(%f AS Float32)", precisionZoom)))
	aggregation.selectedColumns = append(aggregation.selectedColumns, xTile)
	aggregation.selectedColumns = append(aggregation.selectedColumns, yTile)
	return nil
}

<<<<<<< HEAD
func (cw *ClickhouseQueryTranslator) parseOrder(params QueryMap, fieldExpressions []model.Expr) []model.OrderByExpr {
=======
// compositeRaw - in a proper request should be of QueryMap type.
// TODO: In geotile_grid, without order specidfied, Elastic returns sort by key (a/b/c earlier than x/y/z if a<x or (a=x && b<y), etc.)
// Maybe add some ordering, but doesn't seem to be very important.
func (cw *ClickhouseQueryTranslator) parseComposite(currentAggrNode *pancakeAggregationTreeNode, compositeRaw any) (*bucket_aggregations.Composite, error) {
	const defaultSize = 10
	composite, ok := compositeRaw.(QueryMap)
	if !ok {
		return nil, fmt.Errorf("composite is not a map, but %T, value: %v", compositeRaw, compositeRaw)
	}

	// The sources parameter can be any of the following types:
	// 1) Terms (but NOT Significant Terms) 2) Histogram 3) Date histogram 4) GeoTile grid
	// https://www.elastic.co/guide/en/elasticsearch/reference/current/search-aggregations-bucket-composite-aggregation.html
	isValidSourceType := func(queryType model.QueryType) bool {
		switch typed := queryType.(type) {
		case *bucket_aggregations.Histogram, *bucket_aggregations.DateHistogram, bucket_aggregations.GeoTileGrid:
			return true
		case bucket_aggregations.Terms:
			return !typed.IsSignificant()
		default:
			return false
		}
	}

	var baseAggrs []*bucket_aggregations.BaseAggregation
	sourcesRaw, exists := composite["sources"]
	if !exists {
		return nil, fmt.Errorf("composite has no sources")
	}
	sources, ok := sourcesRaw.([]any)
	if !ok {
		return nil, fmt.Errorf("sources is not an array, but %T, value: %v", sourcesRaw, sourcesRaw)
	}
	for _, sourceRaw := range sources {
		source, ok := sourceRaw.(QueryMap)
		if !ok {
			return nil, fmt.Errorf("source is not a map, but %T, value: %v", sourceRaw, sourceRaw)
		}
		if len(source) != 1 {
			return nil, fmt.Errorf("source has unexpected length: %v", source)
		}
		for aggrName, aggrRaw := range source {
			aggr, ok := aggrRaw.(QueryMap)
			if !ok {
				return nil, fmt.Errorf("source value is not a map, but %T, value: %v", aggrRaw, aggrRaw)

			}
			if success, err := cw.pancakeTryBucketAggregation(currentAggrNode, aggr); success {
				if !isValidSourceType(currentAggrNode.queryType) {
					return nil, fmt.Errorf("unsupported base aggregation type: %v", currentAggrNode.queryType)
				}
				baseAggrs = append(baseAggrs, bucket_aggregations.NewBaseAggregation(aggrName, currentAggrNode.queryType))
			} else {
				return nil, err
			}
		}
	}

	size := cw.parseIntField(composite, "size", defaultSize)
	currentAggrNode.limit = size
	return bucket_aggregations.NewComposite(cw.Ctx, size, baseAggrs), nil
}

func (cw *ClickhouseQueryTranslator) parseOrder(terms, queryMap QueryMap, fieldExpressions []model.Expr) []model.OrderByExpr {
>>>>>>> 4da10789
	defaultDirection := model.DescOrder
	defaultOrderBy := model.NewOrderByExpr(model.NewCountFunc(), defaultDirection)

	ordersRaw, exists := params["order"]
	if !exists {
		return []model.OrderByExpr{defaultOrderBy}
	}

	// order can be either a single order {}, or a list of such single orders [{}(,{}...)]
	orders := make([]QueryMap, 0)
	switch ordersTyped := ordersRaw.(type) {
	case QueryMap:
		orders = append(orders, ordersTyped)
	case []any:
		for _, order := range ordersTyped {
			if orderTyped, ok := order.(QueryMap); ok {
				orders = append(orders, orderTyped)
			} else {
				logger.WarnWithCtx(cw.Ctx).Msgf("invalid order: %v", order)
			}
		}
	default:
		logger.WarnWithCtx(cw.Ctx).Msgf("order is not a map/list of maps, but %T, value: %v. Using default order", ordersRaw, ordersRaw)
		return []model.OrderByExpr{defaultOrderBy}
	}

	fullOrderBy := make([]model.OrderByExpr, 0)

	for _, order := range orders {
		if len(order) != 1 {
			logger.WarnWithCtx(cw.Ctx).Msgf("invalid order length, should be 1: %v", order)
		}
		for key, valueRaw := range order { // value == "asc" or "desc"
			value, ok := valueRaw.(string)
			if !ok {
				logger.WarnWithCtx(cw.Ctx).Msgf("order value is not a string, but %T, value: %v. Using default (desc)", valueRaw, valueRaw)
				value = "desc"
			}

			direction := defaultDirection
			if strings.ToLower(value) == "asc" {
				direction = model.AscOrder
			}

			if key == "_key" {
				for _, fieldExpression := range fieldExpressions {
					fullOrderBy = append(fullOrderBy, model.OrderByExpr{Expr: fieldExpression, Direction: direction})
				}
			} else if key == "_count" {
				fullOrderBy = append(fullOrderBy, model.NewOrderByExpr(model.NewCountFunc(), direction))
			} else {
				fullOrderBy = append(fullOrderBy, model.OrderByExpr{Expr: model.NewLiteral(key), Direction: direction})
			}
		}
	}

	return fullOrderBy
}

// addMissingParameterIfPresent parses 'missing' parameter. It can be any type.
func (cw *ClickhouseQueryTranslator) addMissingParameterIfPresent(field model.Expr,
	aggrQueryMap QueryMap) (updatedField model.Expr, didWeAddMissing bool) {

	if aggrQueryMap["missing"] == nil {
		return field, false
	}

	// Maybe we should check the input type against the schema?
	// Right now we quote if it's a string.
	var value model.LiteralExpr
	switch val := aggrQueryMap["missing"].(type) {
	case string:
		value = model.NewLiteral("'" + val + "'")
	default:
		value = model.NewLiteral(val)
	}

	return model.NewFunction("COALESCE", field, value), true
}<|MERGE_RESOLUTION|>--- conflicted
+++ resolved
@@ -87,7 +87,6 @@
 			model.NewLiteral(interval),
 		)
 	}
-<<<<<<< HEAD
 
 	aggregation.queryType = bucket_aggregations.NewHistogram(cw.Ctx, interval, minDocCount)
 	aggregation.selectedColumns = append(aggregation.selectedColumns, field)
@@ -103,30 +102,10 @@
 	weAddedMissing := false
 	if missingRaw, exists := params["missing"]; exists {
 		if missing, ok := missingRaw.(string); ok {
-			dateManager := kibana.NewDateManager(cw.Ctx)
+			dateManager := NewDateManager(cw.Ctx)
 			if missingExpr, parsingOk := dateManager.ParseDateUsualFormat(missing, dateTimeType); parsingOk {
 				field = model.NewFunction("COALESCE", field, missingExpr)
 				weAddedMissing = true
-=======
-	if dateHistogramRaw, ok := queryMap["date_histogram"]; ok {
-		dateHistogram, ok := dateHistogramRaw.(QueryMap)
-		if !ok {
-			return false, fmt.Errorf("date_histogram is not a map, but %T, value: %v", dateHistogramRaw, dateHistogramRaw)
-		}
-		field := cw.parseFieldField(dateHistogram, "date_histogram")
-		dateTimeType := cw.Table.GetDateTimeTypeFromExpr(cw.Ctx, field)
-
-		weAddedMissing := false
-		if missingRaw, exists := dateHistogram["missing"]; exists {
-			if missing, ok := missingRaw.(string); ok {
-				dateManager := NewDateManager(cw.Ctx)
-				if missingExpr, parsingOk := dateManager.ParseDateUsualFormat(missing, dateTimeType); parsingOk {
-					field = model.NewFunction("COALESCE", field, missingExpr)
-					weAddedMissing = true
-				} else {
-					logger.ErrorWithCtx(cw.Ctx).Msgf("unknown format of missing in date_histogram: %v. Skipping it.", missing)
-				}
->>>>>>> 4da10789
 			} else {
 				logger.ErrorWithCtx(cw.Ctx).Msgf("unknown format of missing in date_histogram: %v. Skipping it.", missing)
 			}
@@ -167,18 +146,18 @@
 // paramsRaw - in a proper request should be of QueryMap type.
 // aggrName - "terms" or "significant_terms"
 func (cw *ClickhouseQueryTranslator) parseTermsAggregation(aggregation *pancakeAggregationTreeNode, params QueryMap, aggrName string) error {
-	fieldExpression := cw.parseFieldField(params, aggrName)
-	fieldExpression, didWeAddMissing := cw.addMissingParameterIfPresent(fieldExpression, params)
+	field := cw.parseFieldField(params, aggrName)
+	field, didWeAddMissing := cw.addMissingParameterIfPresent(field, params)
 	if !didWeAddMissing {
 		aggregation.filterOutEmptyKeyBucket = true
 	}
 
 	const defaultSize = 10
 	size := cw.parseSize(params, defaultSize)
-	orderBy := cw.parseOrder(params, []model.Expr{fieldExpression})
+	orderBy := cw.parseOrder(params, []model.Expr{field})
 
 	aggregation.queryType = bucket_aggregations.NewTerms(cw.Ctx, aggrName == "significant_terms", orderBy[0]) // TODO probably full, not [0]
-	aggregation.selectedColumns = append(aggregation.selectedColumns, fieldExpression)
+	aggregation.selectedColumns = append(aggregation.selectedColumns, field)
 	aggregation.limit = size
 	aggregation.orderBy = orderBy
 	return nil
@@ -216,25 +195,8 @@
 	intervals := make([]bucket_aggregations.Interval, 0, len(ranges))
 	for _, Range := range ranges {
 		rangePartMap := Range.(QueryMap)
-		var from, to float64
-		if fromRaw, ok := rangePartMap["from"]; ok {
-			from, ok = fromRaw.(float64)
-			if !ok {
-				logger.WarnWithCtx(cw.Ctx).Msgf("from is not a float64: %v, type: %T", fromRaw, fromRaw)
-				from = bucket_aggregations.IntervalInfiniteRange
-			}
-		} else {
-			from = bucket_aggregations.IntervalInfiniteRange
-		}
-		if toRaw, ok := rangePartMap["to"]; ok {
-			to, ok = toRaw.(float64)
-			if !ok {
-				logger.WarnWithCtx(cw.Ctx).Msgf("to is not a float64: %v, type: %T", toRaw, toRaw)
-				to = bucket_aggregations.IntervalInfiniteRange
-			}
-		} else {
-			to = bucket_aggregations.IntervalInfiniteRange
-		}
+		from := cw.parseFloatField(rangePartMap, "from", bucket_aggregations.IntervalInfiniteRange)
+		to := cw.parseFloatField(rangePartMap, "to", bucket_aggregations.IntervalInfiniteRange)
 		intervals = append(intervals, bucket_aggregations.NewInterval(from, to))
 	}
 
@@ -259,18 +221,8 @@
 		aggregation.queryType = bucket_aggregations.NewAutoDateHistogram(cw.Ctx, field, bucketsNr)
 		return nil
 	}
-<<<<<<< HEAD
-
-	return fmt.Errorf("field is not a string, but %T, value: %v", fieldRaw, fieldRaw)
-=======
-	if composite, ok := queryMap["composite"]; ok {
-		aggregation.queryType, err = cw.parseComposite(aggregation, composite)
-		delete(queryMap, "composite")
-		return err == nil, err
-	}
-	success = false
-	return
->>>>>>> 4da10789
+
+	return fmt.Errorf("error parsing 'field' in auto_date_histogram; field type: %T, value: %v", fieldRaw, fieldRaw)
 }
 
 func (cw *ClickhouseQueryTranslator) parseMultiTerms(aggregation *pancakeAggregationTreeNode, params QueryMap) error {
@@ -358,18 +310,11 @@
 	return nil
 }
 
-<<<<<<< HEAD
-func (cw *ClickhouseQueryTranslator) parseOrder(params QueryMap, fieldExpressions []model.Expr) []model.OrderByExpr {
-=======
 // compositeRaw - in a proper request should be of QueryMap type.
 // TODO: In geotile_grid, without order specidfied, Elastic returns sort by key (a/b/c earlier than x/y/z if a<x or (a=x && b<y), etc.)
 // Maybe add some ordering, but doesn't seem to be very important.
-func (cw *ClickhouseQueryTranslator) parseComposite(currentAggrNode *pancakeAggregationTreeNode, compositeRaw any) (*bucket_aggregations.Composite, error) {
+func (cw *ClickhouseQueryTranslator) parseComposite(currentAggrNode *pancakeAggregationTreeNode, params QueryMap) (*bucket_aggregations.Composite, error) {
 	const defaultSize = 10
-	composite, ok := compositeRaw.(QueryMap)
-	if !ok {
-		return nil, fmt.Errorf("composite is not a map, but %T, value: %v", compositeRaw, compositeRaw)
-	}
 
 	// The sources parameter can be any of the following types:
 	// 1) Terms (but NOT Significant Terms) 2) Histogram 3) Date histogram 4) GeoTile grid
@@ -386,7 +331,7 @@
 	}
 
 	var baseAggrs []*bucket_aggregations.BaseAggregation
-	sourcesRaw, exists := composite["sources"]
+	sourcesRaw, exists := params["sources"]
 	if !exists {
 		return nil, fmt.Errorf("composite has no sources")
 	}
@@ -408,7 +353,7 @@
 				return nil, fmt.Errorf("source value is not a map, but %T, value: %v", aggrRaw, aggrRaw)
 
 			}
-			if success, err := cw.pancakeTryBucketAggregation(currentAggrNode, aggr); success {
+			if err := cw.pancakeTryBucketAggregation(currentAggrNode, aggr); err == nil {
 				if !isValidSourceType(currentAggrNode.queryType) {
 					return nil, fmt.Errorf("unsupported base aggregation type: %v", currentAggrNode.queryType)
 				}
@@ -419,13 +364,12 @@
 		}
 	}
 
-	size := cw.parseIntField(composite, "size", defaultSize)
+	size := cw.parseIntField(params, "size", defaultSize)
 	currentAggrNode.limit = size
 	return bucket_aggregations.NewComposite(cw.Ctx, size, baseAggrs), nil
 }
 
-func (cw *ClickhouseQueryTranslator) parseOrder(terms, queryMap QueryMap, fieldExpressions []model.Expr) []model.OrderByExpr {
->>>>>>> 4da10789
+func (cw *ClickhouseQueryTranslator) parseOrder(params QueryMap, fieldExpressions []model.Expr) []model.OrderByExpr {
 	defaultDirection := model.DescOrder
 	defaultOrderBy := model.NewOrderByExpr(model.NewCountFunc(), defaultDirection)
 
@@ -470,13 +414,14 @@
 				direction = model.AscOrder
 			}
 
-			if key == "_key" {
+			switch key {
+			case "_key":
 				for _, fieldExpression := range fieldExpressions {
 					fullOrderBy = append(fullOrderBy, model.OrderByExpr{Expr: fieldExpression, Direction: direction})
 				}
-			} else if key == "_count" {
+			case "_count":
 				fullOrderBy = append(fullOrderBy, model.NewOrderByExpr(model.NewCountFunc(), direction))
-			} else {
+			default:
 				fullOrderBy = append(fullOrderBy, model.OrderByExpr{Expr: model.NewLiteral(key), Direction: direction})
 			}
 		}
