package queryparser

import (
	"context"
	"encoding/json"
	"fmt"
	"github.com/barkimedes/go-deepcopy"
	"mitmproxy/quesma/clickhouse"
	"mitmproxy/quesma/logger"
	"mitmproxy/quesma/model"
	"mitmproxy/quesma/model/bucket_aggregations"
	"mitmproxy/quesma/model/metrics_aggregations"
	"mitmproxy/quesma/util"
	"regexp"
	"slices"
	"strconv"
	"strings"
)

const keyedDefaultValuePercentileRanks = true

type filter struct {
	name string
	sql  SimpleQuery
}

func newFilter(name string, sql SimpleQuery) filter {
	return filter{name: name, sql: sql}
}

type aggrQueryBuilder struct {
	model.Query
	whereBuilder SimpleQuery // during building this is used for where clause, not `aggr.Where`
	ctx          context.Context
}

type metricsAggregation struct {
	AggrType            string
	FieldNames          []string                // on these fields we're doing aggregation. Array, because e.g. 'top_hits' can have multiple fields
	FieldType           clickhouse.DateTimeType // field type of FieldNames[0]. If it's a date field, a slightly different response is needed
	Percentiles         map[string]float64      // Only for percentiles aggregation
	Keyed               bool                    // Only for percentiles aggregation
	SortBy              string                  // Only for top_metrics
	Size                int                     // Only for top_metrics
	Order               string                  // Only for top_metrics
	IsFieldNameCompound bool                    // Only for a few aggregations, where we have only 1 field. It's a compound, so e.g. toHour(timestamp), not just "timestamp"
}

const metricsAggregationDefaultFieldType = clickhouse.Invalid

func (b *aggrQueryBuilder) buildAggregationCommon(metadata model.JsonMap) model.Query {
	query := b.Query
	query.WhereClause = b.whereBuilder.Sql.Stmt

	// Need to copy, as we might be proceeding to modify 'b' pointer
	query.CopyAggregationFields(b.Query)
	if len(query.Fields) > 0 && query.Fields[len(query.Fields)-1] == model.EmptyFieldSelection { // TODO 99% sure it's removed in next PR, let's leave for now
		query.Fields = query.Fields[:len(query.Fields)-1]
	}
	query.RemoveEmptyGroupBy()
	query.TrimKeywordFromFields(b.ctx)
	query.Metadata = metadata
	return query
}

func (b *aggrQueryBuilder) buildCountAggregation(metadata model.JsonMap) model.Query {
	query := b.buildAggregationCommon(metadata)
	query.Type = metrics_aggregations.NewCount(b.ctx)
	query.NonSchemaFields = append(query.NonSchemaFields, "count()")
	return query
}

func (b *aggrQueryBuilder) buildBucketAggregation(metadata model.JsonMap) model.Query {
	query := b.buildAggregationCommon(metadata)
	query.NonSchemaFields = append(query.NonSchemaFields, "count()")
	return query
}
func (b *aggrQueryBuilder) buildMetricsAggregation(metricsAggr metricsAggregation, metadata model.JsonMap) model.Query {
	getFirstFieldName := func() string {
		if len(metricsAggr.FieldNames) > 0 {
			return metricsAggr.FieldNames[0]
		}
		logger.ErrorWithCtx(b.ctx).Msg("No field names in metrics aggregation. Using empty.")
		return ""
	}
	query := b.buildAggregationCommon(metadata)
	switch metricsAggr.AggrType {
	case "sum", "min", "max", "avg":
		var fieldNameProperlyQuoted string
		if metricsAggr.IsFieldNameCompound {
			fieldNameProperlyQuoted = getFirstFieldName()
		} else {
			fieldNameProperlyQuoted = strconv.Quote(getFirstFieldName())
		}
		query.NonSchemaFields = append(query.NonSchemaFields, metricsAggr.AggrType+`OrNull(`+fieldNameProperlyQuoted+`)`)
	case "quantile":
		// Sorting here useful mostly for determinism in tests.
		// It wasn't there before, and everything worked fine. We could safely remove it, if needed.
		usersPercents := util.MapKeysSortedByValue(metricsAggr.Percentiles)
		for _, usersPercent := range usersPercents {
			percentAsFloat := metricsAggr.Percentiles[usersPercent]
			query.NonSchemaFields = append(query.NonSchemaFields, fmt.Sprintf(
				"quantiles(%6f)(`%s`) AS `quantile_%s`", percentAsFloat, getFirstFieldName(), usersPercent))
		}
	case "cardinality":
		query.NonSchemaFields = append(query.NonSchemaFields, `COUNT(DISTINCT "`+getFirstFieldName()+`")`)
	case "value_count":
		query.NonSchemaFields = append(query.NonSchemaFields, "count()")
	case "stats":
		fieldName := getFirstFieldName()
		query.NonSchemaFields = append(
			query.NonSchemaFields,
			"count(`"+fieldName+"`)",
			"minOrNull(`"+fieldName+"`)",
			"maxOrNull(`"+fieldName+"`)",
			"avgOrNull(`"+fieldName+"`)",
			"sumOrNull(`"+fieldName+"`)",
		)
	case "top_hits":
		query.Fields = append(query.Fields, metricsAggr.FieldNames...)
		fieldsAsString := strings.Join(metricsAggr.FieldNames, ", ")
		query.FromClause = fmt.Sprintf(
			"(SELECT %s, ROW_NUMBER() OVER (PARTITION BY %s) AS %s FROM %s)",
			fieldsAsString, fieldsAsString, model.RowNumberColumnName, query.FromClause,
		)
	case "top_metrics":
		// This appending of `metricsAggr.SortBy` and having it duplicated in SELECT block
		// is a way to pass value we're sorting by to the query result. In the future we might add SQL aliasing support, e.g. SELECT x AS 'sort_by' FROM ...
		if len(b.Query.GroupByFields) > 0 {
			var ordFunc string
			switch metricsAggr.Order {
			case "asc":
				ordFunc = `MAX`
			case "desc":
				ordFunc = `MIN`
			}
			var topSelectFields []string
			innerFields := append(metricsAggr.FieldNames, metricsAggr.SortBy)
			for _, field := range innerFields {
				topSelectFields = append(topSelectFields, fmt.Sprintf(`%s("%s") AS "windowed_%s"`, ordFunc, field, field))
			}
			query.NonSchemaFields = append(query.NonSchemaFields, topSelectFields...)
			partitionBy := strings.Join(b.Query.GroupByFields, "")
			fieldsAsString := strings.Join(quoteArray(innerFields), ", ") // need those fields in the inner clause
			query.FromClause = fmt.Sprintf(
				"(SELECT %s, ROW_NUMBER() OVER (PARTITION BY %s ORDER BY %s %s) AS %s FROM %s WHERE %s)",
				fieldsAsString, partitionBy,
				strconv.Quote(metricsAggr.SortBy), metricsAggr.Order,
				model.RowNumberColumnName, query.FromClause, b.whereBuilder.Sql.Stmt,
			)
			query.WhereClause = query.WhereClause + fmt.Sprintf(" AND %s <= %d", model.RowNumberColumnName, metricsAggr.Size)
		} else {
			query.Fields = append(metricsAggr.FieldNames, metricsAggr.SortBy)
			query.SuffixClauses = append(query.SuffixClauses,
				fmt.Sprintf(`ORDER BY %s %s LIMIT %d`, metricsAggr.SortBy, metricsAggr.Order, metricsAggr.Size))
		}
	case "percentile_ranks":
		for _, cutValueAsString := range metricsAggr.FieldNames[1:] {
			cutValue, _ := strconv.ParseFloat(cutValueAsString, 64)
			Select := fmt.Sprintf("count(if(%s<=%f, 1, NULL))/count(*)*100", strconv.Quote(getFirstFieldName()), cutValue)
			query.NonSchemaFields = append(query.NonSchemaFields, Select)
		}
	default:
		logger.WarnWithCtx(b.ctx).Msgf("unknown metrics aggregation: %s", metricsAggr.AggrType)
		query.CanParse = false
	}
	switch metricsAggr.AggrType {
	case "sum":
		query.Type = metrics_aggregations.NewSum(b.ctx, metricsAggr.FieldType)
	case "min":
		query.Type = metrics_aggregations.NewMin(b.ctx, metricsAggr.FieldType)
	case "max":
		query.Type = metrics_aggregations.NewMax(b.ctx, metricsAggr.FieldType)
	case "avg":
		query.Type = metrics_aggregations.NewAvg(b.ctx, metricsAggr.FieldType)
	case "stats":
		query.Type = metrics_aggregations.NewStats(b.ctx)
	case "cardinality":
		query.Type = metrics_aggregations.NewCardinality(b.ctx)
	case "quantile":
		query.Type = metrics_aggregations.NewQuantile(b.ctx, metricsAggr.Keyed, metricsAggr.FieldType)
	case "top_hits":
		query.Type = metrics_aggregations.NewTopHits(b.ctx)
	case "top_metrics":
		query.Type = metrics_aggregations.NewTopMetrics(b.ctx)
	case "value_count":
		query.Type = metrics_aggregations.NewValueCount(b.ctx)
	case "percentile_ranks":
		query.Type = metrics_aggregations.NewPercentileRanks(b.ctx, metricsAggr.Keyed)
	}
	return query
}

// ParseAggregationJson parses JSON with aggregation query and returns array of queries with aggregations.
// If there are no aggregations, returns nil.
func (cw *ClickhouseQueryTranslator) ParseAggregationJson(queryAsJson string) ([]model.Query, error) {
	queryAsMap := make(QueryMap)
	err := json.Unmarshal([]byte(queryAsJson), &queryAsMap)
	if err != nil {
		return nil, fmt.Errorf("unmarshal error: %v", err)
	}
	currentAggr := aggrQueryBuilder{}
	currentAggr.FromClause = cw.Table.FullTableName()
	currentAggr.ctx = cw.Ctx
	if queryPartRaw, ok := queryAsMap["query"]; ok {
		if queryPart, ok := queryPartRaw.(QueryMap); ok {
			currentAggr.whereBuilder = cw.parseQueryMap(queryPart)
		} else {
			logger.WarnWithCtx(cw.Ctx).Msgf("query is not a map, but %T, query: %v. Skipping", queryPartRaw, queryPartRaw)
		}
	}

	// COUNT(*) is needed for every request. We should change it and don't duplicate it, as some
	// requests also ask for that themselves, but let's leave it for later.
	aggregations := []model.Query{currentAggr.buildCountAggregation(model.NoMetadataField)}

	if aggsRaw, ok := queryAsMap["aggs"]; ok {
		aggs, ok := aggsRaw.(QueryMap)
		if !ok {
			logger.WarnWithCtx(cw.Ctx).Msgf("aggs is not a map, but %T, aggs: %v", aggsRaw, aggsRaw)
			return aggregations, nil
		}
		// The 'for' below duplicates the logic of parseAggregation a little bit, but let's refactor that later.
		// Duplication is needed, because one request's most outer aggregator's name is "sampler", which
		// is the same as the name of one bucket aggregation, and parsing algorithm mishandles the aggregator name
		// for bucket aggregation name...
		for aggrName, aggrRaw := range aggs {
			aggr, ok := aggrRaw.(QueryMap)
			if !ok {
				logger.WarnWithCtx(cw.Ctx).Msgf("aggr is not a map, but %T, aggr: %v. Skipping", aggrRaw, aggrRaw)
				continue
			}
			currentAggr.Aggregators = append(currentAggr.Aggregators, model.NewAggregatorEmpty(aggrName))
			err := cw.parseAggregation(&currentAggr, aggr, &aggregations)
			if err != nil {
				return nil, err
			}
			currentAggr.Aggregators = currentAggr.Aggregators[:len(currentAggr.Aggregators)-1]
		}
	} else {
		return nil, fmt.Errorf("no aggs -> request is not an aggregation query")
	}

	return aggregations, nil
}

// 'resultAccumulator' - array when we store results
// 'queryMap' always looks like this:
//
//	"aggs": {
//	  "arbitrary_aggregation_name": {
//	     ["some aggregation":
//	        { "arbitrary_aggregation_name_2": { ... },]
//	     ["some other aggregation": { ... },]
//	     ["aggs": { ... }]
//	  }
//	}
//
// Notice that on 0, 2, ..., level of nesting we have "aggs" key or aggregation type.
// On 1, 3, ... level of nesting we have names of aggregations, which can be any arbitrary strings.
// This function is called on those 1, 3, ... levels, and parses and saves those aggregation names.
<<<<<<< HEAD
func (cw *ClickhouseQueryTranslator) parseAggregationNames(currentAggr *aggrQueryBuilder, queryMap QueryMap, resultAccumulator *[]model.QueryWithAggregation) (err error) {
=======
func (cw *ClickhouseQueryTranslator) parseAggregationNames(currentAggr *aggrQueryBuilder, queryMap QueryMap, resultAccumulator *[]model.Query) {
>>>>>>> 94a0899b
	// We process subaggregations, introduced via (k, v), meaning 'aggregation_name': { dict }
	for k, v := range queryMap {
		// I assume it's new aggregator name
		logger.DebugWithCtx(cw.Ctx).Msgf("names += %s", k)
		currentAggr.Aggregators = append(currentAggr.Aggregators, model.NewAggregatorEmpty(k))
		if subAggregation, ok := v.(QueryMap); ok {
			err = cw.parseAggregation(currentAggr, subAggregation, resultAccumulator)
			if err != nil {
				return err
			}
		} else {
			logger.ErrorWithCtxAndReason(cw.Ctx, logger.ReasonUnsupportedQuery("unexpected_type")).
				Msgf("unexpected type of subaggregation: (%v: %v), value type: %T. Skipping", k, v, v)
		}
		logger.DebugWithCtx(cw.Ctx).Msgf("names -= %s", k)
		currentAggr.Aggregators = currentAggr.Aggregators[:len(currentAggr.Aggregators)-1]
	}
	return nil
}

// Builds aggregations recursively. Seems to be working on all examples so far,
// even though it's a pretty simple algorithm.
// When making changes, look at the order in which we parse fields, it is very important for correctness.
//
// 'resultAccumulator' - array when we store results
// 'queryMap' always looks like this:
//
//	"aggs": {
//	  "arbitrary_aggregation_name": {
//	     ["some aggregation":
//	        { "arbitrary_aggregation_name_2": { ... },]
//	     ["some other aggregation": { ... },]
//	     ["aggs": { ... }]
//	  }
//	}
//
// Notice that on 0, 2, ..., level of nesting we have "aggs" key or aggregation type.
// On 1, 3, ... level of nesting we have names of aggregations, which can be any arbitrary strings.
// This function is called on those 0, 2, ... levels, and parses the actual aggregations.
<<<<<<< HEAD
func (cw *ClickhouseQueryTranslator) parseAggregation(currentAggr *aggrQueryBuilder, queryMap QueryMap, resultAccumulator *[]model.QueryWithAggregation) error {
=======
func (cw *ClickhouseQueryTranslator) parseAggregation(currentAggr *aggrQueryBuilder, queryMap QueryMap, resultAccumulator *[]model.Query) {
>>>>>>> 94a0899b
	if len(queryMap) == 0 {
		return nil
	}

	filterOnThisLevel := false
	whereBeforeNesting := currentAggr.whereBuilder // to restore it after processing this level
	queryTypeBeforeNesting := currentAggr.Type
	suffixBeforeNesting := currentAggr.SuffixClauses

	// check if metadata's present
	var metadata model.JsonMap
	if metaRaw, exists := queryMap["meta"]; exists {
		metadata = metaRaw.(model.JsonMap)
		delete(queryMap, "meta")
	} else {
		metadata = model.NoMetadataField
	}

	// 1. Metrics aggregation => always leaf
	if metricsAggrResult, isMetrics := cw.tryMetricsAggregation(queryMap); isMetrics {
		*resultAccumulator = append(*resultAccumulator, currentAggr.buildMetricsAggregation(metricsAggrResult, metadata))
		return nil
	}

	// 2. Pipeline aggregation => always leaf (for now)
	pipelineAggregationType, isPipelineAggregation := cw.parsePipelineAggregations(queryMap)
	if isPipelineAggregation {
		*resultAccumulator = append(*resultAccumulator, currentAggr.buildPipelineAggregation(pipelineAggregationType, metadata))
	}

	// 3. Now process filter(s) first, because they apply to everything else on the same level or below.
	// Also filter introduces count to current level.
	if filterRaw, ok := queryMap["filter"]; ok {
		if filter, ok := filterRaw.(QueryMap); ok {
			filterOnThisLevel = true
			currentAggr.Type = metrics_aggregations.NewCount(cw.Ctx)
			currentAggr.whereBuilder = cw.combineWheres(
				currentAggr.whereBuilder,
				cw.parseQueryMap(filter),
			)
			*resultAccumulator = append(*resultAccumulator, currentAggr.buildCountAggregation(metadata))
		} else {
			logger.WarnWithCtx(cw.Ctx).Msgf("filter is not a map, but %T, value: %v. Skipping", filterRaw, filterRaw)
		}
		delete(queryMap, "filter")
	}

	// 4. Bucket aggregations. They introduce new subaggregations, even if no explicit subaggregation defined on this level.
	bucketAggrPresent, nonSchemaFieldsAddedCount, groupByFieldsAddedCount, err := cw.tryBucketAggregation(currentAggr, queryMap)
	if err != nil {
		return err
	}
	if nonSchemaFieldsAddedCount > 0 {
		if len(currentAggr.Aggregators) > 0 {
			currentAggr.Aggregators[len(currentAggr.Aggregators)-1].Empty = false
		} else {
			logger.ErrorWithCtx(cw.Ctx).Msgf("nonSchemaFieldsAddedCount > 0, but no aggregators present")
		}
	}

	// process "range" with subaggregations
	Range, isRange := currentAggr.Type.(bucket_aggregations.Range)
	if isRange {
		cw.processRangeAggregation(currentAggr, Range, queryMap, resultAccumulator, metadata)
	}

	// TODO what happens if there's all: filters, range, and subaggregations at current level?
	// We probably need to do |ranges| * |filters| * |subaggregations| queries, but we don't do that yet.
	// Or probably a bit less, if optimized correctly.
	// Let's wait until we see such a query, maybe range and filters are mutually exclusive.

	filtersRaw, isFilters := queryMap["filters"]
	if isFilters {
		currentAggr.Aggregators[len(currentAggr.Aggregators)-1].Filters = true
		var filters []filter
		if filtersAsMap, ok := filtersRaw.(QueryMap); ok {
			filters = cw.parseFilters(filtersAsMap)
		} else {
			logger.WarnWithCtx(cw.Ctx).Msgf("filters is not a map, but %T, value: %v. Using empty", filtersRaw, filtersRaw)
		}
		for _, filter := range filters {
			currentAggr.Type = bucket_aggregations.NewFilters(cw.Ctx)
			currentAggr.whereBuilder = cw.combineWheres(currentAggr.whereBuilder, filter.sql)
			currentAggr.Aggregators = append(currentAggr.Aggregators, model.NewAggregatorEmpty(filter.name))
			*resultAccumulator = append(*resultAccumulator, currentAggr.buildBucketAggregation(metadata))
			if aggs, ok := queryMap["aggs"].(QueryMap); ok {
				aggsCopy, err := deepcopy.Anything(aggs)
				if err == nil {
					err := cw.parseAggregationNames(currentAggr, aggsCopy.(QueryMap), resultAccumulator)
					if err != nil {
						return err
					}
				} else {
					logger.ErrorWithCtx(cw.Ctx).Msgf("deepcopy 'aggs' map error: %v. Skipping current filter: %v, aggs: %v", err, filter, aggs)
				}
			}
			currentAggr.Aggregators = currentAggr.Aggregators[:len(currentAggr.Aggregators)-1]
			currentAggr.whereBuilder = whereBeforeNesting
		}
		delete(queryMap, "filters")
	}

	aggsHandledSeparately := isRange || isFilters
	if aggs, ok := queryMap["aggs"]; ok && !aggsHandledSeparately {
		err = cw.parseAggregationNames(currentAggr, aggs.(QueryMap), resultAccumulator)
		if err != nil {
			return err
		}
	}
	delete(queryMap, "aggs") // no-op if no "aggs"

	if bucketAggrPresent && !isRange {
		// range aggregation has separate, optimized handling
		*resultAccumulator = append(*resultAccumulator, currentAggr.buildBucketAggregation(metadata))
	}

	for k, v := range queryMap {
		// should be empty by now. If it's not, it's an unsupported/unrecognized type of aggregation.
		logger.ErrorWithCtxAndReason(cw.Ctx, logger.ReasonUnsupportedQuery(k)).
			Msgf("unexpected type of subaggregation: (%v: %v), value type: %T. Skipping", k, v, v)
	}

	// restore current state, removing subaggregation state
	if filterOnThisLevel {
		currentAggr.whereBuilder = whereBeforeNesting
	}
	if nonSchemaFieldsAddedCount > 0 {
		if len(currentAggr.NonSchemaFields) >= nonSchemaFieldsAddedCount {
			currentAggr.NonSchemaFields = currentAggr.NonSchemaFields[:len(currentAggr.NonSchemaFields)-nonSchemaFieldsAddedCount]
		} else {
			logger.ErrorWithCtx(cw.Ctx).Msgf("nonSchemaFieldsAddedCount > currentAggr.NonSchemaFields length -> should be impossible")
		}
	}
	if groupByFieldsAddedCount > 0 {
		if len(currentAggr.GroupByFields) >= groupByFieldsAddedCount {
			currentAggr.GroupByFields = currentAggr.GroupByFields[:len(currentAggr.GroupByFields)-groupByFieldsAddedCount]
		} else {
			logger.ErrorWithCtx(cw.Ctx).Msgf("groupByFieldsAddecCount > currentAggr.GroupByFields length -> should be impossible")
		}
	}
	currentAggr.Type = queryTypeBeforeNesting
	currentAggr.SuffixClauses = suffixBeforeNesting
	return nil
}

// Tries to parse metrics aggregation from queryMap. If it's not a metrics aggregation, returns false.
func (cw *ClickhouseQueryTranslator) tryMetricsAggregation(queryMap QueryMap) (metricAggregation metricsAggregation, success bool) {
	if len(queryMap) != 1 {
		return metricsAggregation{}, false
	}

	// full list: https://www.elastic.co/guide/en/elasticsearch/reference/current/search-Aggregations-metrics.html
	// shouldn't be hard to handle others, if necessary

	metricsAggregations := []string{"sum", "avg", "min", "max", "cardinality", "value_count", "stats"}
	for k, v := range queryMap {
		if slices.Contains(metricsAggregations, k) {
			fieldName, isFieldNameFromScript := cw.parseFieldFieldMaybeScript(v, k)
			return metricsAggregation{
				AggrType:            k,
				FieldNames:          []string{fieldName},
				FieldType:           cw.Table.GetDateTimeType(cw.Ctx, fieldName),
				IsFieldNameCompound: isFieldNameFromScript,
			}, true
		}
	}

	if percentile, ok := queryMap["percentiles"]; ok {
		percentileMap, ok := percentile.(QueryMap)
		if !ok {
			logger.WarnWithCtx(cw.Ctx).Msgf("percentiles is not a map, but %T, value: %v. Using empty map.", percentile, percentile)
		}
		fieldName, keyed, percentiles := cw.parsePercentilesAggregation(percentileMap)
		return metricsAggregation{
			AggrType:    "quantile",
			FieldNames:  []string{fieldName},
			FieldType:   cw.Table.GetDateTimeType(cw.Ctx, fieldName),
			Percentiles: percentiles,
			Keyed:       keyed,
		}, true
	}

	if topMetrics, ok := queryMap["top_metrics"]; ok {
		topMetricsMap, ok := topMetrics.(QueryMap)
		if !ok {
			logger.WarnWithCtx(cw.Ctx).Msgf("top_metrics is not a map, but %T, value: %v. Using empty map.", topMetrics, topMetrics)
		}
		topMetricsAggrParams := cw.ParseTopMetricsAggregation(topMetricsMap)
		return topMetricsAggrParams, true
	}
	if topHits, ok := queryMap["top_hits"]; ok {
		var fields []any
		fields, ok = topHits.(QueryMap)["_source"].(QueryMap)["includes"].([]any)
		if !ok {
			logger.WarnWithCtx(cw.Ctx).Msgf("can't parse top_hits' fields. top_hits type: %T, value: %v. Using empty fields.", topHits, topHits)
		}
		fieldsAsStrings := make([]string, 0, len(fields))
		for i, v := range fields {
			if vAsString, ok := v.(string); ok {
				fieldsAsStrings = append(fieldsAsStrings, vAsString)
			} else {
				logger.WarnWithCtx(cw.Ctx).Msgf("field %d in top_hits is not a string. Field's type: %T, value: %v. Skipping.", i, v, v)
			}
		}
		return metricsAggregation{
			AggrType:   "top_hits",
			FieldNames: fieldsAsStrings,
			FieldType:  metricsAggregationDefaultFieldType, // don't need to check, it's unimportant for this aggregation
		}, true
	}

	// Shortcut here. Percentile_ranks has "field" and a list of "values"
	// I'm keeping all of them in `fieldNames' array for "simplicity".
	if percentileRanks, ok := queryMap["percentile_ranks"]; ok {
		fieldNames := []string{cw.parseFieldField(percentileRanks, "percentile_ranks")}
		var cutValues []any
		if values, exists := percentileRanks.(QueryMap)["values"]; exists {
			cutValues, ok = values.([]any)
			if !ok {
				logger.WarnWithCtx(cw.Ctx).Msgf("values in percentile_ranks is not an array, but %T, value: %v. Using empty array.", values, values)
			}
		} else {
			logger.WarnWithCtx(cw.Ctx).Msg("no values in percentile_ranks. Using empty array.")
		}
		for _, cutValue := range cutValues {
			switch cutValueTyped := cutValue.(type) {
			case float64:
				fieldNames = append(fieldNames, strconv.FormatFloat(cutValueTyped, 'f', -1, 64))
			case int64:
				fieldNames = append(fieldNames, strconv.FormatInt(cutValueTyped, 10))
			default:
				logger.WarnWithCtx(cw.Ctx).Msgf("cutValue in percentile_ranks is not a number, but %T, value: %v. Skipping.", cutValue, cutValue)
			}
		}
		var keyed bool
		if keyedRaw, ok := percentileRanks.(QueryMap)["keyed"]; ok {
			if keyed, ok = keyedRaw.(bool); !ok {
				logger.WarnWithCtx(cw.Ctx).Msgf("keyed specified for percentiles aggregation is not a boolean. Querymap: %v", queryMap)
				keyed = keyedDefaultValuePercentileRanks
			}
		} else {
			keyed = keyedDefaultValuePercentileRanks
		}
		return metricsAggregation{
			AggrType:   "percentile_ranks",
			FieldNames: fieldNames,
			FieldType:  metricsAggregationDefaultFieldType, // don't need to check, it's unimportant for this aggregation
			Keyed:      keyed,
		}, true
	}

	return metricsAggregation{}, false
}

// tryBucketAggregation checks if 'queryMap' represents a bucket aggregation on current level and if it does, updates 'currentAggr'.
// Returns:
// * 'success': was it bucket aggreggation?
// * 'nonSchemaFieldAdded': did we add a non-schema field to 'currentAggr', if it turned out to be bucket aggregation? If we did, we need to know, to remove it later.
func (cw *ClickhouseQueryTranslator) tryBucketAggregation(currentAggr *aggrQueryBuilder, queryMap QueryMap) (
	success bool, nonSchemaFieldsAddedCount, groupByFieldsAddedCount int, err error) {

	success = true // returned in most cases
	if histogramRaw, ok := queryMap["histogram"]; ok {
		histogram, ok := histogramRaw.(QueryMap)
		if !ok {
			logger.WarnWithCtx(cw.Ctx).Msgf("date_histogram is not a map, but %T, value: %v", histogramRaw, histogramRaw)
		}
		fieldName, isFieldNameFromScript := cw.parseFieldFieldMaybeScript(histogram, "histogram")
		var fieldNameProperlyQuoted string
		if isFieldNameFromScript {
			fieldNameProperlyQuoted = fieldName
		} else {
			fieldNameProperlyQuoted = strconv.Quote(fieldName)
		}
		var interval float64
		intervalRaw, ok := histogram["interval"]
		if !ok {
			logger.WarnWithCtx(cw.Ctx).Msgf("interval not found in histogram: %v", histogram)
		}
		switch intervalTyped := intervalRaw.(type) {
		case string:
			var err error
			interval, err = strconv.ParseFloat(intervalTyped, 64)
			if err != nil {
				logger.ErrorWithCtx(cw.Ctx).Err(err).Msgf("failed to parse interval: %v", intervalRaw)
			}
		case int:
			interval = float64(intervalTyped)
		case float64:
			interval = intervalTyped
		default:
			interval = 1.0
			logger.ErrorWithCtx(cw.Ctx).Msgf("unexpected type of interval: %T, value: %v", intervalTyped, intervalTyped)
		}
		minDocCount := cw.parseMinDocCount(histogram)
		currentAggr.Type = bucket_aggregations.NewHistogram(cw.Ctx, interval, minDocCount)
		groupByStr := fieldNameProperlyQuoted
		if interval != 1.0 {
			groupByStr = fmt.Sprintf("floor(%s / %f) * %f", fieldNameProperlyQuoted, interval, interval)
		}
		currentAggr.GroupByFields = append(currentAggr.GroupByFields, groupByStr)
		currentAggr.NonSchemaFields = append(currentAggr.NonSchemaFields, groupByStr)
		delete(queryMap, "histogram")
		return success, 1, 0, nil
	}
	if dateHistogramRaw, ok := queryMap["date_histogram"]; ok {
		dateHistogram, ok := dateHistogramRaw.(QueryMap)
		if !ok {
			logger.WarnWithCtx(cw.Ctx).Msgf("date_histogram is not a map, but %T, value: %v", dateHistogramRaw, dateHistogramRaw)
		}
		minDocCount := cw.parseMinDocCount(dateHistogram)
		currentAggr.Type = bucket_aggregations.NewDateHistogram(cw.Ctx, minDocCount, cw.extractInterval(dateHistogram))
		histogramPartOfQuery := cw.createHistogramPartOfQuery(dateHistogram)
		currentAggr.GroupByFields = append(currentAggr.GroupByFields, histogramPartOfQuery)
		currentAggr.NonSchemaFields = append(currentAggr.NonSchemaFields, histogramPartOfQuery)
		delete(queryMap, "date_histogram")
		return success, 1, 1, nil
	}
	for _, termsType := range []string{"terms", "significant_terms"} {
		if terms, ok := queryMap[termsType]; ok {
			currentAggr.Type = bucket_aggregations.NewTerms(cw.Ctx, termsType == "significant_terms")
			fieldName := strconv.Quote(cw.parseFieldField(terms, termsType))
			isEmptyGroupBy := len(currentAggr.GroupByFields) == 0
			currentAggr.GroupByFields = append(currentAggr.GroupByFields, fieldName)
			currentAggr.NonSchemaFields = append(currentAggr.NonSchemaFields, fieldName)
			size := 10
			if _, ok := queryMap["aggs"]; isEmptyGroupBy && !ok { // we can do limit only it terms are not nested
				if jsonMap, ok := terms.(QueryMap); ok {
					if sizeRaw, ok := jsonMap["size"]; ok {
						if sizeParsed, ok := sizeRaw.(float64); ok {
							size = int(sizeParsed)
						} else {
							logger.WarnWithCtx(cw.Ctx).Msgf("size is not an float64, but %T, value: %v. Using default", sizeRaw, sizeRaw)
						}
					}
				}
				currentAggr.SuffixClauses = append(currentAggr.SuffixClauses, "ORDER BY count() DESC")
				currentAggr.SuffixClauses = append(currentAggr.SuffixClauses, fmt.Sprintf("LIMIT %d", size))
			}
			delete(queryMap, termsType)
			return success, 1, 1, nil
		}
	}
	if rangeRaw, ok := queryMap["range"]; ok {
		rangeMap, ok := rangeRaw.(QueryMap)
		if !ok {
			logger.WarnWithCtx(cw.Ctx).Msgf("range is not a map, but %T, value: %v. Using empty map", rangeRaw, rangeRaw)
		}
		Range := cw.parseRangeAggregation(rangeMap)
		currentAggr.Type = Range
		if Range.Keyed {
			currentAggr.Aggregators[len(currentAggr.Aggregators)-1].Keyed = true
		}
		delete(queryMap, "range")
		return success, 0, 0, nil
	}
	if dateRangeRaw, ok := queryMap["date_range"]; ok {
		dateRange, ok := dateRangeRaw.(QueryMap)
		if !ok {
			logger.WarnWithCtx(cw.Ctx).Msgf("date_range is not a map, but %T, value: %v. Using empty map", dateRangeRaw, dateRangeRaw)
		}
		dateRangeParsed, err := cw.parseDateRangeAggregation(dateRange)
		if err != nil {
			logger.ErrorWithCtx(cw.Ctx).Err(err).Msg("failed to parse date_range aggregation")
			return false, 0, 0, err
		}
		currentAggr.Type = dateRangeParsed
		for _, interval := range dateRangeParsed.Intervals {
			currentAggr.NonSchemaFields = append(currentAggr.NonSchemaFields, interval.ToSQLSelectQuery(dateRangeParsed.FieldName))
			if sqlSelect, selectNeeded := interval.BeginTimestampToSQL(); selectNeeded {
				currentAggr.NonSchemaFields = append(currentAggr.NonSchemaFields, sqlSelect)
			}
			if sqlSelect, selectNeeded := interval.EndTimestampToSQL(); selectNeeded {
				currentAggr.NonSchemaFields = append(currentAggr.NonSchemaFields, sqlSelect)
			}
		}
		delete(queryMap, "date_range")
		return success, dateRangeParsed.SelectColumnsNr, 0, nil
	}
	if _, ok := queryMap["sampler"]; ok {
		currentAggr.Type = metrics_aggregations.NewCount(cw.Ctx)
		delete(queryMap, "sampler")
		return
	}
	// Let's treat random_sampler just like sampler for now, until we add `LIMIT` logic to sampler.
	// Random sampler doesn't have `size` field, but `probability`, so logic in the final version should be different.
	// So far I've only observed its "probability" field to be 1.0, so it's not really important.
	if _, ok := queryMap["random_sampler"]; ok {
		currentAggr.Type = metrics_aggregations.NewCount(cw.Ctx)
		delete(queryMap, "random_sampler")
		return
	}
	if boolRaw, ok := queryMap["bool"]; ok {
		if Bool, ok := boolRaw.(QueryMap); ok {
			currentAggr.whereBuilder = cw.combineWheres(currentAggr.whereBuilder, cw.parseBool(Bool))
		} else {
			logger.WarnWithCtx(cw.Ctx).Msgf("bool is not a map, but %T, value: %v. Skipping", boolRaw, boolRaw)
		}
		delete(queryMap, "bool")
		return
	}
	success = false
	return
}

// parseFieldField returns field 'field' from shouldBeMap, which should be a string. Logs some warnings in case of errors, and returns "" then
func (cw *ClickhouseQueryTranslator) parseFieldField(shouldBeMap any, aggregationType string) string {
	Map, ok := shouldBeMap.(QueryMap)
	if !ok {
		logger.WarnWithCtx(cw.Ctx).Msgf("%s aggregation is not a map, but %T, value: %v", aggregationType, shouldBeMap, shouldBeMap)
		return ""
	}
	if fieldRaw, ok := Map["field"]; ok {
		if field, ok := fieldRaw.(string); ok {
			return cw.Table.ResolveField(cw.Ctx, field)
		} else {
			logger.WarnWithCtx(cw.Ctx).Msgf("field is not a string, but %T, value: %v", fieldRaw, fieldRaw)
		}
	} else {
		logger.WarnWithCtx(cw.Ctx).Msgf("field not found in %s aggregation: %v", aggregationType, Map)
	}
	return ""
}

// parseFieldFieldMaybeScript is basically almost a copy of parseFieldField above, but it also handles a basic script, if "field" is missing.
func (cw *ClickhouseQueryTranslator) parseFieldFieldMaybeScript(shouldBeMap any, aggregationType string) (field string, isFromScript bool) {
	isFromScript = false
	Map, ok := shouldBeMap.(QueryMap)
	if !ok {
		logger.WarnWithCtx(cw.Ctx).Msgf("%s aggregation is not a map, but %T, value: %v", aggregationType, shouldBeMap, shouldBeMap)
		return
	}
	// maybe "field" field
	if fieldRaw, ok := Map["field"]; ok {
		if field, ok = fieldRaw.(string); ok {
			return
		} else {
			logger.WarnWithCtx(cw.Ctx).Msgf("field is not a string, but %T, value: %v", fieldRaw, fieldRaw)
		}
	}

	// else: maybe script
	if fieldName, ok := cw.parseFieldFromScriptField(Map); ok {
		return fmt.Sprintf("toHour(`%s`)", fieldName), true
	}

	logger.WarnWithCtx(cw.Ctx).Msgf("field not found in %s aggregation: %v", aggregationType, Map)
	return
}

func (cw *ClickhouseQueryTranslator) parseFieldFromScriptField(queryMap QueryMap) (fieldName string, success bool) {
	scriptRaw, exists := queryMap["script"]
	if !exists {
		return
	}
	script, ok := scriptRaw.(QueryMap)
	if !ok {
		logger.WarnWithCtx(cw.Ctx).Msgf("script is not a JsonMap, but %T, value: %v", scriptRaw, scriptRaw)
		return
	}

	sourceRaw, exists := script["source"]
	if !exists {
		logger.WarnWithCtx(cw.Ctx).Msgf("source not found in script: %v", script)
		return
	}
	source, ok := sourceRaw.(string)
	if !ok {
		logger.WarnWithCtx(cw.Ctx).Msgf("source is not a string, but %T, value: %v", sourceRaw, sourceRaw)
	}

	// source must look like "doc['field_name'].value.getHour()" or "doc['field_name'].value.hourOfDay"
	wantedRegex := regexp.MustCompile(`^doc\['(\w+)']\.value\.(?:getHour\(\)|hourOfDay)$`)
	matches := wantedRegex.FindStringSubmatch(source)
	if len(matches) == 2 {
		return matches[1], true
	}
	return
}

func (cw *ClickhouseQueryTranslator) parseMinDocCount(queryMap QueryMap) int {
	if minDocCountRaw, exists := queryMap["min_doc_count"]; exists {
		if minDocCount, ok := minDocCountRaw.(float64); ok {
			asInt := int(minDocCount)
			if asInt != 0 && asInt != 1 {
				logger.WarnWithCtx(cw.Ctx).Msgf("min_doc_count is not 0 or 1, but %d. Not really supported", asInt)
			}
			return asInt
		} else {
			logger.WarnWithCtx(cw.Ctx).Msgf("min_doc_count is not a number, but %T, value: %v. Using default value: %d",
				minDocCountRaw, minDocCountRaw, bucket_aggregations.DefaultMinDocCount)
		}
	}
	return bucket_aggregations.DefaultMinDocCount
}

func (cw *ClickhouseQueryTranslator) parseFilters(filtersMap QueryMap) []filter {
	var filters []filter
	filtersMap = filtersMap["filters"].(QueryMap)
	for name, filter := range filtersMap {
		filters = append(filters, newFilter(name, cw.parseQueryMap(filter.(QueryMap))))
	}
	return filters
}

func (cw *ClickhouseQueryTranslator) combineWheres(where1, where2 SimpleQuery) SimpleQuery {
	combined := SimpleQuery{
		Sql:      and([]Statement{where1.Sql, where2.Sql}),
		CanParse: where1.CanParse && where2.CanParse,
	}
	if len(where1.FieldName) > 0 && len(where2.FieldName) > 0 && where1.FieldName != where2.FieldName {
		logger.WarnWithCtx(cw.Ctx).Msgf("combining 2 where clauses with different field names: %s, %s, where queries: %v %v", where1.FieldName, where2.FieldName, where1, where2)
	}
	if len(where1.FieldName) > 0 {
		combined.FieldName = where1.FieldName
	} else {
		combined.FieldName = where2.FieldName
	}
	return combined
}

// quoteArray returns a new array with the same elements, but quoted
func quoteArray(array []string) []string {
	quotedArray := make([]string, 0, len(array))
	for _, el := range array {
		quotedArray = append(quotedArray, strconv.Quote(el))
	}
	return quotedArray
}<|MERGE_RESOLUTION|>--- conflicted
+++ resolved
@@ -259,11 +259,8 @@
 // Notice that on 0, 2, ..., level of nesting we have "aggs" key or aggregation type.
 // On 1, 3, ... level of nesting we have names of aggregations, which can be any arbitrary strings.
 // This function is called on those 1, 3, ... levels, and parses and saves those aggregation names.
-<<<<<<< HEAD
-func (cw *ClickhouseQueryTranslator) parseAggregationNames(currentAggr *aggrQueryBuilder, queryMap QueryMap, resultAccumulator *[]model.QueryWithAggregation) (err error) {
-=======
-func (cw *ClickhouseQueryTranslator) parseAggregationNames(currentAggr *aggrQueryBuilder, queryMap QueryMap, resultAccumulator *[]model.Query) {
->>>>>>> 94a0899b
+
+func (cw *ClickhouseQueryTranslator) parseAggregationNames(currentAggr *aggrQueryBuilder, queryMap QueryMap, resultAccumulator *[]model.Query) (err error) {
 	// We process subaggregations, introduced via (k, v), meaning 'aggregation_name': { dict }
 	for k, v := range queryMap {
 		// I assume it's new aggregator name
@@ -303,12 +300,8 @@
 // Notice that on 0, 2, ..., level of nesting we have "aggs" key or aggregation type.
 // On 1, 3, ... level of nesting we have names of aggregations, which can be any arbitrary strings.
 // This function is called on those 0, 2, ... levels, and parses the actual aggregations.
-<<<<<<< HEAD
-func (cw *ClickhouseQueryTranslator) parseAggregation(currentAggr *aggrQueryBuilder, queryMap QueryMap, resultAccumulator *[]model.QueryWithAggregation) error {
-=======
-func (cw *ClickhouseQueryTranslator) parseAggregation(currentAggr *aggrQueryBuilder, queryMap QueryMap, resultAccumulator *[]model.Query) {
->>>>>>> 94a0899b
-	if len(queryMap) == 0 {
+func (cw *ClickhouseQueryTranslator) parseAggregation(currentAggr *aggrQueryBuilder, queryMap QueryMap, resultAccumulator *[]model.Query) error {
+  if len(queryMap) == 0 {
 		return nil
 	}
 
