// Copyright Quesma, licensed under the Elastic License 2.0.
// SPDX-License-Identifier: Elastic-2.0
package queryparser

import (
	"fmt"
	"quesma/clickhouse"
	"quesma/logger"
	"quesma/model"
<<<<<<< HEAD
	"quesma/model/bucket_aggregations"
	"quesma/model/metrics_aggregations"
=======
>>>>>>> 31a39e11
	"regexp"
	"slices"
	"strconv"
)

const keyedDefaultValuePercentileRanks = true

type metricsAggregation struct {
	AggrType            string
	Fields              []model.Expr            // on these fields we're doing aggregation. Array, because e.g. 'top_hits' can have multiple fields
	OrderBy             []model.OrderByExpr     // only for top_hits
	FieldType           clickhouse.DateTimeType // field type of FieldNames[0]. If it's a date field, a slightly different response is needed
	Percentiles         map[string]float64      // Only for percentiles and percentile_ranks aggregation
	Keyed               bool                    // Only for percentiles aggregation
	CutValues           []string                // Only for percentile_ranks
	SortBy              string                  // Only for top_metrics
	Size                int                     // Only for top_metrics
	Order               string                  // Only for top_metrics
	IsFieldNameCompound bool                    // Only for a few aggregations, where we have only 1 field. It's a compound, so e.g. toHour(timestamp), not just "timestamp"
	sigma               float64                 // only for standard deviation
	unit                string                  // only for rate
}

type aggregationParser = func(queryMap QueryMap) (model.QueryType, error)

const metricsAggregationDefaultFieldType = clickhouse.Invalid

// Tries to parse metrics aggregation from queryMap. If it's not a metrics aggregation, returns false.
func (cw *ClickhouseQueryTranslator) tryMetricsAggregation(queryMap QueryMap) (metricAggregation metricsAggregation, success bool) {
	if len(queryMap) != 1 {
		return metricsAggregation{}, false
	}
	const dateInSchemaExpected = false

	// full list: https://www.elastic.co/guide/en/elasticsearch/reference/current/search-Aggregations-metrics.html
	// shouldn't be hard to handle others, if necessary

	metricsAggregations := []string{"sum", "avg", "min", "max", "cardinality", "value_count", "stats", "geo_centroid"}
	for k, v := range queryMap {
		if slices.Contains(metricsAggregations, k) {
			field, isFromScript := cw.parseFieldFieldMaybeScript(v, k)

			return metricsAggregation{
				AggrType:            k,
				Fields:              []model.Expr{field},
				FieldType:           cw.GetDateTimeTypeFromSelectClause(cw.Ctx, field, dateInSchemaExpected),
				IsFieldNameCompound: isFromScript,
			}, true
		}
	}

	if percentile, ok := queryMap["percentiles"]; ok {
		percentileMap, ok := percentile.(QueryMap)
		if !ok {
			logger.WarnWithCtx(cw.Ctx).Msgf("percentiles is not a map, but %T, value: %v. Using empty map.", percentile, percentile)
		}
		field, keyed, percentiles := cw.parsePercentilesAggregation(percentileMap)

		return metricsAggregation{
			AggrType:    "quantile",
			Fields:      []model.Expr{field},
			FieldType:   cw.GetDateTimeTypeFromSelectClause(cw.Ctx, field, dateInSchemaExpected),
			Percentiles: percentiles,
			Keyed:       keyed,
		}, true
	}

	if topMetrics, ok := queryMap["top_metrics"]; ok {
		topMetricsMap, ok := topMetrics.(QueryMap)
		if !ok {
			logger.WarnWithCtx(cw.Ctx).Msgf("top_metrics is not a map, but %T, value: %v. Using empty map.", topMetrics, topMetrics)
		}
		topMetricsAggrParams := cw.ParseTopMetricsAggregation(topMetricsMap)
		return topMetricsAggrParams, true
	}

	if parsedTopHits, ok := cw.parseTopHits(queryMap); ok {
		return parsedTopHits, true
	}

	// Shortcut here. Percentile_ranks has "field" and a list of "values"
	// I'm keeping all of them in `fieldNames' array for "simplicity".
	if percentileRanks, ok := queryMap["percentile_ranks"]; ok {
		var cutValuesRaw []any
		if values, exists := percentileRanks.(QueryMap)["values"]; exists {
			cutValuesRaw, ok = values.([]any)
			if !ok {
				logger.WarnWithCtx(cw.Ctx).Msgf("values in percentile_ranks is not an array, but %T, value: %v. Using empty array.", values, values)
			}
		} else {
			logger.WarnWithCtx(cw.Ctx).Msg("no values in percentile_ranks. Using empty array.")
		}

		percentiles := make(map[string]float64, len(cutValuesRaw))
		cutValues := make([]string, 0, len(cutValuesRaw))
		for _, cutValue := range cutValuesRaw {
			switch cutValueTyped := cutValue.(type) {
			case float64:
				asFloat := strconv.FormatFloat(cutValueTyped, 'f', -1, 64)
				cutValues = append(cutValues, asFloat)
				percentiles[asFloat] = cutValueTyped
			case int64:
				asInt := strconv.FormatInt(cutValueTyped, 10)
				cutValues = append(cutValues, asInt)
				percentiles[asInt] = float64(cutValueTyped)
			default:
				logger.WarnWithCtx(cw.Ctx).Msgf("cutValue in percentile_ranks is not a number, but %T, value: %v. Skipping.", cutValue, cutValue)
			}
		}

		var keyed bool
		if keyedRaw, ok := percentileRanks.(QueryMap)["keyed"]; ok {
			if keyed, ok = keyedRaw.(bool); !ok {
				logger.WarnWithCtx(cw.Ctx).Msgf("keyed specified for percentiles aggregation is not a boolean. Querymap: %v", queryMap)
				keyed = keyedDefaultValuePercentileRanks
			}
		} else {
			keyed = keyedDefaultValuePercentileRanks
		}

		return metricsAggregation{
			AggrType:    "percentile_ranks",
			Fields:      []model.Expr{cw.parseFieldField(percentileRanks, "percentile_ranks")},
			FieldType:   metricsAggregationDefaultFieldType, // don't need to check, it's unimportant for this aggregation
			Keyed:       keyed,
			CutValues:   cutValues,
			Percentiles: percentiles,
		}, true
	}

	if extendedStatsRaw, exists := queryMap["extended_stats"]; exists {
		extendedStats, ok := extendedStatsRaw.(QueryMap)
		if !ok {
			logger.WarnWithCtx(cw.Ctx).Msgf("extended_stats is not a map, but %T, value: %v. Skipping.", extendedStatsRaw, extendedStatsRaw)
			return metricsAggregation{}, false
		}
		const defaultSigma = 2.0
		sigma := defaultSigma
		if sigmaRaw, exists := extendedStats["sigma"]; exists {
			sigma, ok = sigmaRaw.(float64)
			if !ok {
				logger.WarnWithCtx(cw.Ctx).Msgf("sigma in extended_stats is not a float64, but %T, value: %v. Using default.", sigmaRaw, sigmaRaw)
				sigma = defaultSigma
			}
		}
		return metricsAggregation{
			AggrType: "extended_stats",
			Fields:   []model.Expr{cw.parseFieldField(extendedStats, "extended_stats")},
			sigma:    sigma,
		}, true
	}

	if rateRaw, exists := queryMap["rate"]; exists {
		rate, ok := rateRaw.(QueryMap)
		if !ok {
			logger.WarnWithCtx(cw.Ctx).Msgf("rate is not a map, but %T, value: %v. Skipping.", rate, rate)
			return metricsAggregation{}, false
		}

		unit := cw.parseStringField(rate, "unit", "")
		if metrics_aggregations.NewRateUnit(unit) == metrics_aggregations.Invalid {
			logger.WarnWithCtx(cw.Ctx).Msgf("unit in rate aggregation is not a valid unit: %s. Skipping.", unit)
			return metricsAggregation{}, false
		}

		var fields []model.Expr
		if field := cw.parseFieldField(rate, "rate"); field != nil {
			fields = append(fields, field)
			return metricsAggregation{AggrType: "rate", Fields: fields, unit: unit}, true
		} else {
			return metricsAggregation{}, false
		}
	}

	return metricsAggregation{}, false
}

func (cw *ClickhouseQueryTranslator) parseTopHits(queryMap QueryMap) (parsedTopHits metricsAggregation, success bool) {
	paramsRaw, ok := queryMap["top_hits"]
	if !ok {
		return
	}
	params, ok := paramsRaw.(QueryMap)
	if !ok {
		logger.WarnWithCtx(cw.Ctx).Msgf("top_hits is not a map, but %T, value: %v. Skipping", paramsRaw, paramsRaw)
		return
	}

	const defaultSize = 1
	size := cw.parseSize(params, defaultSize)

	orderBy, err := cw.parseOrder(params, []model.Expr{})
	if err != nil {
		logger.WarnWithCtx(cw.Ctx).Msgf("error parsing order in top_hits: %v", err)
		return
	}
	if len(orderBy) == 1 && orderBy[0].IsCountDesc() { // we don't need count DESC
		orderBy = []model.OrderByExpr{}
	}

	return metricsAggregation{
		AggrType:  "top_hits",
		Fields:    cw.parseSourceField(params["_source"]),
		FieldType: metricsAggregationDefaultFieldType, // don't need to check, it's unimportant for this aggregation
		Size:      size,
		OrderBy:   orderBy,
	}, true
}

// It's not 100% full support, but 2 most common ones: source: string, and source: {includes: []string}
// https://www.elastic.co/guide/en/elasticsearch/reference/current/search-fields.html#source-filtering
func (cw *ClickhouseQueryTranslator) parseSourceField(source any) (fields []model.Expr) {
	if source == nil {
		logger.WarnWithCtx(cw.Ctx).Msgf("no _source in top_hits not supported. Using empty.")
		return
	}

	if sourceAsStr, ok := source.(string); ok {
		return []model.Expr{model.NewColumnRef(sourceAsStr)}
	}

	sourceMap, ok := source.(QueryMap)
	if !ok {
		logger.WarnWithCtx(cw.Ctx).Msgf("_source in top_hits is not a string nor a map, but %T, value: %v. Using empty.", source, source)
		return
	}
	includesRaw, ok := sourceMap["includes"]
	if !ok {
		logger.WarnWithCtx(cw.Ctx).Msgf("Empty _source['includes'] in top_hits not supported. Using empty.")
		return
	}
	includes, ok := includesRaw.([]any)
	if !ok {
		logger.WarnWithCtx(cw.Ctx).Msgf("_source['includes'] in top_hits is not an array, but %T, value: %v. Using empty.", includesRaw, includesRaw)
	}

	for i, fieldNameRaw := range includes {
		if fieldName, ok := fieldNameRaw.(string); ok {
			fields = append(fields, model.NewColumnRef(fieldName))
		} else {
			logger.WarnWithCtx(cw.Ctx).Msgf("field %d in top_hits is not a string. Field's type: %T, value: %v. Skipping.",
				i, fieldNameRaw, fieldNameRaw)
		}
	}

	return
}

// parseFieldField returns field 'field' from shouldBeMap, which should be a string. Logs some warnings in case of errors, and returns "" then
func (cw *ClickhouseQueryTranslator) parseFieldField(shouldBeMap any, aggregationType string) model.Expr {
	Map, ok := shouldBeMap.(QueryMap)
	if !ok {
		logger.WarnWithCtx(cw.Ctx).Msgf("%s aggregation is not a map, but %T, value: %v", aggregationType, shouldBeMap, shouldBeMap)
		return nil
	}
	if fieldRaw, ok := Map["field"]; ok {
		if field, ok := fieldRaw.(string); ok {
			return model.NewColumnRef(ResolveField(cw.Ctx, field, cw.Schema)) // model.NewSelectColumnTableField(cw.Table.ResolveField(cw.Ctx, field)) // remove this resolve? we do all transforms after parsing is done?
		} else {
			logger.WarnWithCtx(cw.Ctx).Msgf("field is not a string, but %T, value: %v", fieldRaw, fieldRaw)
		}
	} else {
		logger.WarnWithCtx(cw.Ctx).Msgf("field not found in %s aggregation: %v", aggregationType, Map)
	}
	return nil
}

func (cw *ClickhouseQueryTranslator) parseIntField(queryMap QueryMap, fieldName string, defaultValue int) int {
	if valueRaw, exists := queryMap[fieldName]; exists {
		if asFloat, ok := valueRaw.(float64); ok {
			return int(asFloat)
		}
		logger.WarnWithCtx(cw.Ctx).Msgf("%s is not an float64, but %T, value: %v. Using default: %d", fieldName, valueRaw, valueRaw, defaultValue)
	}
	return defaultValue
}

func (cw *ClickhouseQueryTranslator) parseInt64Field(queryMap QueryMap, fieldName string, defaultValue int64) int64 {
	if valueRaw, exists := queryMap[fieldName]; exists {
		if asFloat, ok := valueRaw.(float64); ok {
			return int64(asFloat)
		}
		logger.WarnWithCtx(cw.Ctx).Msgf("%s is not an float64, but %T, value: %v. Using default: %d", fieldName, valueRaw, valueRaw, defaultValue)
	}
	return defaultValue
}

func (cw *ClickhouseQueryTranslator) parseFloatField(queryMap QueryMap, fieldName string, defaultValue float64) float64 {
	if valueRaw, exists := queryMap[fieldName]; exists {
		if asFloat, ok := valueRaw.(float64); ok {
			return asFloat
		}
		logger.WarnWithCtx(cw.Ctx).Msgf("%s is not an float64, but %T, value: %v. Using default: %f", fieldName, valueRaw, valueRaw, defaultValue)
	}
	return defaultValue
}

func (cw *ClickhouseQueryTranslator) parseStringField(queryMap QueryMap, fieldName string, defaultValue string) string {
	if valueRaw, exists := queryMap[fieldName]; exists {
		if asString, ok := valueRaw.(string); ok {
			return asString
		}
		logger.WarnWithCtx(cw.Ctx).Msgf("%s is not a string, but %T, value: %v. Using default: %s", fieldName, valueRaw, valueRaw, defaultValue)
	}
	return defaultValue
}

func (cw *ClickhouseQueryTranslator) parseArrayField(queryMap QueryMap, fieldName string) ([]any, error) {
	if valueRaw, exists := queryMap[fieldName]; exists {
		if asArray, ok := valueRaw.([]any); ok {
			return asArray, nil
		}
		return nil, fmt.Errorf("%s is not an array, but %T, value: %v", fieldName, valueRaw, valueRaw)
	}
	return nil, fmt.Errorf("array field '%s' not found in aggregation queryMap: %v", fieldName, queryMap)
}

func (cw *ClickhouseQueryTranslator) parseBoolField(queryMap QueryMap, fieldName string, defaultValue bool) bool {
	if valueRaw, exists := queryMap[fieldName]; exists {
		if asBool, ok := valueRaw.(bool); ok {
			return asBool
		}
		logger.WarnWithCtx(cw.Ctx).Msgf("%s is not a bool, but %T, value: %v. Using default: %v", fieldName, valueRaw, valueRaw, defaultValue)
	}
	return defaultValue
}

// parseFieldFieldMaybeScript is basically almost a copy of parseFieldField above, but it also handles a basic script, if "field" is missing.
func (cw *ClickhouseQueryTranslator) parseFieldFieldMaybeScript(shouldBeMap any, aggregationType string) (field model.Expr, isFromScript bool) {
	Map, ok := shouldBeMap.(QueryMap)
	if !ok {
		logger.WarnWithCtx(cw.Ctx).Msgf("%s aggregation is not a map, but %T, value: %v", aggregationType, shouldBeMap, shouldBeMap)
		return
	}
	// maybe "field" field
	if fieldRaw, ok := Map["field"]; ok {
		if field, ok := fieldRaw.(string); ok {
			return model.NewColumnRef(ResolveField(cw.Ctx, field, cw.Schema)), true // remove this resolve? we do all transforms after parsing is done?
		} else {
			logger.WarnWithCtx(cw.Ctx).Msgf("field is not a string, but %T, value: %v", fieldRaw, fieldRaw)
		}
	}

	// else: maybe script
	if field, isFromScript = cw.parseFieldFromScriptField(Map); !isFromScript {
		logger.WarnWithCtx(cw.Ctx).Msgf("field not found in %s aggregation: %v", aggregationType, Map)
	}
	return
}

// parseFieldFromScriptField returns (field, true) if parsing succeeded, (model.SelectColumn{}, false) otherwise.
func (cw *ClickhouseQueryTranslator) parseFieldFromScriptField(queryMap QueryMap) (field model.Expr, success bool) {
	scriptRaw, exists := queryMap["script"]
	if !exists {
		return
	}
	script, ok := scriptRaw.(QueryMap)
	if !ok {
		logger.WarnWithCtx(cw.Ctx).Msgf("script is not a JsonMap, but %T, value: %v", scriptRaw, scriptRaw)
		return
	}

	sourceRaw, exists := script["source"]
	if !exists {
		logger.WarnWithCtx(cw.Ctx).Msgf("source not found in script: %v", script)
		return
	}
	source, ok := sourceRaw.(string)
	if !ok {
		logger.WarnWithCtx(cw.Ctx).Msgf("source is not a string, but %T, value: %v", sourceRaw, sourceRaw)
	}

	// source must look like "doc['field_name'].value.getHour()" or "doc['field_name'].value.hourOfDay"
	wantedRegex := regexp.MustCompile(`^doc\['(\w+)']\.value\.(?:getHour\(\)|hourOfDay)$`)
	matches := wantedRegex.FindStringSubmatch(source)
	if len(matches) == 2 {
		return model.NewFunction("toHour", model.NewColumnRef(matches[1])), true
	}
	return
}

// quoteArray returns a new array with the same elements, but quoted
func quoteArray(array []string) []string {
	quotedArray := make([]string, 0, len(array))
	for _, el := range array {
		quotedArray = append(quotedArray, strconv.Quote(el))
	}
	return quotedArray
}<|MERGE_RESOLUTION|>--- conflicted
+++ resolved
@@ -7,11 +7,7 @@
 	"quesma/clickhouse"
 	"quesma/logger"
 	"quesma/model"
-<<<<<<< HEAD
-	"quesma/model/bucket_aggregations"
 	"quesma/model/metrics_aggregations"
-=======
->>>>>>> 31a39e11
 	"regexp"
 	"slices"
 	"strconv"
