// Copyright Quesma, licensed under the Elastic License 2.0.
// SPDX-License-Identifier: Elastic-2.0
package queryparser

import (
	"fmt"
	"quesma/clickhouse"
	"quesma/logger"
	"quesma/model"
	"quesma/model/bucket_aggregations"
	"regexp"
	"slices"
	"strconv"
)

const keyedDefaultValuePercentileRanks = true

type metricsAggregation struct {
	AggrType            string
	Fields              []model.Expr            // on these fields we're doing aggregation. Array, because e.g. 'top_hits' can have multiple fields
	OrderBy             []model.OrderByExpr     // only for top_hits
	FieldType           clickhouse.DateTimeType // field type of FieldNames[0]. If it's a date field, a slightly different response is needed
	Percentiles         map[string]float64      // Only for percentiles and percentile_ranks aggregation
	Keyed               bool                    // Only for percentiles aggregation
	CutValues           []string                // Only for percentile_ranks
	SortBy              string                  // Only for top_metrics
	Size                int                     // Only for top_metrics
	Order               string                  // Only for top_metrics
	IsFieldNameCompound bool                    // Only for a few aggregations, where we have only 1 field. It's a compound, so e.g. toHour(timestamp), not just "timestamp"
	sigma               float64                 // only for standard deviation
}

type aggregationParser = func(queryMap QueryMap) (model.QueryType, error)

const metricsAggregationDefaultFieldType = clickhouse.Invalid

// Tries to parse metrics aggregation from queryMap. If it's not a metrics aggregation, returns false.
func (cw *ClickhouseQueryTranslator) tryMetricsAggregation(queryMap QueryMap) (metricAggregation metricsAggregation, success bool) {
	if len(queryMap) != 1 {
		return metricsAggregation{}, false
	}
	const dateInSchemaExpected = false

	// full list: https://www.elastic.co/guide/en/elasticsearch/reference/current/search-Aggregations-metrics.html
	// shouldn't be hard to handle others, if necessary

	metricsAggregations := []string{"sum", "avg", "min", "max", "cardinality", "value_count", "stats", "geo_centroid"}
	for k, v := range queryMap {
		if slices.Contains(metricsAggregations, k) {
			field, isFromScript := cw.parseFieldFieldMaybeScript(v, k)

			return metricsAggregation{
				AggrType:            k,
				Fields:              []model.Expr{field},
				FieldType:           cw.GetDateTimeTypeFromSelectClause(cw.Ctx, field, dateInSchemaExpected),
				IsFieldNameCompound: isFromScript,
			}, true
		}
	}

	if percentile, ok := queryMap["percentiles"]; ok {
		percentileMap, ok := percentile.(QueryMap)
		if !ok {
			logger.WarnWithCtx(cw.Ctx).Msgf("percentiles is not a map, but %T, value: %v. Using empty map.", percentile, percentile)
		}
		field, keyed, percentiles := cw.parsePercentilesAggregation(percentileMap)

		return metricsAggregation{
			AggrType:    "quantile",
			Fields:      []model.Expr{field},
			FieldType:   cw.GetDateTimeTypeFromSelectClause(cw.Ctx, field, dateInSchemaExpected),
			Percentiles: percentiles,
			Keyed:       keyed,
		}, true
	}

	if topMetrics, ok := queryMap["top_metrics"]; ok {
		topMetricsMap, ok := topMetrics.(QueryMap)
		if !ok {
			logger.WarnWithCtx(cw.Ctx).Msgf("top_metrics is not a map, but %T, value: %v. Using empty map.", topMetrics, topMetrics)
		}
		topMetricsAggrParams := cw.ParseTopMetricsAggregation(topMetricsMap)
		return topMetricsAggrParams, true
	}

	if parsedTopHits, ok := cw.parseTopHits(queryMap); ok {
		return parsedTopHits, true
	}

	// Shortcut here. Percentile_ranks has "field" and a list of "values"
	// I'm keeping all of them in `fieldNames' array for "simplicity".
	if percentileRanks, ok := queryMap["percentile_ranks"]; ok {
		var cutValuesRaw []any
		if values, exists := percentileRanks.(QueryMap)["values"]; exists {
			cutValuesRaw, ok = values.([]any)
			if !ok {
				logger.WarnWithCtx(cw.Ctx).Msgf("values in percentile_ranks is not an array, but %T, value: %v. Using empty array.", values, values)
			}
		} else {
			logger.WarnWithCtx(cw.Ctx).Msg("no values in percentile_ranks. Using empty array.")
		}

		percentiles := make(map[string]float64, len(cutValuesRaw))
		cutValues := make([]string, 0, len(cutValuesRaw))
		for _, cutValue := range cutValuesRaw {
			switch cutValueTyped := cutValue.(type) {
			case float64:
				asFloat := strconv.FormatFloat(cutValueTyped, 'f', -1, 64)
				cutValues = append(cutValues, asFloat)
				percentiles[asFloat] = cutValueTyped
			case int64:
				asInt := strconv.FormatInt(cutValueTyped, 10)
				cutValues = append(cutValues, asInt)
				percentiles[asInt] = float64(cutValueTyped)
			default:
				logger.WarnWithCtx(cw.Ctx).Msgf("cutValue in percentile_ranks is not a number, but %T, value: %v. Skipping.", cutValue, cutValue)
			}
		}

		var keyed bool
		if keyedRaw, ok := percentileRanks.(QueryMap)["keyed"]; ok {
			if keyed, ok = keyedRaw.(bool); !ok {
				logger.WarnWithCtx(cw.Ctx).Msgf("keyed specified for percentiles aggregation is not a boolean. Querymap: %v", queryMap)
				keyed = keyedDefaultValuePercentileRanks
			}
		} else {
			keyed = keyedDefaultValuePercentileRanks
		}

		return metricsAggregation{
			AggrType:    "percentile_ranks",
			Fields:      []model.Expr{cw.parseFieldField(percentileRanks, "percentile_ranks")},
			FieldType:   metricsAggregationDefaultFieldType, // don't need to check, it's unimportant for this aggregation
			Keyed:       keyed,
			CutValues:   cutValues,
			Percentiles: percentiles,
		}, true
	}

	if extendedStatsRaw, exists := queryMap["extended_stats"]; exists {
		extendedStats, ok := extendedStatsRaw.(QueryMap)
		if !ok {
			logger.WarnWithCtx(cw.Ctx).Msgf("extended_stats is not a map, but %T, value: %v. Skipping.", extendedStatsRaw, extendedStatsRaw)
			return metricsAggregation{}, false
		}
		const defaultSigma = 2.0
		sigma := defaultSigma
		if sigmaRaw, exists := extendedStats["sigma"]; exists {
			sigma, ok = sigmaRaw.(float64)
			if !ok {
				logger.WarnWithCtx(cw.Ctx).Msgf("sigma in extended_stats is not a float64, but %T, value: %v. Using default.", sigmaRaw, sigmaRaw)
				sigma = defaultSigma
			}
		}
		return metricsAggregation{
			AggrType: "extended_stats",
			Fields:   []model.Expr{cw.parseFieldField(extendedStats, "extended_stats")},
			sigma:    sigma,
		}, true
	}

	return metricsAggregation{}, false
}

func (cw *ClickhouseQueryTranslator) parseTopHits(queryMap QueryMap) (parsedTopHits metricsAggregation, success bool) {
	paramsRaw, ok := queryMap["top_hits"]
	if !ok {
		return
	}
	params, ok := paramsRaw.(QueryMap)
	if !ok {
		logger.WarnWithCtx(cw.Ctx).Msgf("top_hits is not a map, but %T, value: %v. Skipping", paramsRaw, paramsRaw)
		return
	}

	const defaultSize = 1
	size := cw.parseSize(params, defaultSize)

	orderBy, err := cw.parseOrder(params, []model.Expr{})
	if err != nil {
		logger.WarnWithCtx(cw.Ctx).Msgf("error parsing order in top_hits: %v", err)
		return
	}
	if len(orderBy) == 1 && orderBy[0].IsCountDesc() { // we don't need count DESC
		orderBy = []model.OrderByExpr{}
	}

	return metricsAggregation{
		AggrType:  "top_hits",
		Fields:    cw.parseSourceField(params["_source"]),
		FieldType: metricsAggregationDefaultFieldType, // don't need to check, it's unimportant for this aggregation
		Size:      size,
		OrderBy:   orderBy,
	}, true
}

// It's not 100% full support, but 2 most common ones: source: string, and source: {includes: []string}
// https://www.elastic.co/guide/en/elasticsearch/reference/current/search-fields.html#source-filtering
func (cw *ClickhouseQueryTranslator) parseSourceField(source any) (fields []model.Expr) {
	if source == nil {
		logger.WarnWithCtx(cw.Ctx).Msgf("no _source in top_hits not supported. Using empty.")
		return
	}

	if sourceAsStr, ok := source.(string); ok {
		return []model.Expr{model.NewColumnRef(sourceAsStr)}
	}

	sourceMap, ok := source.(QueryMap)
	if !ok {
		logger.WarnWithCtx(cw.Ctx).Msgf("_source in top_hits is not a string nor a map, but %T, value: %v. Using empty.", source, source)
		return
	}
	includesRaw, ok := sourceMap["includes"]
	if !ok {
		logger.WarnWithCtx(cw.Ctx).Msgf("Empty _source['includes'] in top_hits not supported. Using empty.")
		return
	}
	includes, ok := includesRaw.([]any)
	if !ok {
		logger.WarnWithCtx(cw.Ctx).Msgf("_source['includes'] in top_hits is not an array, but %T, value: %v. Using empty.", includesRaw, includesRaw)
	}

	for i, fieldNameRaw := range includes {
		if fieldName, ok := fieldNameRaw.(string); ok {
			fields = append(fields, model.NewColumnRef(fieldName))
		} else {
			logger.WarnWithCtx(cw.Ctx).Msgf("field %d in top_hits is not a string. Field's type: %T, value: %v. Skipping.",
				i, fieldNameRaw, fieldNameRaw)
		}
	}

	return
}

// parseFieldField returns field 'field' from shouldBeMap, which should be a string. Logs some warnings in case of errors, and returns "" then
func (cw *ClickhouseQueryTranslator) parseFieldField(shouldBeMap any, aggregationType string) model.Expr {
	Map, ok := shouldBeMap.(QueryMap)
	if !ok {
		logger.WarnWithCtx(cw.Ctx).Msgf("%s aggregation is not a map, but %T, value: %v", aggregationType, shouldBeMap, shouldBeMap)
		return nil
	}
	if fieldRaw, ok := Map["field"]; ok {
		if field, ok := fieldRaw.(string); ok {
			return model.NewColumnRef(cw.ResolveField(cw.Ctx, field)) // model.NewSelectColumnTableField(cw.Table.ResolveField(cw.Ctx, field)) // remove this resolve? we do all transforms after parsing is done?
		} else {
			logger.WarnWithCtx(cw.Ctx).Msgf("field is not a string, but %T, value: %v", fieldRaw, fieldRaw)
		}
	} else {
		logger.WarnWithCtx(cw.Ctx).Msgf("field not found in %s aggregation: %v", aggregationType, Map)
	}
	return nil
}

func (cw *ClickhouseQueryTranslator) parseIntField(queryMap QueryMap, fieldName string, defaultValue int) int {
	if valueRaw, exists := queryMap[fieldName]; exists {
		if asFloat, ok := valueRaw.(float64); ok {
			return int(asFloat)
		}
		logger.WarnWithCtx(cw.Ctx).Msgf("%s is not an float64, but %T, value: %v. Using default: %d", fieldName, valueRaw, valueRaw, defaultValue)
	}
	return defaultValue
}

func (cw *ClickhouseQueryTranslator) parseBoolField(queryMap QueryMap, fieldName string, defaultValue bool) bool {
	if valueRaw, exists := queryMap[fieldName]; exists {
		if asBool, ok := valueRaw.(bool); ok {
			return asBool
		}
		logger.WarnWithCtx(cw.Ctx).Msgf("%s is not a bool, but %T, value: %v. Using default: %v", fieldName, valueRaw, valueRaw, defaultValue)
	}
	return defaultValue
}

func (cw *ClickhouseQueryTranslator) parseInt64Field(queryMap QueryMap, fieldName string, defaultValue int64) int64 {
	if valueRaw, exists := queryMap[fieldName]; exists {
		if asFloat, ok := valueRaw.(float64); ok {
			return int64(asFloat)
		}
		logger.WarnWithCtx(cw.Ctx).Msgf("%s is not an float64, but %T, value: %v. Using default: %d", fieldName, valueRaw, valueRaw, defaultValue)
	}
	return defaultValue
}

func (cw *ClickhouseQueryTranslator) parseFloatField(queryMap QueryMap, fieldName string, defaultValue float64) float64 {
	if valueRaw, exists := queryMap[fieldName]; exists {
		if asFloat, ok := valueRaw.(float64); ok {
			return asFloat
		}
		logger.WarnWithCtx(cw.Ctx).Msgf("%s is not an float64, but %T, value: %v. Using default: %f", fieldName, valueRaw, valueRaw, defaultValue)
	}
	return defaultValue
}

func (cw *ClickhouseQueryTranslator) parseStringField(queryMap QueryMap, fieldName string, defaultValue string) string {
	if valueRaw, exists := queryMap[fieldName]; exists {
		if asString, ok := valueRaw.(string); ok {
			return asString
		}
		logger.WarnWithCtx(cw.Ctx).Msgf("%s is not a string, but %T, value: %v. Using default: %s", fieldName, valueRaw, valueRaw, defaultValue)
	}
	return defaultValue
}

<<<<<<< HEAD
func (cw *ClickhouseQueryTranslator) parseStringFieldExistCheck(queryMap QueryMap, fieldName string) (value string, exists bool) {
	if valueRaw, exists := queryMap[fieldName]; exists {
		if asString, ok := valueRaw.(string); ok {
			return asString, true
		}
		logger.WarnWithCtx(cw.Ctx).Msgf("%s is not a string, but %T, value: %v", fieldName, valueRaw, valueRaw)
	}
	return "", false
=======
func (cw *ClickhouseQueryTranslator) parseArrayField(queryMap QueryMap, fieldName string) ([]any, error) {
	if valueRaw, exists := queryMap[fieldName]; exists {
		if asArray, ok := valueRaw.([]any); ok {
			return asArray, nil
		}
		return nil, fmt.Errorf("%s is not an array, but %T, value: %v", fieldName, valueRaw, valueRaw)
	}
	return nil, fmt.Errorf("array field '%s' not found in aggregation queryMap: %v", fieldName, queryMap)
>>>>>>> e15b8f74
}

// parseFieldFieldMaybeScript is basically almost a copy of parseFieldField above, but it also handles a basic script, if "field" is missing.
func (cw *ClickhouseQueryTranslator) parseFieldFieldMaybeScript(shouldBeMap any, aggregationType string) (field model.Expr, isFromScript bool) {
	Map, ok := shouldBeMap.(QueryMap)
	if !ok {
		logger.WarnWithCtx(cw.Ctx).Msgf("%s aggregation is not a map, but %T, value: %v", aggregationType, shouldBeMap, shouldBeMap)
		return
	}
	// maybe "field" field
	if fieldRaw, ok := Map["field"]; ok {
		if field, ok := fieldRaw.(string); ok {
			return model.NewColumnRef(cw.ResolveField(cw.Ctx, field)), true // remove this resolve? we do all transforms after parsing is done?
		} else {
			logger.WarnWithCtx(cw.Ctx).Msgf("field is not a string, but %T, value: %v", fieldRaw, fieldRaw)
		}
	}

	// else: maybe script
	if field, isFromScript = cw.parseFieldFromScriptField(Map); !isFromScript {
		logger.WarnWithCtx(cw.Ctx).Msgf("field not found in %s aggregation: %v", aggregationType, Map)
	}
	return
}

// parseFieldFromScriptField returns (field, true) if parsing succeeded, (model.SelectColumn{}, false) otherwise.
func (cw *ClickhouseQueryTranslator) parseFieldFromScriptField(queryMap QueryMap) (field model.Expr, success bool) {
	scriptRaw, exists := queryMap["script"]
	if !exists {
		return
	}
	script, ok := scriptRaw.(QueryMap)
	if !ok {
		logger.WarnWithCtx(cw.Ctx).Msgf("script is not a JsonMap, but %T, value: %v", scriptRaw, scriptRaw)
		return
	}

	sourceRaw, exists := script["source"]
	if !exists {
		logger.WarnWithCtx(cw.Ctx).Msgf("source not found in script: %v", script)
		return
	}
	source, ok := sourceRaw.(string)
	if !ok {
		logger.WarnWithCtx(cw.Ctx).Msgf("source is not a string, but %T, value: %v", sourceRaw, sourceRaw)
	}

	// source must look like "doc['field_name'].value.getHour()" or "doc['field_name'].value.hourOfDay"
	wantedRegex := regexp.MustCompile(`^doc\['(\w+)']\.value\.(?:getHour\(\)|hourOfDay)$`)
	matches := wantedRegex.FindStringSubmatch(source)
	if len(matches) == 2 {
		return model.NewFunction("toHour", model.NewColumnRef(matches[1])), true
	}
	return
}

func (cw *ClickhouseQueryTranslator) parseMinDocCount(queryMap QueryMap) int {
	if minDocCountRaw, exists := queryMap["min_doc_count"]; exists {
		if minDocCount, ok := minDocCountRaw.(float64); ok {
			asInt := int(minDocCount)
			if asInt != 0 && asInt != 1 {
				logger.WarnWithCtx(cw.Ctx).Msgf("min_doc_count is not 0 or 1, but %d. Not really supported", asInt)
			}
			return asInt
		} else {
			logger.WarnWithCtx(cw.Ctx).Msgf("min_doc_count is not a number, but %T, value: %v. Using default value: %d",
				minDocCountRaw, minDocCountRaw, bucket_aggregations.DefaultMinDocCount)
		}
	}
	return bucket_aggregations.DefaultMinDocCount
}

// quoteArray returns a new array with the same elements, but quoted
func quoteArray(array []string) []string {
	quotedArray := make([]string, 0, len(array))
	for _, el := range array {
		quotedArray = append(quotedArray, strconv.Quote(el))
	}
	return quotedArray
}<|MERGE_RESOLUTION|>--- conflicted
+++ resolved
@@ -302,7 +302,6 @@
 	return defaultValue
 }
 
-<<<<<<< HEAD
 func (cw *ClickhouseQueryTranslator) parseStringFieldExistCheck(queryMap QueryMap, fieldName string) (value string, exists bool) {
 	if valueRaw, exists := queryMap[fieldName]; exists {
 		if asString, ok := valueRaw.(string); ok {
@@ -311,7 +310,8 @@
 		logger.WarnWithCtx(cw.Ctx).Msgf("%s is not a string, but %T, value: %v", fieldName, valueRaw, valueRaw)
 	}
 	return "", false
-=======
+}
+
 func (cw *ClickhouseQueryTranslator) parseArrayField(queryMap QueryMap, fieldName string) ([]any, error) {
 	if valueRaw, exists := queryMap[fieldName]; exists {
 		if asArray, ok := valueRaw.([]any); ok {
@@ -320,7 +320,6 @@
 		return nil, fmt.Errorf("%s is not an array, but %T, value: %v", fieldName, valueRaw, valueRaw)
 	}
 	return nil, fmt.Errorf("array field '%s' not found in aggregation queryMap: %v", fieldName, queryMap)
->>>>>>> e15b8f74
 }
 
 // parseFieldFieldMaybeScript is basically almost a copy of parseFieldField above, but it also handles a basic script, if "field" is missing.
